--- conflicted
+++ resolved
@@ -1,13 +1,13 @@
+import ssl
+from bastionai.optimizer_config import *
+from bastionai.psg import expand_weights
 from dataclasses import dataclass
-<<<<<<< HEAD
-from typing import Any, List
-=======
+
 from typing import Any, Dict, List, Optional, Tuple, Union, TYPE_CHECKING
->>>>>>> 1d942c98
 
 import grpc
-from remote_torch_pb2 import Empty, Reference, TestConfig, TrainConfig, Devices
-from remote_torch_pb2_grpc import RemoteTorchStub
+from bastionai.pb.remote_torch_pb2 import Empty, Reference, TestConfig, TrainConfig, Devices
+from bastionai.pb.remote_torch_pb2_grpc import RemoteTorchStub
 from torch.nn import Module
 from torch.utils.data import Dataset, DataLoader
 import numpy as np
@@ -21,14 +21,9 @@
     serialize_dataset,
     serialize_model,
 )
-<<<<<<< HEAD
-=======
-from bastionai.psg import expand_weights
-from bastionai.optimizer_config import *
 
 if TYPE_CHECKING:
     from bastionai.learner import RemoteLearner, RemoteDataLoader
->>>>>>> 1d942c98
 
 
 @dataclass
@@ -162,7 +157,8 @@
             config (TrainConfig):
                 Training configuration to pass to BastionAI.
         """
-        metric_tqdm_with_epochs(self.stub.Train(config), name=f"loss ({config.metric})")
+        metric_tqdm_with_epochs(self.stub.Train(
+            config), name=f"loss ({config.metric})")
 
     def test(self, config: TestConfig) -> float:
         """Tests a dataset on a model on BastionAI.
@@ -212,9 +208,24 @@
     port: int
     default_secret: bytes
     channel: Any = None
+    server_name: str = 'bastionai-srv'
 
     def __enter__(self) -> Client:
-        self.channel = grpc.insecure_channel(f"{self.host}:{self.port}")
+        connection_options = (
+            ("grpc.ssl_target_name_override", self.server_name),)
+        server_cert = ssl.get_server_certificate(
+            (self.host, self.port)
+        )
+
+        server_cred = grpc.ssl_channel_credentials(
+            root_certificates=bytes(server_cert, encoding='utf8')
+        )
+
+        server_target = f"{self.host}:{self.port}"
+        self.channel = grpc.secure_channel(
+            server_target,
+            server_cred,
+            options=connection_options)
         return Client(RemoteTorchStub(self.channel), self.default_secret)
 
     def __exit__(self, exc_type: Any, exc_value: Any, exc_traceback: Any) -> None:
