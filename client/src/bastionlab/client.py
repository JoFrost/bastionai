--- conflicted
+++ resolved
@@ -33,26 +33,6 @@
         res = GRPCException.map_error(lambda: self.stub.SendDataFrame(serialize_dataframe(df, policy)))
         return FetchableLazyFrame._from_reference(self, res)
 
-<<<<<<< HEAD
-    def _fetch_df(self, ref: List[str]) -> pl.DataFrame:
-        joined_bytes = b""
-        blocked = False
-        for b in self.stub.FetchDataFrame(ReferenceRequest(identifier=ref)):
-            if blocked:
-                blocked = False
-                print(
-                    f"{Fore.GREEN}The query has been approved by the data owner.{Fore.WHITE}"
-                )
-            if b.pending != "":
-                print(b.pending)
-                blocked = True
-                print(
-                    f"""{Fore.YELLOW}Warning: non privacy-preserving queries necessitate data owner's approval.
-Reason: {b.pending}
-A notification has been sent to the data owner. The request will be pending until the data owners accepts or denies it or until timeout seconds elapse.{Fore.WHITE}"""
-                )
-            joined_bytes += b.data
-=======
     def _fetch_df(self, ref: List[str]) -> Optional[pl.DataFrame]:
         def inner() -> bytes:
             joined_bytes = b""
@@ -66,7 +46,6 @@
                     blocked = True
                     print(f"""{Fore.YELLOW}Warning: non privacy-preserving queries necessitate data owner's approval.
 Reason: {b.pending}
->>>>>>> 19e8d3ef
 
 A notification has been sent to the data owner. The request will be pending until the data owner accepts or denies it or until timeout seconds elapse.{Fore.WHITE}""")
                 joined_bytes += b.data
