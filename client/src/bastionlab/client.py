--- conflicted
+++ resolved
@@ -44,21 +44,6 @@
         from bastionlab.remote_polars import FetchableLazyFrame
 
         res = self.stub.RunQuery(Query(composite_plan=composite_plan))
-<<<<<<< HEAD
-=======
-        return FetchableLazyFrame._from_reference(self, res)
-
-    def list_dfs(self) -> List["FetchableLazyFrame"]:
-        from bastionlab.remote_polars import FetchableLazyFrame
-
-        res = self.stub.ListDataFrames(Empty()).list
-        return [FetchableLazyFrame._from_reference(self, ref) for ref in res]
-    
-    def get_df(self, identifier: str) -> "FetchableLazyFrame":
-        from bastionlab.remote_polars import FetchableLazyFrame
-
-        res = self.stub.GetDataFrameHeader(ReferenceRequest(identifier=identifier))
->>>>>>> 9929c06d
         return FetchableLazyFrame._from_reference(self, res)
 
 
