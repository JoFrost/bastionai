from __future__ import annotations
from dataclasses import dataclass, field
from typing import Callable, Generic, List, Optional, TypeVar, Sequence, Union, Dict
import seaborn as sns
import polars as pl
from polars.internals.sql.context import SQLContext
from torch.jit import ScriptFunction
import base64
import json
import torch
from ..pb.bastionlab_conversion_pb2 import (
    RemoteArray as PbRemoteArray,
    RemoteDataFrame as PbRemoteDataFrame,
)
from ..pb.bastionlab_polars_pb2 import ReferenceResponse, SplitRequest, ReferenceRequest
from .client import BastionLabPolars
from .utils import ApplyBins, ApplyAbs
import matplotlib.pyplot as plt
from typing import TYPE_CHECKING
from ..errors import RequestRejected


LDF = TypeVar("LDF", bound="pl.LazyFrame")

if TYPE_CHECKING:
    from ..torch.remote_torch import RemoteTensor
    from ..client import Client


def delegate(
    target_cls: Callable,
    target_attr: str,
    f_names: List[str],
    wrap: bool = False,
    wrap_fn: Optional[Callable] = None,
) -> Callable[[Callable], Callable]:
    def inner(cls: Callable) -> Callable:
        delegates = {f_name: getattr(target_cls, f_name) for f_name in f_names}

        def delegated_fn(f_name: str) -> Callable:
            def f(_self, *args, **kwargs):
                res = (delegates[f_name])(getattr(_self, target_attr), *args, **kwargs)
                if wrap:
                    if wrap_fn is not None:
                        return wrap_fn(_self, res)
                    else:
                        wrapped_res = _self.clone()
                        setattr(wrapped_res, target_attr, res)
                        return wrapped_res
                else:
                    return res

            return f

        for f_name in f_names:
            setattr(cls, f_name, delegated_fn(f_name))

        return cls

    return inner


def delegate_properties(
    *names: str, target_attr: str
) -> Callable[[Callable], Callable]:
    def inner(cls: Callable) -> Callable:
        def prop(name):
            def f(_self):
                return getattr(getattr(_self, target_attr), name)

            return property(f)

        for name in names:
            setattr(cls, name, prop(name))

        return cls

    return inner


class CompositePlanSegment:
    """
    Composite plan segment class which handles segment plans that have not been implemented
    """

    def serialize(self) -> str:
        """
        will raise NotImplementedError

        raises:
            NotImplementedError
        """
        raise NotImplementedError()


@dataclass
class EntryPointPlanSegment(CompositePlanSegment):
    """
    Composite plan segment class responsible for new entry points
    """

    _inner: str

    def serialize(self) -> str:
        """
        returns serialized string of this plan segment

        Returns:
            str: serialized string of this plan segment
        """
        return f'{{"EntryPointPlanSegment":"{self._inner}"}}'


@dataclass
class PolarsPlanSegment(CompositePlanSegment):
    """
    Composite plan segment class responsible for Polars queries
    """

    _inner: LDF

    def serialize(self) -> str:
        """
        returns serialized string of this plan segment

        Returns:
            str: serialized string of this plan segment
        """

        # HACK: when getting using the schema attribute, polars returns
        #  the proper error messages (polars.NotFoundError etc) when it is invalid.
        #  This is not the case for write_json(), which returns a confusing error
        #  message. So, we get the schema beforehand :)
        self._inner.schema

        json_str = self._inner.write_json()
        return f'{{"PolarsPlanSegment":{json_str}}}'


@dataclass
class UdfPlanSegment(CompositePlanSegment):
    """
    Composite plan segment class responsible for user defined functions
    """

    _inner: ScriptFunction
    _columns: List[str]

    def serialize(self) -> str:
        """
        returns serialized string of this plan segment

        Returns:
            str: serialized string of this plan segment
        """
        columns = ",".join([f'"{c}"' for c in self._columns])
        b64str = base64.b64encode(self._inner.save_to_buffer()).decode("ascii")
        return f'{{"UdfPlanSegment":{{"columns":[{columns}],"udf":"{b64str}"}}}}'


@dataclass
class StackPlanSegment(CompositePlanSegment):
    """
    Composite plan segment class responsible for vstack function
    """

    def serialize(self) -> str:
        return '"StackPlanSegment"'


@dataclass
class UdfTransformerPlanSegment(CompositePlanSegment):
    """
    Accepts a UDF for row-wise DataFrame transformation.
    """

    _name: str
    _columns: List[str]

    def serialize(self) -> str:
        pass


@dataclass
class Metadata:
    """
    A class containing metadata related to your dataframe
    """

    _polars_client: BastionLabPolars
    _prev_segments: List[CompositePlanSegment] = field(default_factory=list)


@dataclass
class RowCountSegment(CompositePlanSegment):
    _name: str
    """
    Composite plan segment class responsible for with_row_count function
    """

    def serialize(self) -> str:
        return f'{{"RowCountSegment": "{self._name}"}}'


# TODO
# collect
# cleared
# Map
# Joins
@delegate_properties("columns", "dtypes", "schema", target_attr="_inner")
@delegate(
    target_cls=pl.LazyFrame,
    target_attr="_inner",
    f_names=[
        "__bool__",
        "__contains__",
        "__copy__",
        "__deepcopy__",
        "__getitem__",
    ],
)
@delegate(
    target_cls=pl.LazyFrame,
    target_attr="_inner",
    f_names=[
        "sort",
        "cache",
        "filter",
        "select",
        "with_columns",
        "with_context",
        "with_column",
        "drop",
        "rename",
        "reverse",
        "shift",
        "shift_and_fill",
        "slice",
        "limit",
        "head",
        "tail",
        "last",
        "first",
        "take_every",
        "fill_null",
        "fill_nan",
        "std",
        "var",
        "max",
        "min",
        "sum",
        "mean",
        "median",
        "quantile",
        "explode",
        "unique",
        "drop_nulls",
        "melt",
        "interpolate",
        "unnest",
    ],
    wrap=True,
)
@delegate(
    target_cls=pl.LazyFrame,
    target_attr="_inner",
    f_names=[
        "groupby",
        "groupby_rolling",
        "groupby_dynamic",
    ],
    wrap=True,
    wrap_fn=lambda rlf, res: RemoteLazyGroupBy(res, rlf._meta),
)
@dataclass
class RemoteLazyFrame:
    """
    A class to represent a RemoteLazyFrame.

    Delegate attributes:
        dtypes: Get dtypes of columns in LazyFrame.
        schema (dict[column name, DataType]): Get dataframe's schema

    Delegate methods:
    As well as the methods that will be later described, we also support the following Polars methods which are defined in detail
    in Polar's documentation:

    "sort", "cache", "filter", "select", "with_columns", "with_context", "with_column", "drop", "rename", "reverse",
    "shift", "shift_and_fill", "slice", "limit", "head", "tail", "last", "first", "take_every", "fill_null",
    "fill_nan", "std", "var", "max", "min", "sum", "mean", "median", "quantile", "explode", "unique", "drop_nulls", "melt",
    "interpolate", "unnest",
    """

    _inner: pl.LazyFrame
    _meta: Metadata

    def __str__(self: LDF) -> str:
        return f"RemoteLazyFrame"

    def __repr__(self: LDF) -> str:
        return str(self)

    def clone(self: LDF) -> LDF:
        """clones RemoteLazyFrame
        Returns:
            RemoteLazyFrame: clone of current RemoteLazyFrame
        """
        return RemoteLazyFrame(self._inner.clone(), self._meta)

    @property
    def composite_plan(self: LDF) -> str:
        """Gets composite_plan
        Returns:
            Composite_plan as str
        """
        segments = ",".join(
            [
                seg.serialize()
                for seg in [*self._meta._prev_segments, PolarsPlanSegment(self._inner)]
            ]
        )
        return f"[{segments}]"

    def collect(self: LDF) -> LDF:
        """runs any pending queries/actions on RemoteLazyFrame that have not yet been performed.
        Returns:
            FetchableLazyFrame: FetchableLazyFrame of datarame after any queries have been performed
        """
        return self._meta._polars_client._run_query(self.composite_plan)

    @staticmethod
    def sql(query: str, *rdfs: LDF) -> LDF:
        """Parses given SQL query and interpolates {} placeholders with given RemoteLazyFrames.
        Args:
            query (str): the SQL query
            rdfs (RemoteLazyFrame): DataFrames used in the SQL query
        Returns:
            RemoteLazyFrame: The resulting RemoteLazyFrame
        """
        if len(rdfs) == 0:
            raise Exception("The SQL query must at least use one RemoteLazyFrame")
        if any(
            [
                rdf._meta._polars_client is not rdfs[0]._meta._polars_client
                for rdf in rdfs
            ]
        ):
            raise Exception(
                "Cannot use remote data frames from two different servers in an SQL query"
            )

        unique_rdfs = []
        rdfs_refs = []
        for rdf in rdfs:
            try:
                rdfs_refs.append(unique_rdfs.index(rdf))
            except ValueError:
                rdfs_refs.append(len(unique_rdfs))
                unique_rdfs.append(rdf)

        query = query.format(*(f"__{i}" for i in rdfs_refs))

        ctx = SQLContext()
        for i, rdf in enumerate(unique_rdfs):
            ctx.register(f"__{i}", rdf._inner)
        res = ctx.execute(query)

        return RemoteLazyFrame(
            res,
            Metadata(
                rdfs[0]._meta._polars_client,
                [
                    seg
                    for segs in reversed(unique_rdfs)
                    for seg in segs._meta._prev_segments
                ],
            ),
        )

    def apply_udf(self: LDF, columns: List[str], udf: Callable) -> LDF:
        """Applied user-defined function to selected columns of RemoteLazyFrame and returns result
        Args:
            columns (List[str]): List of columns that user-defined function should be applied to
            udf (Callable): user-defined function to be applied to columns, must be a compatible input for torch.jit.script() function.
        Returns:
            RemoteLazyFrame: An updated RemoteLazyFrame after udf applied
        """
        ts_udf = torch.jit.script(udf)
        df = pl.DataFrame(
            [pl.Series(k, dtype=v) for k, v in self._inner.schema.items()]
        )
        return RemoteLazyFrame(
            df.lazy(),
            Metadata(
                self._meta._polars_client,
                [
                    *self._meta._prev_segments,
                    PolarsPlanSegment(self._inner),
                    UdfPlanSegment(ts_udf, columns),
                ],
            ),
        )

    def vstack(self: LDF, df2: LDF) -> LDF:
        """appends df2 to df1 provided columns have the same name/type
        Args:
            df2 (RemoteLazyFrame): The RemoteLazyFrame you wish to append to your current RemoteLazyFrame.
        Returns:
            RemoteLazyFrame: The combined RemoteLazyFrame as result of vstack
        """
        df = pl.DataFrame(
            [pl.Series(k, dtype=v) for k, v in self._inner.schema.items()]
        )
        return RemoteLazyFrame(
            df.lazy(),
            Metadata(
                self._meta._polars_client,
                [
                    *df2._meta._prev_segments,
                    PolarsPlanSegment(df2._inner),
                    *self._meta._prev_segments,
                    PolarsPlanSegment(self._inner),
                    StackPlanSegment(),
                ],
            ),
        )

<<<<<<< HEAD
    @property
    def columns(self) -> List[str]:
        """Gets the column names of the RemoteDataFrame

        Returns:
            List[str]: List of column names in the RemoteDataFrame
        """
        return self._inner.columns
=======
    def with_row_count(self: LDF, name: str = "index") -> LDF:
        """adds new column with row count
        Args:
            name (String): The name of the new index column.
        Returns:
            RemoteLazyFrame: The RemoteLazyFrame with new row count/index column
        """
        df = pl.DataFrame(
            [pl.Series(k, dtype=v) for k, v in self._inner.schema.items()]
        )
        ret = RemoteLazyFrame(
            df.lazy(),
            Metadata(
                self._meta._polars_client,
                [
                    *self._meta._prev_segments,
                    PolarsPlanSegment(self._inner),
                    RowCountSegment(name),
                ],
            ),
        )
        # Either we need to collect before returning OR we need to make it clear to users they need to call collect() with this function
        # because if not this leads to panics etc. when we follow this with other operations that use the new column before next using collect()
        return ret.collect()
>>>>>>> 6f71c2df

    def join(
        self: LDF,
        other: LDF,
        left_on: Union[str, pl.Expr, Sequence[Union[str, pl.Expr]], None] = None,
        right_on: Union[str, pl.Expr, Sequence[Union[str, pl.Expr]], None] = None,
        on: Union[str, pl.Expr, Sequence[Union[str, pl.Expr]], None] = None,
        how: pl.internals.type_aliases.JoinStrategy = "inner",
        suffix: str = "_right",
        allow_parallel: bool = True,
        force_parallel: bool = False,
    ) -> LDF:
        """Joins columns of another DataFrame.
        Args:
            other (RemoteLazyFrame): The other RemoteLazyFrame you want to join your current dataframe with.
            left_on (Union[str, pl.Expr, Sequence[Union[str, pl.Expr]], None] = None): Name(s) of the left join column(s).
            right_on (Union[str, pl.Expr, Sequence[Union[str, pl.Expr]], None] = None): Name(s) of the right join column(s).
            on (Union[str, pl.Expr, Sequence[Union[str, pl.Expr]], None] = None): Name(s) of the join columns in both DataFrames.
            how (pl.internals.type_aliases.JoinStrategy = "inner"): Join strategy {'inner', 'left', 'outer', 'semi', 'anti', 'cross'}
            suffix (str = "_right"): Suffix to append to columns with a duplicate name.
            allow_parallel (bool = True): Boolean value for allowing the physical plan to evaluate the computation of both RemoteLazyFrames up to the join in parallel.
            force_parallel (bool = False): Boolean value for forcing parallel the physical plan to evaluate the computation of both RemoteLazyFrames up to the join in parallel.
        Raises:
            Exception: Where remote dataframes are from two different servers.
        Returns:
            RemoteLazyFrame: An updated RemoteLazyFrame after join performed
        """
        if self._meta._polars_client is not other._meta._polars_client:
            raise Exception("Cannot join remote data frames from two different servers")
        res = self._inner.join(
            other._inner,
            left_on,
            right_on,
            on,
            how,
            suffix,
            allow_parallel,
            force_parallel,
        )
        return RemoteLazyFrame(
            res,
            Metadata(
                self._meta._polars_client,
                [*other._meta._prev_segments, *self._meta._prev_segments],
            ),
        )

    def join_asof(
        self: LDF,
        other: LDF,
        left_on: Union[str, None] = None,
        right_on: Union[str, None] = None,
        on: Union[str, None] = None,
        by_left: Union[str, Sequence[str], None] = None,
        by_right: Union[str, Sequence[str], None] = None,
        by: Union[str, Sequence[str], None] = None,
        strategy: pl.internals.type_aliases.AsofJoinStrategy = "backward",
        suffix: str = "_right",
        tolerance: Union[str, int, float, None] = None,
        allow_parallel: bool = True,
        force_parallel: bool = False,
    ) -> LDF:
        """Performs an asof join, which is similar to a left-join but matches on nearest key rather than equal keys.

        Args:
            other (RemoteLazyFrame): The other RemoteLazyFrame you want to join your current dataframe with.
            left_on (Union[str, None] = None): Name(s) of the left join column(s).
            right_on (Union[str, None] = None): Name(s) of the right join column(s).
            on (Union[str, None] = None): Name(s) of the join columns in both DataFrames.
            by_left (Union[str, Sequence[str], None] = None): Join on these columns before doing asof join
            by_right (Union[str, Sequence[str], None] = None): Join on these columns before doing asof join
            by (Union[str, Sequence[str], None] = None): Join on these columns before doing asof join
            strategy (pl.internals.type_aliases.AsofJoinStrategy = "backward"): Join strategy: {'backward', 'forward'}.
            suffix (str  = "_right"): Suffix to append to columns with a duplicate name.
            tolerance (Union[str, int, float, None] = None): Numeric tolerance. By setting this the join will only be done if the near keys are within this distance.
            suffix (str): Suffix to append to columns with a duplicate name.
            allow_parallel (bool = True): Boolean value for allowing the physical plan to evaluate the computation of both RemoteLazyFrames up to the join in parallel.
            force_parallel (bool = False): Boolean value for forcing parallel the physical plan to evaluate the computation of both RemoteLazyFrames up to the join in parallel.
        Raises:
            Exception: Where remote dataframes are from two different servers.
        Returns:
            RemoteLazyFrame: An updated RemoteLazyFrame after join performed
        """
        if self._meta._polars_client is not other._meta._polars_client:
            raise Exception("Cannot join remote data frames from two different servers")
        res = self._inner.join_asof(
            other._inner,
            left_on,
            right_on,
            on,
            by_left,
            by_right,
            by,
            strategy,
            suffix,
            tolerance,
            allow_parallel,
            force_parallel,
        )
        return RemoteLazyFrame(
            res,
            Metadata(
                self._meta._polars_client,
                [*other._meta._prev_segments, *self._meta._prev_segments],
            ),
        )

    def pieplot(
        self: LDF,
        parts: str,
        title: str = None,
        labels: Union[str, list[str]] = None,
        ax: List[str] = None,
        fig_kwargs: dict = None,
        pie_labels: bool = True,
        key: bool = True,
        key_loc: str = "center left",
        key_title: str = None,
        key_bbox=(1, 0, 0.5, 1),
    ) -> None:
        """Draws a pie chart based on values within single column.
        pieplot collects necessary data only and calculates percentage values before calling matplotlib pyplot's pie function to create a pie chart.
        Args:
            parts (str): The name of the column containing bar chart segment values.
            title (str = None): Title to be displayed with the bar chart.
            labels (Union[str, list[str]] = None) = The labels of segments in pie charts. Either a list of string labels following the same order as the values
            in your `parts` column or the name of a column containing the labels.
            ax (List(str)): Here you can send your own matplotlib axis if required. Note- if you do this, the fig_kwargs arguments will not be used.
            fig_kwargs (dict = None): A dictionary argument where you can add any kwargs you wish to be forwarded onto matplotlib.pyplot.subplots()
            when creating the figure that the pie chart will be displayed on.
            pie_labels (bool = True): You can modify this boolean value if you do not with to label the segments of your pie chart.
            key (bool = True): This key value specifies whether you want a color map key placed to the side of your pie chart.
            key_loc (str = "center left"): A string argument where you can modify the location of your segment color key on your pie chart to be forward to matplotlib's legend function.
            key_title (str = None): A string argument where you can specify a title for this segment color key to be forward to matplotlib's legend function.
            key_bbox (tuple = 1, 0, 0.5, 1): bbox_to_anchor argument to be forward to matplotlib's legend function.
        Raises:
            ValueError: Incorrect column name given as parts or labels argument.
            various exceptions: Note that exceptions may be raised from matplotlib pyplot's pie or subplots functions, for example if fig_kwargs keywords are not valid.
        """

        if parts not in self.columns:
            raise ValueError("Parts column not found in dataframe")
        if type(labels) == str and labels not in self.columns:
            raise ValueError("Labels column not found in dataframe")

        # get list of values in parts column
        parts_tmp = self.select(pl.col(parts)).collect().fetch().to_numpy()
        parts_list = [x[0] for x in parts_tmp]

        # get total for calculating percentages
        total = sum(parts_list)

        # get percentages
        pie_data = list(map(lambda x: x * 100 / total, parts_list))

        # get labels list
        if type(labels) == str:
            labels_tmp = self.select(pl.col(labels)).collect().fetch().to_numpy()
            labels_list = [x[0] for x in labels_tmp]
        else:
            labels_list = labels

        # add these to figkwargs and go
        if ax == None:
            if fig_kwargs == None:
                fig, ax = plt.subplots(figsize=(7, 4), subplot_kw=dict(aspect="equal"))
            else:
                if "figsize" not in self.kwargs:
                    fig_kwargs["figsize"] = (7, 4)
                fig, ax = plt.subplots(**fig_kwargs)
            if pie_labels == True:
                wedges, autotexts = plt.pie(pie_data, labels=labels_list)
            else:
                wedges, autotexts = plt.pie(pie_data)

        elif pie_labels == True:
            wedges, autotexts = ax.pie(pie_data, labels=labels_list)
        else:
            wedges, autotexts = ax.pie(pie_data)

        if key == True:
            ax.legend(
                wedges,
                labels_list,
                title=key_title,
                loc=key_loc,
                bbox_to_anchor=key_bbox,
            )
        ax.set_title(title)

    def barplot(
        self: LDF,
        x: str = None,
        y: str = None,
        estimator: str = "mean",
        hue: str = None,
        **kwargs,
    ):
        """Draws a barchart
        barplot filters data down to necessary columns only and then calls Seaborn's barplot function.
        Args:
            x (str) = None: The name of column to be used for x axes.
            y (str) = None: The name of column to be used for y axes.
            estimator (str) = "mean": string represenation of estimator to be used in aggregated query. Options are: "mean", "median", "count", "max", "min", "std" and "sum"
            hue (str) = None: The name of column to be used for colour encoding.
            **kwargs: Other keyword arguments that will be passed to Seaborn's barplot function.
        Raises:
            ValueError: Incorrect column name given, no x or y values provided, estimator function not recognised
            RequestRejected: Could not continue in function as data owner rejected a required access request
            various exceptions: Note that exceptions may be raised from Seaborn when the barplot function is called,
            for example, where kwargs keywords are not expected. See Seaborn documentation for further details.
        """
        # if there is a hue argument add them to cols and no duplicates
        if x == None and y == None:
            raise ValueError("Please provide a x or y column name")

        allowed_fns = ["mean", "count", "max", "min", "std", "sum", "median"]

        if estimator not in allowed_fns:
            raise ValueError("Column ", col, " not found in dataframe")
        if x != None and y != None:
            selects = [x, y] if x != y else [x]
        else:
            selects = [x] if x != None else [y]
        groups = [x]
        if hue != None:
            kwargs["hue"] = hue
            if hue != x:
                groups.append(hue)
            if hue != x and hue != y:
                selects.append(hue)

        for col in selects:
            if not col in self.columns:
                raise ValueError("Column ", col, " not found in dataframe")

        agg = y if y != None else x
        agg_dict = {
            "mean": pl.col(agg).mean(),
            "count": pl.col(agg).count(),
            "max": pl.col(agg).max(),
            "min": pl.col(agg).min(),
            "std": pl.col(agg).std(),
            "sum": pl.col(agg).sum(),
            "median": pl.col(agg).median(),
        }
        if x == None or y == None:
            c = x if x != None else y
            tmp = (
                self.filter(pl.col(c) != None)
                .select(agg_dict[estimator])
                .collect()
                .fetch()
            )
            RequestRejected.check_valid_df(tmp)
            df = tmp.to_pandas()
        else:
            agg_fn = pl.col(y).mean()
            tmp = (
                self.filter(pl.col(x) != None)
                .select(pl.col(y) for y in selects)
                .groupby(pl.col(y) for y in groups)
                .agg(agg_dict[estimator])
                .sort(pl.col(x))
                .collect()
                .fetch()
            )
            RequestRejected.check_valid_df(tmp)
            df = tmp.to_pandas()
        # run query
        if x == None:
            sns.barplot(data=df, y=y, **kwargs)
        elif y == None:
            sns.barplot(data=df, x=x, **kwargs)
        else:
            sns.barplot(data=df, x=x, y=y, **kwargs)

    def histplot(
        self: LDF, x: str = "count", y: str = "count", bins: int = 10, **kwargs
    ):
        """Histplot plots a univariate histogram, where one x or y axes is provided or a bivariate histogram, where both x and y axes values are supplied.

        Histplot filters down a RemoteLazyFrame to necessary columns only, groups x axes into bins
        and performs aggregated queries before calling either Seaborn's barplot (for univaritate histograms) or heatmap function (for bivariate histograms),
        which helps us to limit data retrieved from the server to a minimum.
        Args:
            x (str): The name of column to be used for x axes. Default value is "count", which trigger pl.count() to be used on this axes.
            y (str): The name of column to be used for y axes. Default value is "count", which trigger pl.count() to be used on this axes.
            bins (int): An integer bin value which x axes will be grouped by. Default value is 10.
            **kwargs: Other keyword arguments that will be passed to Seaborn's barplot function, in the case of one column being supplied, or heatmap function, where both x and y columns are supplied.

        Raises:
            ValueError: Incorrect column name given
            RequestRejected: Could not continue in function as data owner rejected a required access request
            various exceptions: Note that exceptions may be raised from Seaborn when the barplot or heatmap function is called,
            for example, where kwargs keywords are not expected. See Seaborn documentation for further details.
        """

        col_x = x if x != None else "count"
        col_y = y if y != None else "count"

        if col_x == "count" and col_y == "count":
            print("Please provide an 'x' or 'y' value")
            return

        model = ApplyBins(bins)

        # if we have only X or Y
        if col_x == "count" or col_y == "count":
            q_x = pl.col(col_x) if col_x != "count" else pl.col(col_y)
            q_y = pl.count()

            if not col_x in self.columns and not col_y in self.columns:
                raise ValueError("Please supply a valid column for x or y axes")

            tmp = (
                self.filter(q_x != None)
                .select(q_x)
                .apply_udf([col_x if col_x != "count" else col_y], model)
                .groupby(q_x)
                .agg(q_y)
                .sort(q_x)
                .collect()
                .fetch()
            )
            RequestRejected.check_valid_df(tmp)
            df = tmp.to_pandas()

            # horizontal barplot where x axis is count
            if "color" not in kwargs:
                kwargs["color"] = "lightblue"
            if "edgecolor" not in kwargs:
                kwargs["edgecolor"] = "black"
            if "width" not in kwargs:
                kwargs["width"] = 1

            if col_x == "count" and not "orient" in kwargs:
                sns.barplot(
                    data=df,
                    x=df[col_x],
                    y=df[col_y],
                    orient="h",
                    **kwargs,
                )
            else:
                sns.barplot(data=df, x=df[col_x], y=df[col_y], **kwargs)

        # If we have X and Y
        else:
            for col in [col_x, col_y]:
                if not col in self.columns:
                    raise ValueError("Column name not found in dataframe")
            tmp = (
                self.filter(pl.col(col_x) != None)
                .filter(pl.col(col_y) != None)
                .select([pl.col(col_y), pl.col(col_x)])
                .apply_udf([col_x], model)
                .groupby([pl.col(col_x), pl.col(col_y)])
                .agg(pl.count())
                .sort(pl.col(col_x))
                .collect()
                .fetch()
            )
            RequestRejected.check_valid_df(tmp)
            df = tmp.to_pandas()
            my_cmap = sns.color_palette("Blues", as_cmap=True)
            pivot = df.pivot(index=col_y, columns=col_x, values="count")
            if "cmap" not in kwargs:
                kwargs["cmap"] = my_cmap
            ax = sns.heatmap(pivot, **kwargs)
            ax.invert_yaxis()

    def lineplot(
        self: LDF,
        x: str,
        y: str,
        hue: str = None,
        size: str = None,
        style: str = None,
        units: str = None,
        **kwargs,
    ):
        """Draws a lineplot based on x and y values.

        Lineplot filters data down to necessary columns only and then calls Seaborn's lineplot function with this scaled down dataframe.

        Lineplot accepts any additional options supported by Seaborn's lineplot as kwargs, which can be viewed in Seaborn's documentation.

        Args:
            x (str): The name of column to be used for x axes.
            y (str): The name of column to be used for y axes.
            hue (str = None): The name of the column to be used as a grouping variable that will produce lines with different colors.
            size (str = None): The name of the column to be used as a grouping variable that will produce lines with different widths.
            style (str = None): The name of the column to be used as a grouping variable that will produce lines with different dashes and/or markers.
            units (str = None): The name of the column to be used as a grouping variable identifying sampling units.
            **kwargs: Other keyword arguments that will be passed to Seaborn's lineplot function.
        Raises:
            ValueError: Incorrect column name given
            RequestRejected: Could not continue in function as data owner rejected a required access request
            various exceptions: Note that exceptions may be raised from Seaborn when the lineplot function is called,
            for example, where kwargs keywords are not expected. See Seaborn documentation for further details.
        """
        selects = [x, y] if x != y else [x]

        for op in [hue, size, style, units]:
            if op not in selects and op != None:
                selects.append(op)

        if hue != None:
            kwargs["hue"] = hue
        if size != None:
            kwargs["size"] = size
        if style != None:
            kwargs["style"] = style
        if units != None:
            kwargs["units"] = units

        for col in selects:
            if not col in self.columns:
                raise ValueError("Column ", col, " not found in dataframe")

        # get df with necessary columns
        tmp = self.select([pl.col(x) for x in selects]).collect().fetch()
        RequestRejected.check_valid_df(tmp)
        df = tmp.to_pandas()
        sns.lineplot(data=df, x=x, y=y, **kwargs)

    def scatterplot(self: LDF, x: str, y: str, **kwargs):
        """Draws a scatter plot
        Scatterplot filters data down to necessary columns only and then calls Seaborn's scatterplot function.
        Args:
            x (str): The name of column to be used for x axes.
            y (str): The name of column to be used for y axes.
            **kwargs: Other keyword arguments that will be passed to Seaborn's scatterplot function.
        Raises:
            ValueError: Incorrect column name given
            RequestRejected: Could not continue in function as data owner rejected a required access request
            various exceptions: Note that exceptions may be raised from Seaborn when the scatterplot function is called,
            for example, where kwargs keywords are not expected. See Seaborn documentation for further details.
        """
        # if there is a hue or style argument add them to cols
        cols = [x, y]
        if "hue" in kwargs:
            if not kwargs["hue"] in cols:
                cols.append(kwargs["hue"])
        if "style" in kwargs:
            if not kwargs["style"] in cols:
                cols.append(kwargs["style"])

        for col in cols:
            if not col in self.columns:
                raise ValueError("Column ", col, " not found in dataframe")

        # get df with necessary columns
        tmp = self.select([pl.col(x) for x in cols]).collect().fetch()
        RequestRejected.check_valid_df(tmp)
        df = tmp.to_pandas()
        # run query
        sns.scatterplot(data=df, x=x, y=y, **kwargs)

    def barplot(
        self: LDF,
        x: str = None,
        y: str = None,
        estimator: str = "mean",
        hue: str = None,
        **kwargs,
    ):
        """Draws a barchart
        barplot filters data down to necessary columns only and then calls Seaborn's barplot function.
        Args:
            x (str) = None: The name of column to be used for x axes.
            y (str) = None: The name of column to be used for y axes.
            estimator (str) = "mean": string represenation of estimator to be used in aggregated query. Options are: "mean", "median", "count", "max", "min", "std" and "sum"
            hue (str) = None: The name of column to be used for colour encoding.
            **kwargs: Other keyword arguments that will be passed to Seaborn's barplot function.
        Raises:
            ValueError: Incorrect column name given, no x or y values provided, estimator function not recognised
            RequestRejected: Could not continue in function as data owner rejected a required access request
            various exceptions: Note that exceptions may be raised from Seaborn when the barplot function is called,
            for example, where kwargs keywords are not expected. See Seaborn documentation for further details.
        """
        # if there is a hue argument add them to cols and no duplicates
        if x == None and y == None:
            raise ValueError("Please provide a x or y column name")

        allowed_fns = ["mean", "count", "max", "min", "std", "sum", "median"]

        if estimator not in allowed_fns:
            raise ValueError("Column ", col, " not found in dataframe")
        if x != None and y != None:
            selects = [x, y] if x != y else [x]
        else:
            selects = [x] if x != None else [y]
        groups = [x]
        if hue != None:
            kwargs["hue"] = hue
            if hue != x:
                groups.append(hue)
            if hue != x and hue != y:
                selects.append(hue)

        for col in selects:
            if not col in self.columns:
                raise ValueError("Column ", col, " not found in dataframe")

        agg = y if y != None else x
        agg_dict = {
            "mean": pl.col(agg).mean(),
            "count": pl.col(agg).count(),
            "max": pl.col(agg).max(),
            "min": pl.col(agg).min(),
            "std": pl.col(agg).std(),
            "sum": pl.col(agg).sum(),
            "median": pl.col(agg).median(),
        }
        if x == None or y == None:
            c = x if x != None else y
            tmp = (
                self.filter(pl.col(c) != None)
                .select(agg_dict[estimator])
                .collect()
                .fetch()
            )
            RequestRejected.check_valid_df(tmp)
            df = tmp.to_pandas()
        else:
            agg_fn = pl.col(y).mean()
            tmp = (
                self.filter(pl.col(x) != None)
                .select(pl.col(y) for y in selects)
                .groupby(pl.col(y) for y in groups)
                .agg(agg_dict[estimator])
                .sort(pl.col(x))
                .collect()
                .fetch()
            )
            RequestRejected.check_valid_df(tmp)
            df = tmp.to_pandas()
        # run query
        if x == None:
            sns.barplot(data=df, y=y, **kwargs)
        elif y == None:
            sns.barplot(data=df, x=x, **kwargs)
        else:
            sns.barplot(data=df, x=x, y=y, **kwargs)

    def facet(
        self: LDF, col: Optional[str] = None, row: Optional[str] = None, **kwargs
    ) -> any:
        """Creates a multi-plot grid for plotting conditional relationships.
        Args:
            col (Optional[str] = None): column value for grid
            row (Optional[str] = None): row value for grid
            **kwargs: Any additional keywords to be sent to Facet class to be applied to matplotlib pyplot's subplot function

        Returns:
            Facet instance created based on arguments given

        Raises:
            ValueError: Incorrect col/row argument provided
        """
        for x in [col, row]:
            if x != None:
                if not x in self.columns:
                    raise ValueError("Column ", x, " not found in dataframe")
        return Facet(inner_rdf=self, col=col, row=row, kwargs=kwargs)

    def minmax_scale(self: LDF, cols: Union[str, List[str]]) -> LDF:
        """Rescales data using the Min/Max or normalization method to a range of [0,1]
        by subtracting the overall minimum value of the data and then dividing the result by the difference between the minimum and maximum values.

        Args:
            cols (Union[str, List[str]]): The name of the column(s) which scaling should be applied to.
        Returns:
            Copy of original RemoteLazyFrame with scaling applied to specified column(s)
        Raises:
            ValueError: Column with a name provided as the cols argument not found in dataset.
        """
        columns = []
        # set up columns for single string argument
        if isinstance(cols, str):
            if cols not in self.columns:
                raise ValueError("Column ", cols, " not found in dataframe")
            columns.append(cols)
        else:  # set up columns for list
            for x in cols:
                if x not in self.columns:
                    raise ValueError("Column ", x, " not found in dataframe")
                columns.append(x)
        rdf = self.with_columns(
            [
                (pl.col(x) - pl.col(x).min())
                / (pl.col(x).max() - pl.col(x).min()).alias(x)
                for x in columns
            ]
        )
        return rdf

    def mean_scale(self: LDF, cols: Union[str, List[str]]) -> LDF:
        """Similar to the Min/Max scaling method, but subtracts the overall mean value of data instead of the min value.

        Args:
            cols (Union[str, List[str]]): The name of the column(s) which scaling should be applied to.
        Returns:
            Copy of original RemoteLazyFrame with scaling applied to specified column(s)
        Raises:
            ValueError: Column with a name provided as the cols argument not found in dataset.
        """
        columns = []
        # set up columns for single string argument
        if isinstance(cols, str):
            if cols not in self.columns:
                raise ValueError("Column ", cols, " not found in dataframe")
            columns.append(cols)
        else:  # set up columns for list
            for x in cols:
                if x not in self.columns:
                    raise ValueError("Column ", x, " not found in dataframe")
                columns.append(x)
        rdf = self.with_columns(
            [
                (pl.col(x) - pl.col(x).mean())
                / (pl.col(x).max() - pl.col(x).min()).alias(x)
                for x in columns
            ]
        )
        return rdf

    def max_abs_scale(self: LDF, cols: Union[str, List[str]]) -> LDF:
        """Rescales each data point between -1 and 1 by dividing each data point by its maximum absolute value.

        Args:
            cols (Union[str, List[str]]): The name of the column(s) which scaling should be applied to.
        Returns:
            Copy of original RemoteLazyFrame with scaling applied to specified column(s)
        Raises:
            ValueError: Column with a name provided as the cols argument not found in dataset.
        """
        model = ApplyAbs()
        columns = []
        # set up columns for single string argument
        if isinstance(cols, str):
            if cols not in self.columns:
                raise ValueError("Column ", cols, " not found in dataframe")
            columns.append(cols)
        else:  # set up columns for list
            for x in cols:
                if x not in self.columns:
                    raise ValueError("Column ", x, " not found in dataframe")
                columns.append(x)
        rdf = self.select([pl.col(x) for x in self.columns]).apply_udf(
            [x for x in columns], model
        )
        rdf = rdf.with_columns(
            [pl.col(x) / (pl.col(x).max()).alias(x) for x in columns]
        )
        return rdf

    def zscore_scale(self: LDF, cols: Union[str, List[str]]) -> LDF:
        """Rescales data by subtracting the mean from data poiints and then dividing the result by the standard deviation of the data.

        Args:
            cols (Union[str, List[str]]): The name of the column(s) which scaling should be applied to.
        Returns:
            Copy of original RemoteLazyFrame with scaling applied to specified column(s)
        Raises:
            ValueError: Column with a name provided as the cols argument not found in dataset.
        """
        columns = []
        # set up columns for single string argument
        if isinstance(cols, str):
            if cols not in self.columns:
                raise ValueError("Column ", cols, " not found in dataframe")
            columns.append(cols)
        else:  # set up columns for list
            for x in cols:
                if x not in self.columns:
                    raise ValueError("Column ", x, " not found in dataframe")
                columns.append(x)
        rdf = self.with_columns(
            [(pl.col(x) - pl.col(x).mean()) / pl.col(x).std().alias(x) for x in columns]
        )
        return rdf

    def median_quantile_scale(self: LDF, cols: Union[str, List[str]]) -> LDF:
        """Rescales data by subtracting the median value from data points and dividing the result by the IQR (inter-quartile range).

        Args:
            cols (Union[str, List[str]]): The name of the column(s) which scaling should be applied to.
        Returns:
            Copy of original RemoteLazyFrame with scaling applied to specified column(s)
        Raises:
            ValueError: Column with a name provided as the cols argument not found in dataset.
        """
        columns = []
        # set up columns for single string argument
        if isinstance(cols, str):
            if cols not in self.columns:
                raise ValueError("Column ", cols, " not found in dataframe")
            columns.append(cols)
        else:  # set up columns for list
            for x in cols:
                if x not in self.columns:
                    raise ValueError("Column ", x, " not found in dataframe")
                columns.append(x)
        rdf = self.with_columns(
            [
                (pl.col(x) - pl.col(x).median())
                / (pl.col(x).quantile(0.75) - pl.col(x).quantile(0.25)).alias(x)
                for x in columns
            ]
        )
        return rdf


@dataclass
class FetchableLazyFrame(RemoteLazyFrame):
    """
    A class to represent a FetchableLazyFrame, which can then be accessed as a Polar's dataframe via the fetch() method.
    """

    _identifier: str

    def to_array(self: "FetchableLazyFrame") -> "RemoteArray":
        """
        Converts a FetchableLazyFrame into a RemoteArray

        Returns:
            RemoteArray
        """
        client = self._meta._polars_client.client
        res = client._converter._stub.ConvToArray(
            PbRemoteDataFrame(identifier=self._identifier)
        )
        return RemoteArray(client, res.identifier)

    @property
    def identifier(self) -> str:
        """
        Gets identifier

        Return:
            returns identifier
        """
        return self._identifier

    @staticmethod
    def _from_reference(client: BastionLabPolars, ref: ReferenceResponse) -> LDF:
        header = json.loads(ref.header)["inner"]

        def get_dtype(v: Union[str, Dict]):
            if isinstance(v, str):
                return [None], getattr(pl, v)()
            else:
                k, v = list(v.items())[0]
                values, v = get_dtype(v)
                return [values], getattr(pl, k)(v)

        def get_series(name, dtype):
            values, dtype = get_dtype(dtype)
            return pl.Series(name, values=values, dtype=dtype)

        df = pl.DataFrame([get_series(k, v) for k, v in header.items()])

        return FetchableLazyFrame(
            _identifier=ref.identifier,
            _inner=df.lazy(),
            _meta=Metadata(client, [EntryPointPlanSegment(ref.identifier)]),
        )

    def __str__(self) -> str:
        return f"FetchableLazyFrame(identifier={self._identifier})"

    def __repr__(self) -> str:
        return str(self)

    def fetch(self) -> pl.DataFrame:
        """Fetches your FetchableLazyFrame and returns it as a Polars DataFrame
        Returns:
            Polars.DataFrame: returns a Polars DataFrame instance of your FetchableLazyFrame
        """
        return self._meta._polars_client._fetch_df(self._identifier)

    def save(self):
        return self._meta._polars_client._persist_df(self._identifier)

    def delete(self):
        return self._meta._polars_client._delete_df(self._identifier)


@dataclass
class Facet:
    inner_rdf: RemoteLazyFrame
    col: Optional[str] = None
    row: Optional[str] = None
    kwargs: dict = None

    def __str__(self: LDF) -> str:
        return f"FacetGrid"

    def scatterplot(
        self: LDF,
        *args: list[str],
        **kwargs,
    ) -> None:
        """Draws a scatter plot for each subset in row/column facet grid.
        Scatterplot filters data down to necessary columns only before calling Seaborn's scatterplot function on rows of dataset
        where values match with each combination of row/grid values.

        Args:
            x (str): The name of column to be used for x axes.
            y (str): The name of column to be used for y axes.
            *args: (list[str]): Arguments to be passed to Seaborn's scatterplot function.
            **kwargs: Other keyword arguments that will be passed to Seaborn's scatterplot function.

        Raises:
            ValueError: Incorrect column name given
            various exceptions: Note that exceptions may be raised from internal Seaborn (scatterplot) or Matplotlib.pyplot functions (subplots, set_title),
            for example, if kwargs keywords are not expected. See Seaborn/Matplotlib documentation for further details.
        """
        self.__map(sns.scatterplot, *args, **kwargs)

    def lineplot(
        self: LDF,
        x: str,
        y: str,
        **kwargs,
    ) -> None:
        """Draws a lineplot based on x and y values for each subset in row/column facet grid.
         Lineplot filters data down to necessary columns only and then calls Seaborn's lineplot function on rows of dataset
        where values match with each combination of row/grid values.

        Args:
            x (str): The name of column to be used for x axes.
            y (str): The name of column to be used for y axes.
            **kwargs: Other keyword arguments that will be passed to Seaborn's lineplot function.
        Raises:
            ValueError: Incorrect column name given
            various exceptions: Note that exceptions may be raised from Seaborn when the lineplot function is called,
            for example, where kwargs keywords are not expected. See Seaborn documentation for further details.
        """
        self.__map(sns.lineplot, x=x, y=y, **kwargs)

    def histplot(
        self: LDF,
        x: str = None,
        y: str = None,
        bins: int = 10,
        **kwargs,
    ) -> None:
        """Draws a histplot for each subset in row/column facet grid.

        Facet's histplot iterates over each possible combination of row/column values in the dataset, filters the dataset to rows where the values match this
        combination of row/column values and applies histplot to this dataset.

        Args:
            x (str) = None: The name of column to be used for x axes.
            y (str) = None: The name of column to be used for y axes.
            bins (int) = 10: An integer bin value which x axes will be grouped by.
            **kwargs: Other keyword arguments that will be passed to Seaborn's barplot function, in the case of one column being supplied, or heatmap function, where both x and y columns are supplied.
        Raises:
            ValueError: Incorrect column name given
            various exceptions: Note that exceptions may be raised from internal Seaborn (scatterplot) or Matplotlib.pyplot functions (subplots, set_title),
            for example, if kwargs keywords are not expected. See Seaborn/Matplotlib documentation for further details.
        """
        kwargs["bins"] = bins
        self.__bastion_map("histplot", x=x, y=y, **kwargs)

    def barplot(
        self: LDF,
        x: str = None,
        y: str = None,
        hue: str = None,
        estimator: str = "mean",
        **kwargs,
    ) -> None:
        """Draws a bar chart for each subset in row/column facet grid.

         barplot filters data down to necessary columns only and then calls Seaborn's barplot function.
        Args:
            x (str) = None: The name of column to be used for x axes.
            y (str) = None: The name of column to be used for y axes.
            estimator (str) = "mean": string represenation of estimator to be used in aggregated query. Options are: "mean", "median", "count", "max", "min", "std" and "sum"
            hue (str) = None: The name of column to be used for colour encoding.
            **kwargs: Other keyword arguments that will be passed to Seaborn's barplot function.
        Raises:
            ValueError: Incorrect column name given, no x or y values provided, estimator function not recognised
            RequestRejected: Could not continue in function as data owner rejected a required access request
            various exceptions: Note that exceptions may be raised from Seaborn when the barplot function is called,
            for example, where kwargs keywords are not expected. See Seaborn documentation for further details.

        """
        kwargs["estimator"] = estimator
        kwargs["hue"] = hue
        self.__bastion_map("barplot", x=x, y=y, **kwargs)

    def __bastion_map(self, fn: str, x: str = None, y: str = None, **kwargs):
        # create list of all columns needed for query
        hue = kwargs["hue"] if "hue" in kwargs else None
        selects = []
        for to_add in [x, y, self.col, self.row, hue]:
            if to_add != None:
                selects.append(to_add)

        for col in selects:
            if col not in self.inner_rdf.columns:
                raise ValueError("Column ", col, " not found in dataframe")

        # get unique row and col values
        cols = []
        rows = []
        if self.col != None:
            tmp = (
                self.inner_rdf.groupby(pl.col(self.col))
                .agg(pl.count())
                .sort(pl.col(self.col))
                .collect()
                .fetch()
            )
            RequestRejected.check_valid_df(tmp)
            cols = tmp.to_pandas()[self.col].tolist()
        if self.row != None:
            tmp = (
                self.inner_rdf.groupby(pl.col(self.row))
                .agg(pl.count())
                .sort(pl.col(self.row))
                .collect()
                .fetch()
            )
            RequestRejected.check_valid_df(tmp)
            rows = tmp.to_pandas()[self.row].tolist()

        if fn == "histplot":
            bins = kwargs["bins"] if "bins" in kwargs else 10
            del kwargs["bins"]
        if fn == "barplot":
            del kwargs["hue"]
            estimator = kwargs["estimator"] if "estimator" in kwargs else None
            del kwargs["estimator"]

        # mapping
        r_len = len(rows) if len(rows) != 0 else 1
        c_len = len(cols) if len(cols) != 0 else 1
        if self.kwargs == None:
            fig, axes = plt.subplots(r_len, c_len, figsize=((5 * c_len), (5 * r_len)))
        else:
            if "figsize" not in self.kwargs:
                self.kwargs["figsize"] = ((5 * c_len), (5 * r_len))
            fig, axes = plt.subplots(r_len, c_len, **self.kwargs)
        cols_len = len(cols)
        rows_len = len(rows)
        if (cols_len != 0) and (rows_len != 0):
            for col_count in range(cols_len):
                for row_count in range(rows_len):
                    df = self.inner_rdf.clone().filter(
                        (pl.col(self.col) == cols[col_count])
                        & (pl.col(self.row) == rows[row_count])
                    )
                    t1 = (
                        self.row
                        + ": "
                        + str(rows[row_count])
                        + " | "
                        + self.col
                        + ": "
                        + str(cols[col_count])
                    )
                    if fn == "histplot":
                        df.select([pl.col(x) for x in selects]).histplot(
                            x, y, bins, ax=axes[row_count, col_count], **kwargs
                        )
                    else:
                        df.select([pl.col(x) for x in selects]).barplot(
                            x,
                            y,
                            hue=hue,
                            estimator=estimator,
                            ax=axes[row_count, col_count],
                            **kwargs,
                        )
                    axes[row_count, col_count].set_title(t1)

        else:
            col_check = True if cols_len != 0 else False
            max_len = cols_len if col_check else rows_len
            my_list = cols if col_check else rows
            t = self.col if col_check else self.row
            for count in range(max_len):
                df = self.inner_rdf.clone().filter((pl.col(t) == my_list[count]))
                t1 = t + ": " + str(my_list[count])
                if fn == "histplot":
                    df.select([pl.col(x) for x in selects]).histplot(
                        x, y, bins, ax=axes[count], **kwargs
                    )
                else:
                    df.select([pl.col(x) for x in selects]).barplot(
                        x, y, hue=hue, estimator=estimator, ax=axes[count], **kwargs
                    )
                axes[count].set_title(t1)

    def __map(self: LDF, func, **kwargs) -> None:
        # create list of all columns needed for query
        selects = [self.col, self.row]
        if "x" in kwargs and not kwargs["x"] in selects:
            selects.append(kwargs["x"])
        if "y" in kwargs and not kwargs["y"] in selects:
            selects.append(kwargs["y"])

        for col in selects:
            if col not in self.inner_rdf.columns:
                raise ValueError("Column ", col, " not found in dataframe")

        # get unique row and col values
        cols = []
        rows = []
        if self.col != None:
            tmp = (
                self.inner_rdf.groupby(pl.col(self.col))
                .agg(pl.count())
                .sort(pl.col(self.col))
                .collect()
                .fetch()
            )
            RequestRejected.check_valid_df(tmp)
            cols = tmp.to_pandas()[self.col].tolist()

        if self.row != None:
            tmp = (
                self.inner_rdf.groupby(pl.col(self.row))
                .agg(pl.count())
                .sort(pl.col(self.row))
                .collect()
                .fetch()
            )
            RequestRejected.check_valid_df(tmp)
            rows = tmp.to_pandas()[self.row].tolist()

        # mapping
        r_len = len(rows) if len(rows) > 0 else 1
        c_len = len(cols) if len(cols) > 0 else 1
        if self.kwargs == None:
            fig, axes = plt.subplots(r_len, c_len, figsize=((5 * c_len), (5 * r_len)))
        else:
            if "figsize" not in self.kwargs:
                self.kwargs["figsize"] = ((5 * c_len), (5 * r_len))
            fig, axes = plt.subplots(r_len, c_len, **self.kwargs)
        cols_len = len(cols)
        rows_len = len(rows)
        if (cols_len != 0) & (rows_len != 0):
            for col_count in range(cols_len):
                for row_count in range(rows_len):
                    df = self.inner_rdf.clone().filter(
                        (pl.col(self.col) == cols[col_count])
                        & (pl.col(self.row) == rows[row_count])
                    )
                    t1 = (
                        self.row
                        + ": "
                        + str(rows[row_count])
                        + " | "
                        + self.col
                        + ": "
                        + str(cols[col_count])
                    )
                    tmp = df.select([pl.col(x) for x in selects]).collect().fetch()
                    RequestRejected.check_valid_df(tmp)
                    sea_df = tmp.to_pandas()
                    func(data=sea_df, ax=axes[row_count, col_count], **kwargs)
                    axes[row_count, col_count].set_title(t1)
        else:
            col_check = True if cols_len != 0 else False
            max_len = cols_len if col_check else rows_len
            my_list = cols if col_check else rows
            t = self.col if col_check else self.row
            for count in range(max_len):
                df = self.inner_rdf.clone().filter((pl.col(t) == my_list[count]))
                t1 = t + ": " + str(my_list[count])
                tmp = df.select([pl.col(x) for x in selects]).collect().fetch()
                RequestRejected.check_valid_df(tmp)
                sea_df = tmp.to_pandas()
                func(data=sea_df, ax=axes[row_count, col_count], **kwargs)
                axes[count].set_title(t1)


# TODO: implement apply method
@delegate(
    target_cls=pl.internals.lazyframe.groupby.LazyGroupBy,
    target_attr="_inner",
    f_names=["agg", "head", "tail"],
    wrap=True,
    wrap_fn=lambda rlg, res: RemoteLazyFrame(res, rlg._meta),
)
@dataclass
class RemoteLazyGroupBy(Generic[LDF]):
    _inner: pl.internals.lazyframe.groupby.LazyGroupBy[LDF]
    _meta: Metadata


def train_test_split(
    *arrays: List["RemoteArray"],
    train_size: Optional[float] = None,
    test_size: Optional[float] = 0.25,
    shuffle: Optional[bool] = False,
    random_state: Optional[int] = None,
) -> List["RemoteArray"]:
    """
    Split RemoteArrays into train and test subsets.

    Args:
        train_size (Optional[float] = None):
            It should be between 0.0 and 1.0 and represent the proportion of the dataset to include in the train split.
            If None, the value is automatically set to the complement of the test size.
        test_size (Optional[float] =0.25):
            It should be between 0.0 and 1.0 and represent the proportion of the dataset to include in the test split.
            If None, the value is set to the complement of the train size.
            If train_size is also None, it will be set to 0.25.
        shuffle (Optional[bool] = False):
            Whether or not to shuffle the data before splitting.
        random_state (Optional[int] = -1):
            Controls the shuffling applied to the data before applying the split.
            Pass an int for reproducible output across multiple function calls.
    """

    if len(arrays) == 0:
        raise ValueError("At least one RemoteDataFrame required as input")

    _train_remote_array: RemoteArray = arrays[0]

    train_size = 1 - test_size if train_size is None else train_size
    test_size = 1 - train_size if test_size is None else test_size

    if test_size < 0.0 or train_size < 0.0:
        raise ValueError("Neither train_size nor test_size can be a negative value")

    arrays: List[ReferenceRequest] = [
        ReferenceRequest(identifier=rdf.identifier) for rdf in arrays
    ]

    res = _train_remote_array._client.polars.stub.Split(
        SplitRequest(
            arrays=arrays,
            train_size=train_size,
            test_size=test_size,
            shuffle=shuffle,
            random_state=random_state,
        )
    )
    res = [RemoteArray(_train_remote_array._client, ref.identifier) for ref in res.list]
    return res


class RemoteArray(RemoteLazyFrame):
    def __init__(self, client: "Client", identifier: str) -> None:
        self._client = client
        self.identifier = identifier

    def to_tensor(self) -> "RemoteTensor":
        """
        Converts `RemoteArray` to `RemoteTensor`

        `RemoteArray` is BastionLab's internal intermediate representation which is akin to
        numpy arrays but are essentially pointers to a `DataFrame` on the server which when `to_tensor`
        is called converts the `DataFrame` to `Tensor` on the server.

        Returns:
            RemoteTensor
        """
        from ..torch.remote_torch import RemoteTensor

        res = self._client._converter._stub.ConvToTensor(
            PbRemoteArray(identifier=self.identifier)
        )
        return RemoteTensor._from_reference(res, self._client)

    def __str__(self) -> str:
        return f"RemoteArray(identifier={self.identifier})"<|MERGE_RESOLUTION|>--- conflicted
+++ resolved
@@ -425,16 +425,6 @@
             ),
         )
 
-<<<<<<< HEAD
-    @property
-    def columns(self) -> List[str]:
-        """Gets the column names of the RemoteDataFrame
-
-        Returns:
-            List[str]: List of column names in the RemoteDataFrame
-        """
-        return self._inner.columns
-=======
     def with_row_count(self: LDF, name: str = "index") -> LDF:
         """adds new column with row count
         Args:
@@ -459,7 +449,6 @@
         # Either we need to collect before returning OR we need to make it clear to users they need to call collect() with this function
         # because if not this leads to panics etc. when we follow this with other operations that use the new column before next using collect()
         return ret.collect()
->>>>>>> 6f71c2df
 
     def join(
         self: LDF,
