--- conflicted
+++ resolved
@@ -179,7 +179,7 @@
 # cleared
 # Map
 # Joins
-@delegate_properties("dtypes", "schema", target_attr="_inner")
+@delegate_properties("columns", "dtypes", "schema", target_attr="_inner")
 @delegate(
     target_cls=pl.LazyFrame,
     target_attr="_inner",
@@ -401,43 +401,6 @@
             ),
         )
 
-<<<<<<< HEAD
-    @property
-    def column_names(self) -> List[str]:
-        """Gets the column names of the RemoteDataFrame
-
-        Returns:
-            List[str]: List of column names in the RemoteDataFrame
-        """
-        return self._inner.columns
-
-    def with_row_count(self: LDF, name: str = "index") -> LDF:
-        """adds new column with row count
-        Args:
-            name (String): The name of the new index column.
-        Returns:
-            RemoteLazyFrame: The RemoteLazyFrame with new row count/index column
-        """
-        df = pl.DataFrame(
-            [pl.Series(k, dtype=v) for k, v in self._inner.schema.items()]
-        )
-        ret = RemoteLazyFrame(
-            df.lazy(),
-            Metadata(
-                self._meta._client,
-                [
-                    *self._meta._prev_segments,
-                    PolarsPlanSegment(self._inner),
-                    RowCountSegment(name),
-                ],
-            ),
-        )
-        # Either we need to collect before returning OR we need to make it clear to users they need to call collect() with this function
-        # because if not this leads to panics etc. when we follow this with other operations that use the new column before next using collect()
-        return ret.collect()
-
-=======
->>>>>>> 114bfa31
     def join(
         self: LDF,
         other: LDF,
@@ -577,9 +540,9 @@
             various exceptions: Note that exceptions may be raised from matplotlib pyplot's pie or subplots functions, for example if fig_kwargs keywords are not valid.
         """
 
-        if parts not in self.column_names:
+        if parts not in self.columns:
             raise ValueError("Parts column not found in dataframe")
-        if type(labels) == str and labels not in self.column_names:
+        if type(labels) == str and labels not in self.columns:
             raise ValueError("Labels column not found in dataframe")
 
         # get list of values in parts column
@@ -670,7 +633,7 @@
                 selects.append(hue)
 
         for col in selects:
-            if not col in self.column_names:
+            if not col in self.columns:
                 raise ValueError("Column ", col, " not found in dataframe")
 
         agg = y if y != None else x
@@ -749,7 +712,7 @@
             q_x = pl.col(col_x) if col_x != "count" else pl.col(col_y)
             q_y = pl.count()
 
-            if not col_x in self.column_names and not col_y in self.column_names:
+            if not col_x in self.columns and not col_y in self.columns:
                 raise ValueError("Please supply a valid column for x or y axes")
 
             tmp = (
@@ -787,7 +750,7 @@
         # If we have X and Y
         else:
             for col in [col_x, col_y]:
-                if not col in self.column_names:
+                if not col in self.columns:
                     raise ValueError("Column name not found in dataframe")
             tmp = (
                 self.filter(pl.col(col_x) != None)
@@ -855,7 +818,7 @@
             kwargs["units"] = units
 
         for col in selects:
-            if not col in self.column_names:
+            if not col in self.columns:
                 raise ValueError("Column ", col, " not found in dataframe")
 
         # get df with necessary columns
@@ -887,7 +850,7 @@
                 cols.append(kwargs["style"])
 
         for col in cols:
-            if not col in self.column_names:
+            if not col in self.columns:
                 raise ValueError("Column ", col, " not found in dataframe")
 
         # get df with necessary columns
@@ -940,7 +903,7 @@
                 selects.append(hue)
 
         for col in selects:
-            if not col in self.column_names:
+            if not col in self.columns:
                 raise ValueError("Column ", col, " not found in dataframe")
 
         agg = y if y != None else x
@@ -1001,7 +964,7 @@
         """
         for x in [col, row]:
             if x != None:
-                if not x in self.column_names:
+                if not x in self.columns:
                     raise ValueError("Column ", x, " not found in dataframe")
         return Facet(inner_rdf=self, col=col, row=row, kwargs=kwargs)
 
@@ -1183,7 +1146,7 @@
                 selects.append(to_add)
 
         for col in selects:
-            if col not in self.inner_rdf.column_names:
+            if col not in self.inner_rdf.columns:
                 raise ValueError("Column ", col, " not found in dataframe")
 
         # get unique row and col values
@@ -1287,7 +1250,7 @@
             selects.append(kwargs["y"])
 
         for col in selects:
-            if col not in self.inner_rdf.column_names:
+            if col not in self.inner_rdf.columns:
                 raise ValueError("Column ", col, " not found in dataframe")
 
         # get unique row and col values
