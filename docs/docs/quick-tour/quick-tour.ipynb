--- conflicted
+++ resolved
@@ -204,17 +204,11 @@
     "## Data owner's side\n",
     "_______________________________________\n",
     "\n",
-<<<<<<< HEAD
     "In this tutorial, we assume that the data owner has a private dataset they want to explore. As they don't have the expertise, they would like to hire a data scientist and give them restricted access to their private data.\n",
-=======
-    "To keep this Tour short and simple, we will use weak but reasonable guarantees. If you're interested in setting up stricter policies, you are encouraged to have a look at our [Privacy policy tutorial](https://github.com/mithril-security/bastionlab/blob/master/docs/docs/tutorials/policy.ipynb).\n",
->>>>>>> 66ad08e5
-    "\n",
-    "In this part, we'll see how to **upload a data frame** to the server and **set up a privacy policy**.\n",
-    "\n",
-    ">To keep this tutorial short and simple, we will use weak, but reasonable, privacy policy guarantees. If you're interested in setting up stricter policies, we'll soon have a privacy policy tutorial.\n",
-    ">\n",
-    ">BastionLab ensures that **the original dataset cannot be downloaded by the data scientist**. We'll also soon set up a policy that logs all non privacy-preserving request so that the data owner can take adequate actions."
+    "\n",
+    "> To keep this Tour short and simple, we will use weak but reasonable guarantees. If you're interested in setting up stricter policies, you are encouraged to have a look at our [Privacy policy tutorial](https://github.com/mithril-security/bastionlab/blob/master/docs/docs/tutorials/policy.ipynb).\n",
+    "\n",
+    "In this part, we'll see how to **upload a data frame** to the server and **set up a privacy policy**. It is key to know that BastionLab ensures that **the original dataset cannot be downloaded by the data scientist**."
    ]
   },
   {
