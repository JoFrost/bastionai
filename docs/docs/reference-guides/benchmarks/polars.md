## Benchmarks:

### Benchmarking a 10Mx7 JOIN 100x5

<<<<<<< HEAD
The data below demonstrates that BastionLab can complete operations faster than existing solutions. It is comparable to Polars as Polars is what BastionLab uses under the hood. 

On the following Join operation, BastionLab is 7.15x faster than Pandas without a TEE and 5.12x faster than Pandas when run within a TEE.

|                | |        |                  |            |            |                         |    |                     ||
|----------------------|-------|--------------|------------------------|------------------|------------------|----------|----------------------------|-------|-------|
|                      |Privacy|Processor     |Memory Usage (MB)       |Standard deviation of Time|Mean Execution Time                    |Operation |Total Runs (Same Parameters)|Cores  |Memory |
|BastionLab + TEE      |SEV (Encryption) + Access Control    |AMD EPYC 7763v|                        |0.15951      |2.29914 s|INNER JOIN|10                          |16     |64 GB  |
|BastionLab            |Access Control       |AMD EPYC 7763v| 12068.93436    |0.06813      |1.64691 s|INNER JOIN|10                          |16     |64 GB  |
|Polars Lazy API Python|       |AMD EPYC 7763v|16514.42188             |0.05930     |1.97007 s|INNER JOIN|10                          |16     |64 GB  |
|Pandas                |       |AMD EPYC 7763v|18422.98438             |0.54693      |11.78010 s|INNER JOIN|10                          |16     |64 GB  |
|Polars Lazy API Rust  |       |AMD EPYC 7763v|11267.53197             |0.05090     |1.884 s           |INNER JOIN|10                          |16     |64 GB  |
=======
|                        |         |                |                          | Timing             |                    |                                  |            |                              |
| ---------------------- | ------- | -------------- | ------------------------ | ------------------ | ------------------ | -------------------------------- | ---------- | ---------------------------- |
|                        | Privacy | Processor      | Memory Usage (MB)        | Standard deviation | Mean               | Dataset size                     | Operation  | Total Runs (Same Parameters) |
| BastionLab + TEE       | SEV     | AMD EPYC 7763v |                          | 0.1595178631       | 2.29914955550002 s | 10M x 7 (LHS) JOIN 100 x 5 (RHS) | INNER JOIN | 10                           |
| BastionLab             |         | AMD EPYC 7763v | (server) 12068.934364319 | 0.06813258905      | 1.64691811350021 s | 10M x 7 (LHS) JOIN 100 x 5 (RHS) | INNER JOIN | 10                           |
| Polars Lazy API Python |         | AMD EPYC 7763v | 16514.42188              | 0.05930174062      | 1.97007920599935 s | 10M x 7 (LHS) JOIN 100 x 5 (RHS) | INNER JOIN | 10                           |
| Pandas                 |         | AMD EPYC 7763v | 18422.98438              | 0.5469370083       | 11.7801000856994 s | 10M x 7 (LHS) JOIN 100 x 5 (RHS) | INNER JOIN | 10                           |
| Polars Lazy API Rust   |         | AMD EPYC 7763v | 11267.53197              | 0.05090933117      | 1.884 s            | 10M x 7 (LHS) JOIN 100 x 5 (RHS) | INNER JOIN | 10                           |
>>>>>>> 246f4374


![](../../../assets/benchmark_amd_epyc_7763.png)

### Benchmarking a 100Mx7 JOIN 100x5

<<<<<<< HEAD
With a larger Join operation, BastionLab is 12.5x faster than Pandas without a TEE and 10x faster than Pandas when run within a TEE. It is still comparable to Polars in this operation as well.

|               | |        |                  |            |                  |                           |    |                     ||
|----------------------|-------|--------------|------------------------|------------------|------------------------|---------------------------------|----------|----------------------------|-------|
|                      |Privacy|Processor     |Memory Usage (MB)       |Standard deviation of Time |Mean Execution Time                    |Operation |Total Runs (Same Parameters)|Cores  |Memory |
|BastionLab + TEE      |SEV (Encryption) + Access Control   |AMD EPYC 7763v|                        |0.07252     |2.49139 s      |INNER JOIN|10                          |16     |64 GB  |
|BastionLab            |Access Control       |AMD EPYC 7763v| 22275.93819    |0.05010     |1.99522 s      |INNER JOIN|10                          |16     |64 GB  |
|Polars Lazy API Python|       |AMD EPYC 7763v|18120.21875             |0.13787      |2.43374 s     |INNER JOIN|10                          |16     |64 GB  |
|Pandas                |       |AMD EPYC 7763v|18791.93359             |0.65590      |24.94570 s      |INNER JOIN|10                          |16     |64 GB  |
|Polars Lazy API Rust  |       |AMD EPYC 7763v|14339.72344             |0.05216      |4.507 s                 |INNER JOIN|10                          |16     |64 GB  |
=======
|                        |         |                |                          | Timing             |                          |                                   |            |                              |       |        |
| ---------------------- | ------- | -------------- | ------------------------ | ------------------ | ------------------------ | --------------------------------- | ---------- | ---------------------------- | ----- | ------ |
|                        | Privacy | Processor      | Memory Usage (MB)        | Standard deviation | Mean                     | Dataset size                      | Operation  | Total Runs (Same Parameters) | Cores | Memory |
| BastionLab + TEE       | SEV     | AMD EPYC 7763v |                          | 0.07252514429      | 2.49139318740003 s       | 100M x 7 (LHS) JOIN 100 x 5 (RHS) | INNER JOIN | 10                           | 16    | 64 GB  |
| BastionLab             |         | AMD EPYC 7763v | (server) 22275.938194275 | 0.05010159207      | 1.99522447080016719000 s | 100M x 7 (LHS) JOIN 100 x 5 (RHS) | INNER JOIN | 10                           | 16    | 64 GB  |
| Polars Lazy API Python |         | AMD EPYC 7763v | 18120.21875              | 0.1378750987       | 2.433741233200635 s      | 100M x 7 (LHS) JOIN 100 x 5 (RHS) | INNER JOIN | 10                           | 16    | 64 GB  |
| Pandas                 |         | AMD EPYC 7763v | 18791.93359              | 0.6559093888       | 24.9457095852005 s       | 100M x 7 (LHS) JOIN 100 x 5 (RHS) | INNER JOIN | 10                           | 16    | 64 GB  |
| Polars Lazy API Rust   |         | AMD EPYC 7763v | 14339.72344              | 0.0521602339       | 4.507 s                  | 100M x 7 (LHS) JOIN 100 x 5 (RHS) | INNER JOIN | 10                           | 16    | 64 GB  |
>>>>>>> 246f4374


![](../../../assets/benchmark_amd_epyc_7763_2.png)

<<<<<<< HEAD
The memory benchmarks were tracked differently accross rust applications and python application. To be fair we recommend comparing (python) Polars Python against Pandas and (rust) BastionLab against Polars Rust.

Based on the above benchmarks we see that BastionLab performs operations faster than available solutions. There is a slight overhead when using BastionLab within a TEE but it is still as fast as Polars and much faster than Pandas.

=======
Based on the above benchmarks we see that BastionLab performs operations faster than available solutions. There is a slight overhead when using BastionLab within a TEE but it is still as fast as Polars and much faster than Pandas. The overhead is due to the fact that the data is encrypted before it is sent to the TEE using AES-128. This is a one-time overhead and does not affect the performance of the operation itself. The memory usage is also quite low as shown by the previous tables. 
>>>>>>> 246f4374
<|MERGE_RESOLUTION|>--- conflicted
+++ resolved
@@ -1,66 +1,37 @@
-## Benchmarks:
-
-### Benchmarking a 10Mx7 JOIN 100x5
-
-<<<<<<< HEAD
-The data below demonstrates that BastionLab can complete operations faster than existing solutions. It is comparable to Polars as Polars is what BastionLab uses under the hood. 
-
-On the following Join operation, BastionLab is 7.15x faster than Pandas without a TEE and 5.12x faster than Pandas when run within a TEE.
-
-|                | |        |                  |            |            |                         |    |                     ||
-|----------------------|-------|--------------|------------------------|------------------|------------------|----------|----------------------------|-------|-------|
-|                      |Privacy|Processor     |Memory Usage (MB)       |Standard deviation of Time|Mean Execution Time                    |Operation |Total Runs (Same Parameters)|Cores  |Memory |
-|BastionLab + TEE      |SEV (Encryption) + Access Control    |AMD EPYC 7763v|                        |0.15951      |2.29914 s|INNER JOIN|10                          |16     |64 GB  |
-|BastionLab            |Access Control       |AMD EPYC 7763v| 12068.93436    |0.06813      |1.64691 s|INNER JOIN|10                          |16     |64 GB  |
-|Polars Lazy API Python|       |AMD EPYC 7763v|16514.42188             |0.05930     |1.97007 s|INNER JOIN|10                          |16     |64 GB  |
-|Pandas                |       |AMD EPYC 7763v|18422.98438             |0.54693      |11.78010 s|INNER JOIN|10                          |16     |64 GB  |
-|Polars Lazy API Rust  |       |AMD EPYC 7763v|11267.53197             |0.05090     |1.884 s           |INNER JOIN|10                          |16     |64 GB  |
-=======
-|                        |         |                |                          | Timing             |                    |                                  |            |                              |
-| ---------------------- | ------- | -------------- | ------------------------ | ------------------ | ------------------ | -------------------------------- | ---------- | ---------------------------- |
-|                        | Privacy | Processor      | Memory Usage (MB)        | Standard deviation | Mean               | Dataset size                     | Operation  | Total Runs (Same Parameters) |
-| BastionLab + TEE       | SEV     | AMD EPYC 7763v |                          | 0.1595178631       | 2.29914955550002 s | 10M x 7 (LHS) JOIN 100 x 5 (RHS) | INNER JOIN | 10                           |
-| BastionLab             |         | AMD EPYC 7763v | (server) 12068.934364319 | 0.06813258905      | 1.64691811350021 s | 10M x 7 (LHS) JOIN 100 x 5 (RHS) | INNER JOIN | 10                           |
-| Polars Lazy API Python |         | AMD EPYC 7763v | 16514.42188              | 0.05930174062      | 1.97007920599935 s | 10M x 7 (LHS) JOIN 100 x 5 (RHS) | INNER JOIN | 10                           |
-| Pandas                 |         | AMD EPYC 7763v | 18422.98438              | 0.5469370083       | 11.7801000856994 s | 10M x 7 (LHS) JOIN 100 x 5 (RHS) | INNER JOIN | 10                           |
-| Polars Lazy API Rust   |         | AMD EPYC 7763v | 11267.53197              | 0.05090933117      | 1.884 s            | 10M x 7 (LHS) JOIN 100 x 5 (RHS) | INNER JOIN | 10                           |
->>>>>>> 246f4374
-
-
-![](../../../assets/benchmark_amd_epyc_7763.png)
-
-### Benchmarking a 100Mx7 JOIN 100x5
-
-<<<<<<< HEAD
-With a larger Join operation, BastionLab is 12.5x faster than Pandas without a TEE and 10x faster than Pandas when run within a TEE. It is still comparable to Polars in this operation as well.
-
-|               | |        |                  |            |                  |                           |    |                     ||
-|----------------------|-------|--------------|------------------------|------------------|------------------------|---------------------------------|----------|----------------------------|-------|
-|                      |Privacy|Processor     |Memory Usage (MB)       |Standard deviation of Time |Mean Execution Time                    |Operation |Total Runs (Same Parameters)|Cores  |Memory |
-|BastionLab + TEE      |SEV (Encryption) + Access Control   |AMD EPYC 7763v|                        |0.07252     |2.49139 s      |INNER JOIN|10                          |16     |64 GB  |
-|BastionLab            |Access Control       |AMD EPYC 7763v| 22275.93819    |0.05010     |1.99522 s      |INNER JOIN|10                          |16     |64 GB  |
-|Polars Lazy API Python|       |AMD EPYC 7763v|18120.21875             |0.13787      |2.43374 s     |INNER JOIN|10                          |16     |64 GB  |
-|Pandas                |       |AMD EPYC 7763v|18791.93359             |0.65590      |24.94570 s      |INNER JOIN|10                          |16     |64 GB  |
-|Polars Lazy API Rust  |       |AMD EPYC 7763v|14339.72344             |0.05216      |4.507 s                 |INNER JOIN|10                          |16     |64 GB  |
-=======
-|                        |         |                |                          | Timing             |                          |                                   |            |                              |       |        |
-| ---------------------- | ------- | -------------- | ------------------------ | ------------------ | ------------------------ | --------------------------------- | ---------- | ---------------------------- | ----- | ------ |
-|                        | Privacy | Processor      | Memory Usage (MB)        | Standard deviation | Mean                     | Dataset size                      | Operation  | Total Runs (Same Parameters) | Cores | Memory |
-| BastionLab + TEE       | SEV     | AMD EPYC 7763v |                          | 0.07252514429      | 2.49139318740003 s       | 100M x 7 (LHS) JOIN 100 x 5 (RHS) | INNER JOIN | 10                           | 16    | 64 GB  |
-| BastionLab             |         | AMD EPYC 7763v | (server) 22275.938194275 | 0.05010159207      | 1.99522447080016719000 s | 100M x 7 (LHS) JOIN 100 x 5 (RHS) | INNER JOIN | 10                           | 16    | 64 GB  |
-| Polars Lazy API Python |         | AMD EPYC 7763v | 18120.21875              | 0.1378750987       | 2.433741233200635 s      | 100M x 7 (LHS) JOIN 100 x 5 (RHS) | INNER JOIN | 10                           | 16    | 64 GB  |
-| Pandas                 |         | AMD EPYC 7763v | 18791.93359              | 0.6559093888       | 24.9457095852005 s       | 100M x 7 (LHS) JOIN 100 x 5 (RHS) | INNER JOIN | 10                           | 16    | 64 GB  |
-| Polars Lazy API Rust   |         | AMD EPYC 7763v | 14339.72344              | 0.0521602339       | 4.507 s                  | 100M x 7 (LHS) JOIN 100 x 5 (RHS) | INNER JOIN | 10                           | 16    | 64 GB  |
->>>>>>> 246f4374
-
-
-![](../../../assets/benchmark_amd_epyc_7763_2.png)
-
-<<<<<<< HEAD
-The memory benchmarks were tracked differently accross rust applications and python application. To be fair we recommend comparing (python) Polars Python against Pandas and (rust) BastionLab against Polars Rust.
-
-Based on the above benchmarks we see that BastionLab performs operations faster than available solutions. There is a slight overhead when using BastionLab within a TEE but it is still as fast as Polars and much faster than Pandas.
-
-=======
-Based on the above benchmarks we see that BastionLab performs operations faster than available solutions. There is a slight overhead when using BastionLab within a TEE but it is still as fast as Polars and much faster than Pandas. The overhead is due to the fact that the data is encrypted before it is sent to the TEE using AES-128. This is a one-time overhead and does not affect the performance of the operation itself. The memory usage is also quite low as shown by the previous tables. 
->>>>>>> 246f4374
+## Benchmarks:
+
+### Benchmarking a 10Mx7 JOIN 100x5
+
+The data below demonstrates that BastionLab can complete operations faster than existing solutions. It is comparable to Polars as Polars is what BastionLab uses under the hood. 
+
+On the following Join operation, BastionLab is 7.15x faster than Pandas without a TEE and 5.12x faster than Pandas when run within a TEE.
+
+|                        | Privacy                           | Processor      | Memory Usage (MB) | Standard deviation of Time | Mean Execution Time | Operation  | Total Runs (Same Parameters) | Cores | Memory |
+| ---------------------- | --------------------------------- | -------------- | ----------------- | -------------------------- | ------------------- | ---------- | ---------------------------- | ----- | ------ |
+| BastionLab + TEE       | SEV (Encryption) + Access Control | AMD EPYC 7763v |                   | 0.15951                    | 2.29914 s           | INNER JOIN | 10                           | 16    | 64 GB  |
+| BastionLab             | Access Control                    | AMD EPYC 7763v | 12068.93436       | 0.06813                    | 1.64691 s           | INNER JOIN | 10                           | 16    | 64 GB  |
+| Polars Lazy API Python |                                   | AMD EPYC 7763v | 16514.42188       | 0.05930                    | 1.97007 s           | INNER JOIN | 10                           | 16    | 64 GB  |
+| Pandas                 |                                   | AMD EPYC 7763v | 18422.98438       | 0.54693                    | 11.78010 s          | INNER JOIN | 10                           | 16    | 64 GB  |
+| Polars Lazy API Rust   |                                   | AMD EPYC 7763v | 11267.53197       | 0.05090                    | 1.884 s             | INNER JOIN | 10                           | 16    | 64 GB  |
+
+
+![](../../../assets/benchmark_amd_epyc_7763.png)
+
+### Benchmarking a 100Mx7 JOIN 100x5
+
+With a larger Join operation, BastionLab is 12.5x faster than Pandas without a TEE and 10x faster than Pandas when run within a TEE. It is still comparable to Polars in this operation as well.
+
+|                        | Privacy                           | Processor      | Memory Usage (MB) | Standard deviation of Time | Mean Execution Time | Operation  | Total Runs (Same Parameters) | Cores | Memory |
+| ---------------------- | --------------------------------- | -------------- | ----------------- | -------------------------- | ------------------- | ---------- | ---------------------------- | ----- | ------ |
+| BastionLab + TEE       | SEV (Encryption) + Access Control | AMD EPYC 7763v |                   | 0.07252                    | 2.49139 s           | INNER JOIN | 10                           | 16    | 64 GB  |
+| BastionLab             | Access Control                    | AMD EPYC 7763v | 22275.93819       | 0.05010                    | 1.99522 s           | INNER JOIN | 10                           | 16    | 64 GB  |
+| Polars Lazy API Python |                                   | AMD EPYC 7763v | 18120.21875       | 0.13787                    | 2.43374 s           | INNER JOIN | 10                           | 16    | 64 GB  |
+| Pandas                 |                                   | AMD EPYC 7763v | 18791.93359       | 0.65590                    | 24.94570 s          | INNER JOIN | 10                           | 16    | 64 GB  |
+| Polars Lazy API Rust   |                                   | AMD EPYC 7763v | 14339.72344       | 0.05216                    | 4.507 s             | INNER JOIN | 10                           | 16    | 64 GB  |
+
+
+![](../../../assets/benchmark_amd_epyc_7763_2.png)
+
+The memory benchmarks were tracked differently accross rust applications and python application. To be fair we recommend comparing (python) Polars Python against Pandas and (rust) BastionLab against Polars Rust.
+
+Based on the above benchmarks we see that BastionLab performs operations faster than available solutions. There is a slight overhead when using BastionLab within a TEE but it is still as fast as Polars and much faster than Pandas.