{
 "cells": [
  {
   "attachments": {},
   "cell_type": "markdown",
   "metadata": {},
   "source": [
<<<<<<< HEAD
    "# Covid-19 dataset analysis\n",
    "_____________________________________________________________\n",
    "\n",
    "***#Maybe here give context. We need some intro as to why we're doing that and why it's a good example and why it's relevant. I'll write some of it but it would help to have your input ^^***\n",
    "In this notebook, we are going to explore how we can use BastionLab to explore a Covid-19 dataset.\n",
=======
    "# Covid-19 analysis with BastionLab\n",
    "\n",
    "The field of data science is increasingly collaborative and Cloud-based, allowing different parties to work together to gain meaningful insights from data. However, data owners with sensitive data, such as hospitals with datasets of patients' data, have often been left unable to share this data with other parties because of data privacy concerns. BastionLab offers the tools needed for every step of the data analysis workflow whilst offering crucial security guarantees.\n",
    "\n",
    "In this tutorial, we are going to walk you through some examples of the ways in which you can clean datasets, run queries and visualize data, without needing access to the data in clear. We will be taking a real-world Covid-19 dataset as our example and handling it remotely via our RemoteLazyFrame instance.\n",
>>>>>>> 103f4907
    "\n",
    "## Pre-requisites\n",
    "_________________________________________________________________\n",
    "\n",
    "### Technical Requirements\n",
    "\n",
    "To start this tutorial, ensure the following are already installed in your system:\n",
    "- Python3.7 or greater (get the latest version of Python at https://www.python.org/downloads/ or with your operating system’s package manager)\n",
    "- [Python Pip](https://pypi.org/project/pip/) (PyPi), the package manager\n",
    "\n",
    "### Pip packages and dataset\n",
    "\n",
    "In order to run this notebook, you will also need to install Polars, Bastionlab which you can do by running the code block below."
   ]
  },
  {
   "cell_type": "code",
   "execution_count": 4,
   "metadata": {},
   "outputs": [],
   "source": [
    "! pip install polars\n",
    "! pip install bastionlab"
   ]
  },
  {
   "attachments": {},
   "cell_type": "markdown",
   "metadata": {},
   "source": [
<<<<<<< HEAD
    "### Getting set-up\n"
=======
    "Finally, you will need to download the dataset, either by running the code block below.\n",
    "> Alternatively, you can download the dataset from Kaggle by following this link: https://www.kaggle.com/datasets/sudalairajkumar/novel-corona-virus-2019-dataset and creating a free user account. If you download the file via kaggle, you will need to move the \"covid_19_data.csv\" file into this folder. This dataset is a WHO dataset, compiling worldwide statitics related to cases of Covid-19 around the globe. Note that some slight differences may exist between these two datasets so the output of queries may vary."
   ]
  },
  {
   "cell_type": "code",
   "execution_count": 5,
   "metadata": {},
   "outputs": [],
   "source": [
    "!pip install gdown\n",
    "!gdown https://drive.google.com/uc?id=1bhanFEGQrZgtQiZgjgi-Op9bsidsh0a6"
   ]
  },
  {
   "attachments": {},
   "cell_type": "markdown",
   "metadata": {},
   "source": [
    "## Getting set-up\n"
>>>>>>> 103f4907
   ]
  },
  {
   "attachments": {},
   "cell_type": "markdown",
   "metadata": {},
   "source": [
    "Next, we'll install and launch the server. For testing purposes, BastionLab server has been packaged as a pip wheel. In this tutorial, we will use this package to quickly set up a test server."
   ]
  },
  {
   "cell_type": "code",
   "execution_count": 6,
   "metadata": {},
   "outputs": [],
   "source": [
    "!pip install bastionlab_server"
   ]
  },
  {
   "attachments": {},
   "cell_type": "markdown",
   "metadata": {},
   "source": [
    "The server exposes port 50056 for gRPC communication with clients and uses a default configuration (no authentication, default settings). For the purpose of this example, these settings are sufficient and we won't change them.\n",
    "\n",
    "To run the server, we use the utility function provided by the bastionlab_server package."
   ]
  },
  {
   "cell_type": "code",
   "execution_count": 7,
   "metadata": {},
   "outputs": [],
   "source": [
    "import bastionlab_server\n",
    "\n",
    "srv = bastionlab_server.start()"
   ]
  },
  {
   "attachments": {},
   "cell_type": "markdown",
   "metadata": {},
   "source": [
    "Now that's all done, we can finally connect to our server, send over our CSV file and start analysing our data!\n",
    "\n",
    "Firstly, we read in the dataset using Polar's read_csv() function, which returns a Polar's DataFrame instance containing the dataset.\n",
    "Secondly, we connect to the server using Bastionlab's Connection() method."
   ]
  },
  {
   "cell_type": "code",
   "execution_count": 8,
   "metadata": {},
   "outputs": [],
   "source": [
    "from bastionlab import Connection\n",
    "import polars as pl\n",
    "\n",
    "df = pl.read_csv(\"covid_19_data.csv\")\n",
    "\n",
    "connection = Connection(\"localhost\", 50056)"
   ]
  },
  {
   "attachments": {},
   "cell_type": "markdown",
   "metadata": {},
   "source": [
    "Finally, we send the Polar's DataFrame instance to the server using Bastionlab's `polars.send_df()` method which will return a `RemoteLazyFrame` instance, a reference to the DataFrame uploaded. We will be working with it throughout this tutorial.\n",
    "\n",
    "For the sake of this tutorial, we specify an **unsafe policy which disables all checks**. We set the `unsafe_zone` parameter to `TrueRule()` to allow all requests. In this case, the `unsafe_handling` parameter can be anything (as there are no unsafe requests), so we set it to `Log()` in the following example.\n",
    "\n",
    ">**Important note** - This unsafe policy is used so that we can focus on demonstrating data cleaning in BastionLab, without having to worry about approving any data access requests. However this policy is **not** suited for production."
   ]
  },
  {
   "cell_type": "code",
   "execution_count": 9,
   "metadata": {},
   "outputs": [],
   "source": [
    "from bastionlab.polars.policy import Policy, TrueRule, Log\n",
    "\n",
    "policy = Policy(safe_zone=TrueRule(), unsafe_handling=Log())\n",
    "rdf = connection.client.polars.send_df(df, policy=policy)"
   ]
  },
  {
   "cell_type": "markdown",
   "metadata": {},
   "source": [
    "We can now see the list of column names in the dataset by using RemoteDataFrame's columns() method."
   ]
  },
  {
   "cell_type": "code",
   "execution_count": 10,
   "metadata": {},
   "outputs": [
    {
     "data": {
      "text/plain": [
       "['SNo',\n",
       " 'ObservationDate',\n",
       " 'Province/State',\n",
       " 'Country/Region',\n",
       " 'Last Update',\n",
       " 'Confirmed',\n",
       " 'Deaths',\n",
       " 'Recovered']"
      ]
     },
     "execution_count": 10,
     "metadata": {},
     "output_type": "execute_result"
    }
   ],
   "source": [
    "rdf.columns"
   ]
  },
  {
   "attachments": {},
   "cell_type": "markdown",
   "metadata": {},
   "source": [
    "## Data cleaning: Null values\n",
    "______________________________________\n",
    "\n",
    "Firstly, we want to see where we might have problems with missing values in our dataset, so we will calculate what percentage of values are missing from each column by taking the sum of is_null() values in each column, multiplying them by 100 and dividing them by the total rows of that same column.\n",
    "\n",
    "In order to make this tutorial easier to follow, we will print out the results of our query using the .collect() and .fetch() methods necessary to transform the RemoteLazyFrame instance to a readable dataset. This would ordinarily require the request to be confirmed by the dataset owner, but in this case, we have disabled the data access approval feature."
   ]
  },
  {
   "cell_type": "code",
   "execution_count": 11,
   "metadata": {},
   "outputs": [
    {
     "data": {
      "text/html": [
       "<div>\n",
       "<style scoped>\n",
       "    .dataframe tbody tr th:only-of-type {\n",
       "        vertical-align: middle;\n",
       "    }\n",
       "\n",
       "    .dataframe tbody tr th {\n",
       "        vertical-align: top;\n",
       "    }\n",
       "\n",
       "    .dataframe thead th {\n",
       "        text-align: right;\n",
       "    }\n",
       "\n",
       "    .dataframe td {\n",
       "        white-space: pre;\n",
       "    }\n",
       "\n",
       "    .dataframe td {\n",
       "        padding-top: 0;\n",
       "    }\n",
       "\n",
       "    .dataframe td {\n",
       "        padding-bottom: 0;\n",
       "    }\n",
       "</style>\n",
       "<table border=\"1\" class=\"dataframe\" >\n",
       "<small>shape: (1, 8)</small>\n",
       "<thead>\n",
       "<tr>\n",
       "<th>\n",
       "SNo\n",
       "</th>\n",
       "<th>\n",
       "ObservationDate\n",
       "</th>\n",
       "<th>\n",
       "Province/State\n",
       "</th>\n",
       "<th>\n",
       "Country/Region\n",
       "</th>\n",
       "<th>\n",
       "Last Update\n",
       "</th>\n",
       "<th>\n",
       "Confirmed\n",
       "</th>\n",
       "<th>\n",
       "Deaths\n",
       "</th>\n",
       "<th>\n",
       "Recovered\n",
       "</th>\n",
       "</tr>\n",
       "<tr>\n",
       "<td>\n",
       "f64\n",
       "</td>\n",
       "<td>\n",
       "f64\n",
       "</td>\n",
       "<td>\n",
       "f64\n",
       "</td>\n",
       "<td>\n",
       "f64\n",
       "</td>\n",
       "<td>\n",
       "f64\n",
       "</td>\n",
       "<td>\n",
       "f64\n",
       "</td>\n",
       "<td>\n",
       "f64\n",
       "</td>\n",
       "<td>\n",
       "f64\n",
       "</td>\n",
       "</tr>\n",
       "</thead>\n",
       "<tbody>\n",
       "<tr>\n",
       "<td>\n",
       "0.0\n",
       "</td>\n",
       "<td>\n",
       "0.0\n",
       "</td>\n",
       "<td>\n",
       "26.288361\n",
       "</td>\n",
       "<td>\n",
       "0.0\n",
       "</td>\n",
       "<td>\n",
       "0.0\n",
       "</td>\n",
       "<td>\n",
       "0.0\n",
       "</td>\n",
       "<td>\n",
       "0.0\n",
       "</td>\n",
       "<td>\n",
       "0.0\n",
       "</td>\n",
       "</tr>\n",
       "</tbody>\n",
       "</table>\n",
       "</div>"
      ],
      "text/plain": [
       "shape: (1, 8)\n",
       "┌─────┬───────────────┬──────────────┬──────────────┬─────────────┬───────────┬────────┬───────────┐\n",
       "│ SNo ┆ ObservationDa ┆ Province/Sta ┆ Country/Regi ┆ Last Update ┆ Confirmed ┆ Deaths ┆ Recovered │\n",
       "│ --- ┆ te            ┆ te           ┆ on           ┆ ---         ┆ ---       ┆ ---    ┆ ---       │\n",
       "│ f64 ┆ ---           ┆ ---          ┆ ---          ┆ f64         ┆ f64       ┆ f64    ┆ f64       │\n",
       "│     ┆ f64           ┆ f64          ┆ f64          ┆             ┆           ┆        ┆           │\n",
       "╞═════╪═══════════════╪══════════════╪══════════════╪═════════════╪═══════════╪════════╪═══════════╡\n",
       "│ 0.0 ┆ 0.0           ┆ 26.288361    ┆ 0.0          ┆ 0.0         ┆ 0.0       ┆ 0.0    ┆ 0.0       │\n",
       "└─────┴───────────────┴──────────────┴──────────────┴─────────────┴───────────┴────────┴───────────┘"
      ]
     },
     "execution_count": 11,
     "metadata": {},
     "output_type": "execute_result"
    }
   ],
   "source": [
    "percent_missing = rdf.select(\n",
    "    pl.col(x).is_null().sum() * 100 / pl.col(x).count() for x in rdf.columns\n",
    ")\n",
    "percent_missing.collect().fetch()"
   ]
  },
  {
   "attachments": {},
   "cell_type": "markdown",
   "metadata": {},
   "source": [
    "We can see that there are quite a lot of null values in the Province/State column. Let's change these null values to \"Uknown\" by selecting the column 'Province/State' and using the fill_null() method to fill null values with a value of our choice- \"Unknown\" in this case.\n",
    "\n",
    "To check this has worked, we can output the total sum of null values in the 'Province/State' column- we can see this is now 0."
   ]
  },
  {
   "cell_type": "code",
   "execution_count": 12,
   "metadata": {},
   "outputs": [
    {
     "data": {
      "text/html": [
       "<div>\n",
       "<style scoped>\n",
       "    .dataframe tbody tr th:only-of-type {\n",
       "        vertical-align: middle;\n",
       "    }\n",
       "\n",
       "    .dataframe tbody tr th {\n",
       "        vertical-align: top;\n",
       "    }\n",
       "\n",
       "    .dataframe thead th {\n",
       "        text-align: right;\n",
       "    }\n",
       "\n",
       "    .dataframe td {\n",
       "        white-space: pre;\n",
       "    }\n",
       "\n",
       "    .dataframe td {\n",
       "        padding-top: 0;\n",
       "    }\n",
       "\n",
       "    .dataframe td {\n",
       "        padding-bottom: 0;\n",
       "    }\n",
       "</style>\n",
       "<table border=\"1\" class=\"dataframe\" >\n",
       "<small>shape: (1, 1)</small>\n",
       "<thead>\n",
       "<tr>\n",
       "<th>\n",
       "Province/State\n",
       "</th>\n",
       "</tr>\n",
       "<tr>\n",
       "<td>\n",
       "u32\n",
       "</td>\n",
       "</tr>\n",
       "</thead>\n",
       "<tbody>\n",
       "<tr>\n",
       "<td>\n",
       "0\n",
       "</td>\n",
       "</tr>\n",
       "</tbody>\n",
       "</table>\n",
       "</div>"
      ],
      "text/plain": [
       "shape: (1, 1)\n",
       "┌────────────────┐\n",
       "│ Province/State │\n",
       "│ ---            │\n",
       "│ u32            │\n",
       "╞════════════════╡\n",
       "│ 0              │\n",
       "└────────────────┘"
      ]
     },
     "execution_count": 12,
     "metadata": {},
     "output_type": "execute_result"
    }
   ],
   "source": [
    "rdf = rdf.with_column(pl.col(\"Province/State\")).fill_null(\"Unknown\")\n",
    "total_nulls = rdf.select(pl.col(\"Province/State\").is_null().sum())\n",
    "total_nulls.collect().fetch()"
   ]
  },
  {
   "attachments": {},
   "cell_type": "markdown",
   "metadata": {},
   "source": [
    "## Data cleaning: Column dtypes\n",
    "_______________________________________________\n",
    "\n",
    "Next, we want to check if the column dtypes are the best fit for our dataset. We can list the dtypes by printing out the schema attribute on our RemoteLazyFrame which outputs all column names and dtypes. "
   ]
  },
  {
   "cell_type": "code",
   "execution_count": 13,
   "metadata": {},
   "outputs": [
    {
     "data": {
      "text/plain": [
       "{'SNo': polars.datatypes.Int64,\n",
       " 'ObservationDate': polars.datatypes.Utf8,\n",
       " 'Province/State': polars.datatypes.Utf8,\n",
       " 'Country/Region': polars.datatypes.Utf8,\n",
       " 'Last Update': polars.datatypes.Utf8,\n",
       " 'Confirmed': polars.datatypes.Float64,\n",
       " 'Deaths': polars.datatypes.Float64,\n",
       " 'Recovered': polars.datatypes.Float64}"
      ]
     },
     "execution_count": 13,
     "metadata": {},
     "output_type": "execute_result"
    }
   ],
   "source": [
    "rdf.schema"
   ]
  },
  {
   "attachments": {},
   "cell_type": "markdown",
   "metadata": {},
   "source": [
    "We can see that the dtype of the 'Confirmed', 'Deaths' and 'Recovered' columns is f64. We can change this to Int64 using the .cast(pl.Int64) method as we should only have integer values in these columns. We combine this with the with_columns() method to place these new columns into our RemoteLazyFrame, effectively replacing the old ones.\n",
    "\n",
    "We will also convert the 'ObservationDate' column to a pl.Date type so that we can more easily run queries against the months, days and years within the date. To do this, I need to specify the format the dates are written in. This will therefore not work if you have dates in mixed formats, in which case, you would need to clean up the data before calling this function.\n",
    "\n",
    "Finally, we will drop the 'Last Update' column as we won't be needing it for the purposes of this tutorial and because this column contains a mix of date formats which can take time to clean and our beyong the scope of this tutorial. However, feel free to get in touch and let us know if you'd like to see a tutorial on this topic, or any other, via our Discord community!"
   ]
  },
  {
   "cell_type": "code",
   "execution_count": 14,
   "metadata": {},
   "outputs": [
    {
     "data": {
      "text/plain": [
       "{'SNo': polars.datatypes.Int64,\n",
       " 'ObservationDate': polars.datatypes.Date,\n",
       " 'Province/State': polars.datatypes.Utf8,\n",
       " 'Country/Region': polars.datatypes.Utf8,\n",
       " 'Confirmed': polars.datatypes.Int64,\n",
       " 'Deaths': polars.datatypes.Int64,\n",
       " 'Recovered': polars.datatypes.Int64}"
      ]
     },
     "execution_count": 14,
     "metadata": {},
     "output_type": "execute_result"
    }
   ],
   "source": [
    "rdf = rdf.with_columns(\n",
    "    pl.col(x).cast(pl.Int64, strict=True) for x in [\"Confirmed\", \"Deaths\", \"Recovered\"]\n",
    ")\n",
    "rdf = rdf.with_column(\n",
    "    pl.col(\"ObservationDate\").str.strptime(pl.Date, fmt=\"%m/%d/%Y\", strict=False)\n",
    ")\n",
    "rdf = rdf.drop(\"Last Update\")\n",
    "rdf.schema"
   ]
  },
  {
   "cell_type": "markdown",
   "metadata": {},
   "source": [
    "As you can see our changes have been taken into account as expected."
   ]
  },
  {
   "attachments": {},
   "cell_type": "markdown",
   "metadata": {},
   "source": [
    "### Replacing alternative labels with one unique label\n",
    "\n",
    "By quickly looking over the .csv file, we can also see that we have both \"China\" and \"Mainland China\" values in the Country/Region column. We want to group all these values under one label, \"China\". We can do this using the .when.then.otherwise() methods.\n",
    "\n",
    "To check this has worked, we can print out the sum of unique values in the Country/region column before and after this change. We can see it reduces by one after we replace \"Mainland China\" values with \"China\"."
   ]
  },
  {
   "cell_type": "code",
   "execution_count": 15,
   "metadata": {},
   "outputs": [
    {
     "name": "stdout",
     "output_type": "stream",
     "text": [
      "shape: (1, 1)\n",
      "┌────────────────┐\n",
      "│ Country/Region │\n",
      "│ ---            │\n",
      "│ u32            │\n",
      "╞════════════════╡\n",
      "│ 227            │\n",
      "└────────────────┘\n",
      "shape: (1, 1)\n",
      "┌────────────────┐\n",
      "│ Country/Region │\n",
      "│ ---            │\n",
      "│ u32            │\n",
      "╞════════════════╡\n",
      "│ 227            │\n",
      "└────────────────┘\n"
     ]
    }
   ],
   "source": [
    "test = (\n",
    "    rdf.select(pl.col(\"Country/Region\"))\n",
    "    .unique()\n",
    "    .select(pl.col(\"Country/Region\").count())\n",
    ")\n",
    "print(test.collect().fetch())\n",
    "\n",
    "rdf = rdf.with_column(\n",
    "    pl.when(pl.col(\"Country/Region\") == \"Mainland China\")\n",
    "    .then(\"China\")\n",
    "    .otherwise(pl.col(\"Country/Region\"))\n",
    "    .alias(\"Country/Region\")\n",
    ")\n",
    "\n",
    "test = (\n",
    "    rdf.select(pl.col(\"Country/Region\"))\n",
    "    .unique()\n",
    "    .select(pl.col(\"Country/Region\").count())\n",
    ")\n",
    "print(test.collect().fetch())"
   ]
  },
  {
   "attachments": {},
   "cell_type": "markdown",
   "metadata": {},
   "source": [
    "### Adding new columns\n",
    "\n",
    "We also want to add a new column \"Active_cases\", which will be calculated as following: Confirmed - Deaths - Recovered. We can do this, again, using the with_column method with the .when.then.otherwise() methods.\n"
   ]
  },
  {
   "cell_type": "code",
   "execution_count": 16,
   "metadata": {},
   "outputs": [
    {
     "data": {
      "text/plain": [
       "{'SNo': polars.datatypes.Int64,\n",
       " 'ObservationDate': polars.datatypes.Date,\n",
       " 'Province/State': polars.datatypes.Utf8,\n",
       " 'Country/Region': polars.datatypes.Utf8,\n",
       " 'Confirmed': polars.datatypes.Int64,\n",
       " 'Deaths': polars.datatypes.Int64,\n",
       " 'Recovered': polars.datatypes.Int64,\n",
       " 'Active_cases': polars.datatypes.Int64}"
      ]
     },
     "execution_count": 16,
     "metadata": {},
     "output_type": "execute_result"
    }
   ],
   "source": [
    "rdf = rdf.with_column(\n",
    "    (pl.col(\"Confirmed\") - pl.col(\"Deaths\") - pl.col(\"Recovered\")).alias(\"Active_cases\")\n",
    ")\n",
    "rdf.schema"
   ]
  },
  {
   "attachments": {},
   "cell_type": "markdown",
   "metadata": {},
   "source": [
    "## Data Analysis\n",
    "_______________________________________________\n",
    "\n",
    "So now the dataset has been cleaned and prepared, let's start to analyse the data. let's run a query to get the total of confirmed cases, deaths, number of people recovered and active cases worldwide. For the sake of simplicity, we will only look at the latest data provided by countries on the most recent observation date. A small number of countries did not submit obersvations on this day and will therefore not be included in these results, but the data is sufficent for the sake of this tutorial.\n",
    "\n",
    "We can display the results by using the .collect() and .fetch() in combination to get a printable version of our dataframe.\n",
    "\n",
    "With default or stricter privacy policies, when you want to .collect().fetch() a RemoteLazyFrame, the query will be screened to check that data is sufficiently anonymous and if this is not the case, data access approval from the data owner will be needed.\n",
    "\n",
    "In our case, this query does not pose a data privacy risk because we are extracting the results of an aggregated query which does not reveal any specific data relating to an individual- but in any case, we have disabled this feature for this tutorial."
   ]
  },
  {
   "cell_type": "code",
   "execution_count": 17,
   "metadata": {},
   "outputs": [
    {
     "data": {
      "text/html": [
       "<div>\n",
       "<style scoped>\n",
       "    .dataframe tbody tr th:only-of-type {\n",
       "        vertical-align: middle;\n",
       "    }\n",
       "\n",
       "    .dataframe tbody tr th {\n",
       "        vertical-align: top;\n",
       "    }\n",
       "\n",
       "    .dataframe thead th {\n",
       "        text-align: right;\n",
       "    }\n",
       "\n",
       "    .dataframe td {\n",
       "        white-space: pre;\n",
       "    }\n",
       "\n",
       "    .dataframe td {\n",
       "        padding-top: 0;\n",
       "    }\n",
       "\n",
       "    .dataframe td {\n",
       "        padding-bottom: 0;\n",
       "    }\n",
       "</style>\n",
       "<table border=\"1\" class=\"dataframe\" >\n",
       "<small>shape: (1, 4)</small>\n",
       "<thead>\n",
       "<tr>\n",
       "<th>\n",
       "Deaths\n",
       "</th>\n",
       "<th>\n",
       "Confirmed\n",
       "</th>\n",
       "<th>\n",
       "Recovered\n",
       "</th>\n",
       "<th>\n",
       "Active_cases\n",
       "</th>\n",
       "</tr>\n",
       "<tr>\n",
       "<td>\n",
       "i64\n",
       "</td>\n",
       "<td>\n",
       "i64\n",
       "</td>\n",
       "<td>\n",
       "i64\n",
       "</td>\n",
       "<td>\n",
       "i64\n",
       "</td>\n",
       "</tr>\n",
       "</thead>\n",
       "<tbody>\n",
       "<tr>\n",
       "<td>\n",
       "2525401\n",
       "</td>\n",
       "<td>\n",
       "113784735\n",
       "</td>\n",
       "<td>\n",
       "64243285\n",
       "</td>\n",
       "<td>\n",
       "47016049\n",
       "</td>\n",
       "</tr>\n",
       "</tbody>\n",
       "</table>\n",
       "</div>"
      ],
      "text/plain": [
       "shape: (1, 4)\n",
       "┌─────────┬───────────┬───────────┬──────────────┐\n",
       "│ Deaths  ┆ Confirmed ┆ Recovered ┆ Active_cases │\n",
       "│ ---     ┆ ---       ┆ ---       ┆ ---          │\n",
       "│ i64     ┆ i64       ┆ i64       ┆ i64          │\n",
       "╞═════════╪═══════════╪═══════════╪══════════════╡\n",
       "│ 2525401 ┆ 113784735 ┆ 64243285  ┆ 47016049     │\n",
       "└─────────┴───────────┴───────────┴──────────────┘"
      ]
     },
     "execution_count": 17,
     "metadata": {},
     "output_type": "execute_result"
    }
   ],
   "source": [
    "from datetime import date\n",
    "\n",
    "cols = [\"Deaths\", \"Confirmed\", \"Recovered\", \"Active_cases\"]\n",
    "\n",
    "total = rdf.filter(\n",
    "    pl.col(\"ObservationDate\") == pl.col(\"ObservationDate\").max()\n",
    ").select(  # limit to data shared on this observation date\n",
    "    [pl.col(x).sum() for x in cols]\n",
    ")  # get the sum of values shared on this date for each category in cols\n",
    "total.collect().fetch()"
   ]
  },
  {
   "attachments": {},
   "cell_type": "markdown",
   "metadata": {},
   "source": [
    "Let's now take a look at the top 10 countries in terms of confirmed Covid cases in the dataset. To do this, we can run a similar query to the previous one but will group the data by country before summing the values for each catgeory on the selected date.\n",
    "\n",
    "We then limit this dataframe to the highest ten results and collect().fetch() the results."
   ]
  },
  {
   "cell_type": "code",
   "execution_count": 18,
   "metadata": {},
   "outputs": [
    {
     "data": {
      "text/html": [
       "<div>\n",
       "<style scoped>\n",
       "    .dataframe tbody tr th:only-of-type {\n",
       "        vertical-align: middle;\n",
       "    }\n",
       "\n",
       "    .dataframe tbody tr th {\n",
       "        vertical-align: top;\n",
       "    }\n",
       "\n",
       "    .dataframe thead th {\n",
       "        text-align: right;\n",
       "    }\n",
       "\n",
       "    .dataframe td {\n",
       "        white-space: pre;\n",
       "    }\n",
       "\n",
       "    .dataframe td {\n",
       "        padding-top: 0;\n",
       "    }\n",
       "\n",
       "    .dataframe td {\n",
       "        padding-bottom: 0;\n",
       "    }\n",
       "</style>\n",
       "<table border=\"1\" class=\"dataframe\" >\n",
       "<small>shape: (10, 2)</small>\n",
       "<thead>\n",
       "<tr>\n",
       "<th>\n",
       "Country/Region\n",
       "</th>\n",
       "<th>\n",
       "Confirmed\n",
       "</th>\n",
       "</tr>\n",
       "<tr>\n",
       "<td>\n",
       "str\n",
       "</td>\n",
       "<td>\n",
       "i64\n",
       "</td>\n",
       "</tr>\n",
       "</thead>\n",
       "<tbody>\n",
       "<tr>\n",
       "<td>\n",
       "&quot;US&quot;\n",
       "</td>\n",
       "<td>\n",
       "28554465\n",
       "</td>\n",
       "</tr>\n",
       "<tr>\n",
       "<td>\n",
       "&quot;India&quot;\n",
       "</td>\n",
       "<td>\n",
       "11096731\n",
       "</td>\n",
       "</tr>\n",
       "<tr>\n",
       "<td>\n",
       "&quot;Brazil&quot;\n",
       "</td>\n",
       "<td>\n",
       "10517232\n",
       "</td>\n",
       "</tr>\n",
       "<tr>\n",
       "<td>\n",
       "&quot;Russia&quot;\n",
       "</td>\n",
       "<td>\n",
       "4187166\n",
       "</td>\n",
       "</tr>\n",
       "<tr>\n",
       "<td>\n",
       "&quot;UK&quot;\n",
       "</td>\n",
       "<td>\n",
       "4182772\n",
       "</td>\n",
       "</tr>\n",
       "<tr>\n",
       "<td>\n",
       "&quot;France&quot;\n",
       "</td>\n",
       "<td>\n",
       "3747263\n",
       "</td>\n",
       "</tr>\n",
       "<tr>\n",
       "<td>\n",
       "&quot;Spain&quot;\n",
       "</td>\n",
       "<td>\n",
       "3188553\n",
       "</td>\n",
       "</tr>\n",
       "<tr>\n",
       "<td>\n",
       "&quot;Italy&quot;\n",
       "</td>\n",
       "<td>\n",
       "2907825\n",
       "</td>\n",
       "</tr>\n",
       "<tr>\n",
       "<td>\n",
       "&quot;Turkey&quot;\n",
       "</td>\n",
       "<td>\n",
       "2693164\n",
       "</td>\n",
       "</tr>\n",
       "<tr>\n",
       "<td>\n",
       "&quot;Germany&quot;\n",
       "</td>\n",
       "<td>\n",
       "2444177\n",
       "</td>\n",
       "</tr>\n",
       "</tbody>\n",
       "</table>\n",
       "</div>"
      ],
      "text/plain": [
       "shape: (10, 2)\n",
       "┌────────────────┬───────────┐\n",
       "│ Country/Region ┆ Confirmed │\n",
       "│ ---            ┆ ---       │\n",
       "│ str            ┆ i64       │\n",
       "╞════════════════╪═══════════╡\n",
       "│ US             ┆ 28554465  │\n",
       "├╌╌╌╌╌╌╌╌╌╌╌╌╌╌╌╌┼╌╌╌╌╌╌╌╌╌╌╌┤\n",
       "│ India          ┆ 11096731  │\n",
       "├╌╌╌╌╌╌╌╌╌╌╌╌╌╌╌╌┼╌╌╌╌╌╌╌╌╌╌╌┤\n",
       "│ Brazil         ┆ 10517232  │\n",
       "├╌╌╌╌╌╌╌╌╌╌╌╌╌╌╌╌┼╌╌╌╌╌╌╌╌╌╌╌┤\n",
       "│ Russia         ┆ 4187166   │\n",
       "├╌╌╌╌╌╌╌╌╌╌╌╌╌╌╌╌┼╌╌╌╌╌╌╌╌╌╌╌┤\n",
       "│ UK             ┆ 4182772   │\n",
       "├╌╌╌╌╌╌╌╌╌╌╌╌╌╌╌╌┼╌╌╌╌╌╌╌╌╌╌╌┤\n",
       "│ France         ┆ 3747263   │\n",
       "├╌╌╌╌╌╌╌╌╌╌╌╌╌╌╌╌┼╌╌╌╌╌╌╌╌╌╌╌┤\n",
       "│ Spain          ┆ 3188553   │\n",
       "├╌╌╌╌╌╌╌╌╌╌╌╌╌╌╌╌┼╌╌╌╌╌╌╌╌╌╌╌┤\n",
       "│ Italy          ┆ 2907825   │\n",
       "├╌╌╌╌╌╌╌╌╌╌╌╌╌╌╌╌┼╌╌╌╌╌╌╌╌╌╌╌┤\n",
       "│ Turkey         ┆ 2693164   │\n",
       "├╌╌╌╌╌╌╌╌╌╌╌╌╌╌╌╌┼╌╌╌╌╌╌╌╌╌╌╌┤\n",
       "│ Germany        ┆ 2444177   │\n",
       "└────────────────┴───────────┘"
      ]
     },
     "execution_count": 18,
     "metadata": {},
     "output_type": "execute_result"
    }
   ],
   "source": [
    "all_cols = [\"Deaths\", \"Confirmed\", \"Recovered\", \"Active_cases\", \"Country/Region\"]\n",
    "agg_cols = [\"Deaths\", \"Confirmed\", \"Recovered\", \"Active_cases\"]\n",
    "\n",
    "by_country = (\n",
    "    rdf.filter(\n",
    "        pl.col(\"ObservationDate\") == pl.col(\"ObservationDate\").max()\n",
    "    )  # limit to data shared on latest observation date\n",
    "    .select([pl.col(x) for x in all_cols])  # limit data to columns in all_cols list\n",
    "    .groupby(pl.col(\"Country/Region\"))  # group data by country\n",
    "    .agg(\n",
    "        [pl.col(x).sum() for x in agg_cols]\n",
    "    )  # get the sum of values shared by each country on this date for each category in agg_cols\n",
    ")\n",
    "\n",
    "top_10 = (\n",
    "    by_country.select([pl.col(\"Country/Region\"), pl.col(\"Confirmed\")])\n",
    "    .sort(pl.col(\"Confirmed\"), reverse=True)\n",
    "    .limit(10)\n",
    ")\n",
    "top_10.collect().fetch()"
   ]
  },
  {
   "attachments": {},
   "cell_type": "markdown",
   "metadata": {},
   "source": [
    "## Barplot visualizations\n",
    "_______________________________________________\n",
    "\n",
    "We can now easily visualize out top_10 RemoteLazyFrame this using the `barplot` function.\n",
    "\n",
    "We then simply supply the x and y columns as arguments to the barplot() function to get our bar chart visualization.\n",
    "\n",
    "I then use matplotlib pyplot's `xticks` function to rotate the x axes labels by 60 degrees to avoid them overlapping."
   ]
  },
  {
   "cell_type": "code",
   "execution_count": 19,
   "metadata": {},
   "outputs": [
    {
     "data": {
      "image/png": "iVBORw0KGgoAAAANSUhEUgAAAjcAAAHwCAYAAABaLU4/AAAAOXRFWHRTb2Z0d2FyZQBNYXRwbG90bGliIHZlcnNpb24zLjUuMiwgaHR0cHM6Ly9tYXRwbG90bGliLm9yZy8qNh9FAAAACXBIWXMAAA9hAAAPYQGoP6dpAABXEUlEQVR4nO3dd1QU5/s28GsFBEWa2EBBFBURG2JDETuosQaj+Vqw/0wimqjYYou9G7vGGLtJjILGqFGxoMZesCSWWINBEFEiIkq93z94d+MGVEBklvH6nLPnOI29Z92dvfaZZ57RiIiAiIiISCUKKF0AERERUW5iuCEiIiJVYbghIiIiVWG4ISIiIlVhuCEiIiJVYbghIiIiVWG4ISIiIlVhuCEiIiJVYbghIiIiVWG4ISIiIlV5r8PNkSNH0K5dO9jb20Oj0WD79u3Z2v6rr76CRqPJ8DA3N383BRMREdEbvdfh5tmzZ6hRowaWLFmSo+0DAwMRGRmp96hSpQo++uijXK6UiIiIsuq9DjetW7fG1KlT8eGHH2a6PCkpCSNHjkTp0qVhbm6OevXqITQ0VLe8SJEiKFWqlO7x4MEDXLlyBf369cujPSAiIqL/Mla6AEPWp08f3L17Fz/++CPs7e2xbds2tGrVCpcvX0bFihUzrL9q1SpUqlQJjRo1UqBaIiIiAt7zlpvXuXXrFn744Qds2bIFjRo1grOzMwIDA+Hl5YU1a9ZkWD8xMRGbNm1iqw0REZHC2HLzCufPn4eIoFKlSnrzExMTYWtrm2H94OBgPH36FP7+/nlVIhEREWWC4eYV0tLSYGRkhHPnzsHIyEhvWZEiRTKsv2rVKrRt2xalSpXKqxKJiIgoEww3r+Du7o7U1FRER0e/sQ/NnTt3cOjQIezYsSOPqiMiIqJXea/DTXx8PG7evKmbvnPnDi5cuICiRYuiUqVK6N69O/z9/TFv3jy4u7sjJiYGBw8eRLVq1dCmTRvddqtXr4adnR1at26txG4QERHRSzQiIkoXoZTQ0FA0bdo0w/xevXph7dq1SE5OxtSpU7F+/XpERETA1tYWnp6emDRpEqpVqwYg/fRV2bJl4e/vj2nTpuX1LhAREdF/vNfhhoiIiNSHl4ITERGRqjDcEBERkaq8dx2K09LScP/+fVhYWECj0ShdDhEREWWBiODp06ewt7dHgQKvb5t578LN/fv34eDgoHQZRERElAP37t1DmTJlXrvOexduLCwsAKS/OJaWlgpXQ0RERFkRFxcHBwcH3ff467x34UZ7KsrS0pLhhoiIKJ/JSpcSdigmIiIiVWG4ISIiIlVhuCEiIiJVYbghIiIiVWG4ISIiIlVhuCEiIiJVYbghIiIiVWG4ISIiIlVhuCEiIiJVYbghIiIiVWG4ISIiIlVhuCEiIiJVYbghIiIiVWG4ISIiIlUxVroAIiIiUkaNrXuVLuGVLnb2zfG2bLkhIiIiVWG4ISIiIlVhuCEiIiJVYbghIiIiVWG4ISIiIlVhuCEiIiJVYbghIiIiVWG4ISIiIlVhuCEiIiJVYbghIiIiVWG4ISIiIlVhuCEiIiJVYbghIiIiVWG4ISIiIlVhuCEiIiJVYbghIiIiVWG4ISIiIlVhuCEiIiJVYbghIiIiVWG4ISIiIlVhuCEiIiJVYbghIiIiVWG4ISIiIlVhuCEiIiJVYbghIiIiVWG4ISIiIlVhuCEiIiJVYbghIiIiVWG4ISIiIlVhuCEiIiJVYbghIiIiVWG4ISIiIlVhuCEiIiJVYbghIiIiVWG4ISIiIlVhuCEiIiJVYbghIiIiVWG4ISIiIlVhuCEiIiJVUTTczJgxA3Xq1IGFhQVKlCiBjh074vr166/dJjQ0FBqNJsPj2rVreVQ1ERERGTJFw83hw4cxaNAgnDx5EiEhIUhJSYGPjw+ePXv2xm2vX7+OyMhI3aNixYp5UDEREREZOmMln3zPnj1602vWrEGJEiVw7tw5eHt7v3bbEiVKwNra+h1WR0RERPmRQfW5efLkCQCgaNGib1zX3d0ddnZ2aN68OQ4dOvTK9RITExEXF6f3ICIiIvUymHAjIhg2bBi8vLxQtWrVV65nZ2eHlStXIigoCMHBwXBxcUHz5s1x5MiRTNefMWMGrKysdA8HB4d3tQtERERkADQiIkoXAQCDBg3Crl278Ntvv6FMmTLZ2rZdu3bQaDTYsWNHhmWJiYlITEzUTcfFxcHBwQFPnjyBpaXlW9dNRESUX9XYulfpEl7pYmdfvem4uDhYWVll6fvbIFpuBg8ejB07duDQoUPZDjYAUL9+fdy4cSPTZaamprC0tNR7EBERkXop2qFYRDB48GBs27YNoaGhKFeuXI7+TlhYGOzs7HK5OiIiIsqPFA03gwYNwvfff4+ff/4ZFhYWiIqKAgBYWVmhUKFCAIAxY8YgIiIC69evBwAsWLAATk5OcHNzQ1JSEjZu3IigoCAEBQUpth9ERERkOBQNN8uXLwcANGnSRG/+mjVr0Lt3bwBAZGQkwsPDdcuSkpIQGBiIiIgIFCpUCG5ubti1axfatGmTV2UTERGRATOYDsV5JTsdkoiIiNSMHYqJiIiI8gGGGyIiIlIVhhsiIiJSFYYbIiIiUhWGGyIiIlIVhhsiIiJSFYYbIiIiUhWGGyIiIlIVhhsiIiJSFYYbIiIiUhWGGyIiIlIVhhsiIiJSFYYbIiIiUhWGGyIiIlIVhhsiIiJSFYYbIiIiUhWGGyIiIlIVhhsiIiJSFYYbIiIiUhWGGyIiIlIVhhsiIiJSFYYbIiIiUhWGGyIiIlIVhhsiIiJSFYYbIiIiUhWGGyIiIlIVhhsiIiJSFYYbIiIiUhWGGyIiIlIVhhsiIiJSFYYbIiIiUhWGGyIiIlIVhhsiIiJSFYYbIiIiUhWGGyIiIlIVhhsiIiJSFYYbIiIiUhWGGyIiIlIVhhsiIiJSFYYbIiIiUhWGGyIiIlIVhhsiIiJSFYYbIiIiUhWGGyIiIlIVhhsiIiJSFYYbIiIiUhWGGyIiIlIVhhsiIiJSFYYbIiIiUhWGGyIiIlIVhhsiIiJSFUXDzYwZM1CnTh1YWFigRIkS6NixI65fv/7G7Q4fPgwPDw+YmZmhfPnyWLFiRR5US0RERPmBouHm8OHDGDRoEE6ePImQkBCkpKTAx8cHz549e+U2d+7cQZs2bdCoUSOEhYXhyy+/xJAhQxAUFJSHlRMREZGhMlbyyffs2aM3vWbNGpQoUQLnzp2Dt7d3ptusWLECjo6OWLBgAQDA1dUVZ8+exdy5c+Hn5/euSyYiIiIDZ1B9bp48eQIAKFq06CvXOXHiBHx8fPTm+fr64uzZs0hOTs6wfmJiIuLi4vQeREREpF4GE25EBMOGDYOXlxeqVq36yvWioqJQsmRJvXklS5ZESkoKYmJiMqw/Y8YMWFlZ6R4ODg65XjsREREZDoMJNwEBAbh06RJ++OGHN66r0Wj0pkUk0/kAMGbMGDx58kT3uHfvXu4UTERERAZJ0T43WoMHD8aOHTtw5MgRlClT5rXrlipVClFRUXrzoqOjYWxsDFtb2wzrm5qawtTUNFfrJSIiIsOlaMuNiCAgIADBwcE4ePAgypUr98ZtPD09ERISojdv3759qF27NkxMTN5VqURERJRPKBpuBg0ahI0bN+L777+HhYUFoqKiEBUVhefPn+vWGTNmDPz9/XXTn3zyCf766y8MGzYMV69exerVq/Hdd98hMDBQiV0gIiIiA6NouFm+fDmePHmCJk2awM7OTvfYvHmzbp3IyEiEh4frpsuVK4fdu3cjNDQUNWvWxJQpU7Bo0SJeBk5EREQAFO5zo+0I/Dpr167NMK9x48Y4f/78O6iIiIiI8juDuVqKiIiIKDcw3BAREZGqMNwQERGRqjDcEBERkaow3BAREZGqMNwQERGRqjDcEBERkaow3BAREZGqMNwQERGRqjDcEBERkaow3BAREZGqMNwQERGRqjDcEBERkaow3BAREZGqMNwQERGRqjDcEBERkaow3BAREZGqMNwQERGRqjDcEBERkaow3BAREZGqMNwQERGRqjDcEBERkaoYZ3VFGxsbaDSaLK37+PHjHBdERERE9DayHG4WLFig+/ejR48wdepU+Pr6wtPTEwBw4sQJ7N27F+PHj8/1IomIiIiySiMikt2N/Pz80LRpUwQEBOjNX7JkCfbv34/t27fnVn25Li4uDlZWVnjy5AksLS2VLoeIiEgxNbbuVbqEV7rY2VdvOjvf3znqc7N37160atUqw3xfX1/s378/J3+SiIiIKFfkKNzY2tpi27ZtGeZv374dtra2b10UERERUU5luc/NyyZNmoR+/fohNDRU1+fm5MmT2LNnD1atWpWrBRIRERFlR47CTe/eveHq6opFixYhODgYIoIqVarg2LFjqFevXm7XSERERJRlOQo3AFCvXj1s2rQpN2shIiIiems5HsTv1q1bGDduHLp164bo6GgAwJ49e/DHH3/kWnFERERE2ZWjcHP48GFUq1YNp06dQlBQEOLj4wEAly5dwsSJE3O1QCIiIqLsyFG4GT16NKZOnYqQkBAULFhQN79p06Y4ceJErhVHRERElF05CjeXL19Gp06dMswvXrw4Hj169NZFEREREeVUjsKNtbU1IiMjM8wPCwtD6dKl37ooIiIiopzKUbjp1q0bRo0ahaioKGg0GqSlpeHYsWMIDAyEv79/btdIRERElGU5CjfTpk2Do6MjSpcujfj4eFSpUgXe3t5o0KABxo0bl9s1EhEREWVZjsa5MTExwaZNmzB58mSEhYUhLS0N7u7uqFixYm7XR0RERJQtOR7EDwCcnZ3h7OycW7UQERERvbUchRsRwdatW3Ho0CFER0cjLS1Nb3lwcHCuFEdERESUXTkKN59//jlWrlyJpk2bomTJktBoNLldFxEREVGO5CjcbNy4EcHBwWjTpk1u10NERET0VnJ0tZSVlRXKly+f27UQERERvbUchZuvvvoKkyZNwvPnz3O7HiIiIqK3kqPTUh999BF++OEHlChRAk5OTjAxMdFbfv78+VwpjoiIiCi7chRuevfujXPnzqFHjx7sUExEREQGJUfhZteuXdi7dy+8vLxyux4iIiKit5KjPjcODg6wtLTM7VqIiIiI3lqOws28efMwcuRI3L17N5fLISIiIno7OTot1aNHDyQkJMDZ2RmFCxfO0KH48ePHuVIcERERUXblKNwsWLAgV578yJEjmDNnDs6dO4fIyEhs27YNHTt2fOX6oaGhaNq0aYb5V69eReXKlXOlJiIiIsrfsh1ukpOTERoaivHjx7/1QH7Pnj1DjRo10KdPH/j5+WV5u+vXr+v1+SlevPhb1UFERETqke1wY2Jigm3btmH8+PFv/eStW7dG69ats71diRIlYG1t/dbPT0REROqTow7FnTp1wvbt23O5lKxzd3eHnZ0dmjdvjkOHDr123cTERMTFxek9iIiISL1y1OemQoUKmDJlCo4fPw4PDw+Ym5vrLR8yZEiuFPdfdnZ2WLlyJTw8PJCYmIgNGzagefPmCA0Nhbe3d6bbzJgxA5MmTXon9RAREZHh0YiIZHejcuXKvfoPajS4fft29gvRaN7YoTgz7dq1g0ajwY4dOzJdnpiYiMTERN10XFwcHBwc8OTJE47VQ0RE77UaW/cqXcIrXezsqzcdFxcHKyurLH1/56jl5s6dOznZ7J2oX78+Nm7c+MrlpqamMDU1zcOKiIiISEk56nNjSMLCwmBnZ6d0GURERGQgstxyM2zYMEyZMgXm5uYYNmzYa9edP39+lv5mfHw8bt68qZu+c+cOLly4gKJFi8LR0RFjxoxBREQE1q9fDyB9fB0nJye4ubkhKSkJGzduRFBQEIKCgrK6G0RERKRyWQ43YWFhSE5OBgCcP3/+lXcCz84dws+ePas3KJ82NPXq1Qtr165FZGQkwsPDdcuTkpIQGBiIiIgIFCpUCG5ubti1axfatGmT5eckIiIidctyh+JLly6hatWqKFAgf5/Jyk6HJCIiIjVTa4fiLCcVd3d3xMTEAADKly+PR48e5aBUIiIioncry+HG2tpad5XU3bt3kZaW9s6KIiIiIsqpLPe58fPzQ+PGjWFnZweNRoPatWvDyMgo03VzMs4NERERUW7IcrhZuXIlPvzwQ9y8eRNDhgzBgAEDYGFh8S5rIyIiIsq2bA3i16pVKwDAuXPn8PnnnzPcEBERkcHJ0QjFa9asye06iIiIiHJFjsLNs2fPMHPmTBw4cADR0dEZOhezzw0REREpJUfhpn///jh8+DB69uyp62BMREREZAhyFG5+/fVX7Nq1Cw0bNszteoiIiIjeSo6GG7axsUHRokVzuxYiIiKit5ajcDNlyhRMmDABCQkJuV0PERER0VvJ0WmpefPm4datWyhZsiScnJxgYmKit/z8+fO5UhwRERFRduUo3HTs2DGXyyAiIiLKHTkKNxMnTsztOoiIiIhyRY7Cjda5c+dw9epVaDQaVKlSBe7u7rlVFxEREVGO5CjcREdH4+OPP0ZoaCisra0hInjy5AmaNm2KH3/8EcWLF8/tOomIiIiyJEdXSw0ePBhxcXH4448/8PjxY8TGxuL3339HXFwchgwZkts1EhEREWVZjlpu9uzZg/3798PV1VU3r0qVKli6dCl8fHxyrTgiIiKi7MpRy01aWlqGy78BwMTEJMN9poiIiIjyUo7CTbNmzfD555/j/v37unkREREYOnQomjdvnmvFEREREWVXjsLNkiVL8PTpUzg5OcHZ2RkVKlRAuXLl8PTpUyxevDi3ayQiIiLKshz1uXFwcMD58+cREhKCa9euQURQpUoVtGjRIrfrIyIiIsqWbLXcHDx4EFWqVEFcXBwAoGXLlhg8eDCGDBmCOnXqwM3NDUePHn0nhRIRERFlRbbCzYIFCzBgwABYWlpmWGZlZYWBAwdi/vz5uVYcERERUXZlK9xcvHgRrVq1euVyHx8fnDt37q2LIiIiIsqpbIWbBw8eZHoJuJaxsTEePnz41kURERER5VS2wk3p0qVx+fLlVy6/dOkS7Ozs3rooIiIiopzKVrhp06YNJkyYgBcvXmRY9vz5c0ycOBFt27bNteKIiIiIsitbl4KPGzcOwcHBqFSpEgICAuDi4gKNRoOrV69i6dKlSE1NxdixY99VrURERERvlK1wU7JkSRw/fhyffvopxowZAxEBAGg0Gvj6+mLZsmUoWbLkOymUiIiIKCuyPYhf2bJlsXv3bsTGxuLmzZsQEVSsWBE2Njbvoj4iIiKibMnRCMUAYGNjgzp16uRmLURERERvLUf3liIiIiIyVAw3REREpCoMN0RERKQqDDdERESkKgw3REREpCoMN0RERKQqDDdERESkKgw3REREpCoMN0RERKQqDDdERESkKjm+/QIRvd5h78ZKl/BajY8cVroEIqJ3gi03REREpCoMN0RERKQqDDdERESkKgw3REREpCoMN0RERKQqDDdERESkKrwU/P/zGLFe6RJe69wcf6VLICIiyhfYckNERESqomi4OXLkCNq1awd7e3toNBps3779jdscPnwYHh4eMDMzQ/ny5bFixYp3XygRERHlG4qGm2fPnqFGjRpYsmRJlta/c+cO2rRpg0aNGiEsLAxffvklhgwZgqCgoHdcKREREeUXiva5ad26NVq3bp3l9VesWAFHR0csWLAAAODq6oqzZ89i7ty58PPze0dVEhERUX6Sr/rcnDhxAj4+PnrzfH19cfbsWSQnJ2e6TWJiIuLi4vQeREREpF75KtxERUWhZMmSevNKliyJlJQUxMTEZLrNjBkzYGVlpXs4ODjkRalERESkkHwVbgBAo9HoTYtIpvO1xowZgydPnuge9+7de+c1EhERkXLy1Tg3pUqVQlRUlN686OhoGBsbw9bWNtNtTE1NYWpqmhflERERkQHIVy03np6eCAkJ0Zu3b98+1K5dGyYmJgpVRURERIZE0XATHx+PCxcu4MKFCwDSL/W+cOECwsPDAaSfUvL3/3dk3k8++QR//fUXhg0bhqtXr2L16tX47rvvEBgYqET5REREZIAUPS119uxZNG3aVDc9bNgwAECvXr2wdu1aREZG6oIOAJQrVw67d+/G0KFDsXTpUtjb22PRokW8DJyIiIh0FA03TZo00XUIzszatWszzGvcuDHOnz//DqsiIiKi/Cxf9bkhIiIiehOGGyIiIlIVhhsiIiJSFYYbIiIiUhWGGyIiIlIVhhsiIiJSFYYbIiIiUhWGGyIiIlIVhhsiIiJSFYYbIiIiUhWGGyIiIlIVhhsiIiJSFYYbIiIiUhWGGyIiIlIVhhsiIiJSFYYbIiIiUhWGGyIiIlIVhhsiIiJSFYYbIiIiUhWGGyIiIlIVhhsiIiJSFYYbIiIiUhWGGyIiIlIVhhsiIiJSFYYbIiIiUhWGGyIiIlIVhhsiIiJSFYYbIiIiUhWGGyIiIlIVhhsiIiJSFYYbIiIiUhWGGyIiIlIVhhsiIiJSFYYbIiIiUhWGGyIiIlIVhhsiIiJSFYYbIiIiUhWGGyIiIlIVhhsiIiJSFYYbIiIiUhWGGyIiIlIVhhsiIiJSFYYbIiIiUhWGGyIiIlIVhhsiIiJSFYYbIiIiUhWGGyIiIlIVhhsiIiJSFYYbIiIiUhWGGyIiIlIVhhsiIiJSFcXDzbJly1CuXDmYmZnBw8MDR48efeW6oaGh0Gg0GR7Xrl3Lw4qJiIjIkCkabjZv3owvvvgCY8eORVhYGBo1aoTWrVsjPDz8tdtdv34dkZGRukfFihXzqGIiIiIydIqGm/nz56Nfv37o378/XF1dsWDBAjg4OGD58uWv3a5EiRIoVaqU7mFkZJRHFRMREZGhUyzcJCUl4dy5c/Dx8dGb7+Pjg+PHj792W3d3d9jZ2aF58+Y4dOjQa9dNTExEXFyc3oOIiIjUS7FwExMTg9TUVJQsWVJvfsmSJREVFZXpNnZ2dli5ciWCgoIQHBwMFxcXNG/eHEeOHHnl88yYMQNWVla6h4ODQ67uBxERERkWY6UL0Gg0etMikmGelouLC1xcXHTTnp6euHfvHubOnQtvb+9MtxkzZgyGDRumm46Li2PAISIiUjHFWm6KFSsGIyOjDK000dHRGVpzXqd+/fq4cePGK5ebmprC0tJS70FERETqpVi4KViwIDw8PBASEqI3PyQkBA0aNMjy3wkLC4OdnV1ul0dERET5lKKnpYYNG4aePXuidu3a8PT0xMqVKxEeHo5PPvkEQPoppYiICKxfvx4AsGDBAjg5OcHNzQ1JSUnYuHEjgoKCEBQUpORuEBERkQFRNNx07doVjx49wuTJkxEZGYmqVati9+7dKFu2LAAgMjJSb8ybpKQkBAYGIiIiAoUKFYKbmxt27dqFNm3aKLULREREZGAU71D82Wef4bPPPst02dq1a/WmR44ciZEjR+ZBVURERJRfKX77BSIiIqLcxHBDREREqsJwQ0RERKqieJ8bIqJ3bVqPzkqX8FpjN25VugTKpp+21FW6hNfq8tFppUtQFFtuiIiISFUYboiIiEhVGG6IiIhIVRhuiIiISFXYoVhlwidXU7qE13KccFnpEoiISOXYckNERESqwnBDREREqsJwQ0RERKrCcENERESqwnBDREREqsJwQ0RERKrCS8GJiPKJq9MOKl3Ca7mObaZ0CUQA2HJDREREKsNwQ0RERKrCcENERESqwj43RPRaS4b/onQJrxQwr53SJRCRAWLLDREREakKW26IiChPffXVV0qX8EqGXBtlHVtuiIiISFUYboiIiEhVeFqKDFLDxQ2VLuGVjg0+pnQJRET0Gmy5ISIiIlVhuCEiIiJVYbghIiIiVWG4ISIiIlVhuCEiIiJVYbghIiIiVWG4ISIiIlVhuCEiIiJVYbghIiIiVWG4ISIiIlVhuCEiIiJVYbghIiIiVWG4ISIiIlVhuCEiIiJVYbghIiIiVWG4ISIiIlVhuCEiIiJVYbghIiIiVWG4ISIiIlVhuCEiIiJVYbghIiIiVWG4ISIiIlVhuCEiIiJVYbghIiIiVWG4ISIiIlVRPNwsW7YM5cqVg5mZGTw8PHD06NHXrn/48GF4eHjAzMwM5cuXx4oVK/KoUiIiIsoPFA03mzdvxhdffIGxY8ciLCwMjRo1QuvWrREeHp7p+nfu3EGbNm3QqFEjhIWF4csvv8SQIUMQFBSUx5UTERGRoVI03MyfPx/9+vVD//794erqigULFsDBwQHLly/PdP0VK1bA0dERCxYsgKurK/r374++ffti7ty5eVw5ERERGSpjpZ44KSkJ586dw+jRo/Xm+/j44Pjx45luc+LECfj4+OjN8/X1xXfffYfk5GSYmJhk2CYxMRGJiYm66SdPngAA4uLi9NZLTXyeo/3IK/+t91Wevkh9x5W8nazuR8rzlHdcSc5ldR+epRjuPgBZ34/niQnvuJKcy+o+vEhOfseVvJ2s7kf8i2fvuJK3k9X9ePmYbGiyug8JCeo41qYmGO576r/7oJ0WkTdvLAqJiIgQAHLs2DG9+dOmTZNKlSpluk3FihVl2rRpevOOHTsmAOT+/fuZbjNx4kQBwAcffPDBBx98qOBx7969N2YMxVputDQajd60iGSY96b1M5uvNWbMGAwbNkw3nZaWhsePH8PW1va1z/M24uLi4ODggHv37sHS0vKdPEdeUMN+qGEfAO6HIVHDPgDq2A817APA/cgqEcHTp09hb2//xnUVCzfFihWDkZERoqKi9OZHR0ejZMmSmW5TqlSpTNc3NjaGra1tptuYmprC1NRUb561tXXOC88GS0vLfP1G1VLDfqhhHwDuhyFRwz4A6tgPNewDwP3ICisrqyytp1iH4oIFC8LDwwMhISF680NCQtCgQYNMt/H09Myw/r59+1C7du1M+9sQERHR+0fRq6WGDRuGVatWYfXq1bh69SqGDh2K8PBwfPLJJwDSTyn5+/vr1v/kk0/w119/YdiwYbh69SpWr16N7777DoGBgUrtAhERERkYRfvcdO3aFY8ePcLkyZMRGRmJqlWrYvfu3ShbtiwAIDIyUm/Mm3LlymH37t0YOnQoli5dCnt7eyxatAh+fn5K7UKmTE1NMXHixAynw/IbNeyHGvYB4H4YEjXsA6CO/VDDPgDcj3dBI5KVa6qIiIiI8gfFb79ARERElJsYboiIiEhVGG6IiIhIVRhuiIiISFUYboiIiEhVGG7yCC9KIyLKG/nxeJsfa86MoewHw807lpCQfkdljUaDtLQ0hauhV3n5A5ny/+/mbSgfUiLKOu39Cf/8808MGTIEz58/N/jPckpKyju712FeefHiBYBX3+cxrzHcvGN9+/bFwIED8fDhQxQokP5yM+QYHu0HctasWVi1apXePMpdqampAICnT58qXAlp/feYFB8fr1Alb0/7ub1w4QJ27tyJs2fPGvRn+euvv8b8+fOVLuOtJCQkYNGiRdi4cSOSk5OVLgcAw8079ejRIzg6OuL333+Hj48PFi9eDAD5OuS8XPPDhw+RmpqK2NhYBSvKXc+fP8eXX36Jbdu2Acg//0eG/sv0ZUZGRgDSb79y8OBBAP8GHlKG9pg0Y8YMtGnTBp999hnmzJmDR48eKVxZzvn5+cHX1xft2rXDr7/+CsDwPicigt27dyMiIgJA/v0cDB06FAcPHoS1tbXB3OeRIxS/YwkJCTh+/Di2b9+Ow4cPo0SJEhg+fDjatGkD4N8PmyH/stBKS0tDgQIFEB8fj2nTpmHz5s2wtLREpUqVMHToUHh6eipd4ltLTk7GZ599hvDwcGzZssVg79D74sULxMbGIjExEU5OTgD+/f/JDx48eIAOHTqgcOHC2LlzJwoXLqx0SW9FeyokJSUFV65cQZkyZWBjY5OvPtdLly7FzJkz0bhxYyQnJ+PevXswNTWFv78/+vTpo3SZ2aLdp5SUFHz22Wd49OgRVq9eDSsrK93/laGYNm0aduzYgVOnTuWrz7DWqVOn0LJlS+zduxd16tSBsXH6XZ3CwsJw48YNeHp6wsHBIe8LE3onZs6cKZcvX9ZNR0REyIYNG6RLly7i4uIiPXr0kN9//123PDU1VYkys0VbY48ePaRBgwZy6NAhmTRpkpiamur2NS4uTskS34p2/+7duydVq1aVBg0ayO3bt0VEJC0tTcnSREQkOTlZRET27t0rHTp0ECcnJ2nRooUMHz5cV6dI/ngviYg8ePBA6tWrJ927d5fY2FgRyT+1vywlJUVERK5duybt27cXBwcHKViwoHzyySdy+PBhefbsmcIVvtrL72s/Pz/ZsGGDiIi8ePFCtmzZIj179pRatWpJ586d5ddff1WqzCx51XvnwoULUqFCBWnevLk8fvw4j6t6vbS0NDlz5ow4OjpKZGSk3vz8wtfXV4YOHaqbfvTokSxatEgsLCzE2tpazMzMZNWqVXleV/6KiPlEQkICjh49iqSkJADpfQvs7e3Ro0cPTJw4EZ9++ikiIyPx0UcfYcKECYiNjc0Xab1AgQK4evUqdu/ejfXr16NJkyY4f/48unXrhqpVq+Lvv//G5s2b82VT9tOnT3X/B2XKlMGuXbtQsGBBbNq0CYDyLWsiAmNjY6SlpaFXr15wdXXFsmXLkJaWhtWrV6Nt27aYN28eEhMTDf69lJaWhpSUFJQoUQKjRo3CmTNnsG7dOgAw+Nozoz3N1rt3b5iZmeHQoUOYMGECvvnmG3zwwQeYOHEiLl++jMTERIUr1Sciupbjffv2oXDhwihSpAiA9Bsgdu7cGTNmzMCAAQMQFRWFXbt2KVnuGxUoUAAxMTHo0aMHli1bhpUrV+Lu3btwdnbGzz//DHNzc6xcuVK3vhjASQuNRoMSJUogJSUFt27d0psPALdu3cKiRYt0nw9D8+jRI4gIXF1ddfOmTZuGoKAgDBo0CDdv3kRAQAC+/PJLPHz4MG+Ly/M49Z6IiYkREZGLFy+KiYmJTJ06VbcsNTVVjh49KuPGjdO1ECQlJSlVarb8+uuvUq9ePRER2bx5sxQvXlz+/vtvEUnf14YNG0poaKiSJWbbtm3bpFmzZtKnTx9Zt26dbNiwQWJiYmTGjBlSoEABWbRokeItCtpfcmPHjpVGjRqJiMjz58/FwsJCZs2aJR07dhRTU1NxdXWV/fv3K1lqBmlpabpWJ+3r+PLruWbNGrGzs5PFixdLSkqKriUkP9D+vwQHB4uDg4M8f/5cRERcXV1l8eLFsnjxYjExMRFnZ2dZvXq1kqW+UmxsrDRp0kSsra2lW7dumb7Xw8LC5NGjRyJi2K1rx44dEw8PD2ncuLFUr15dChUqJE2aNBEnJycpWLCgaDQaRVoR/mv79u1Sr149uXr1qoiI1K1bV2bOnCmxsbGyc+dOmTBhgnh4eEjhwoWlVKlScuTIEYUrfrWPPvpIOnToIKdOnZKFCxeKra2tfPvtt7rl+/btk+rVq8vFixfztC7jvI1S7w9bW1sAQPHixTFo0CCsWrUK69evx/Tp0+Hn5wcvLy9Uq1YN1apVQ9GiRQ2mE9abVK5cGQ8fPsTt27cxZcoUjBo1CqVLlwaQfu41JiYGjRs3VrjK7Pnrr79Qq1Yt/PHHH1i8eDHS0tIwcOBAdOrUCSKCKVOmoFatWmjYsKFiNWo0Gjx79gwXLlzAxx9/DADo168ffHx8MHLkSJw9exZXr15FrVq1ULFiRcXqzIxGo9Gdh+/WrRtiY2Ph6ekJU1NTdOjQAVWrVkWfPn2wb98+fPDBByhXrpzCFWed9hf29evX0bNnT5iZmWHJkiUoWLAgevfuDY1Gg++//x5GRkawsLBQuNp0N27cwJEjR9CvXz+kpaXB0tIS/fv3x759+xAaGoouXbrA398f7du3121Ts2ZN3b8NuXWtQYMGOHv2LJ48eQILCwtcunQJN27cQFJSEo4dO4bo6GisWLECbm5uqF+/vmJ1FixYEElJSWjQoAF69+6Nhg0bYu3atZg7dy6eP38OV1dXtGzZErNmzULVqlVRsmRJxWp9lWPHjqFhw4YYNmwY/P390blzZzx79gzTp0/X66Ol0WiQkJAAR0fHvC0wT6PUe0L7KzUsLEwePHggKSkpcujQIendu7dYW1tL8+bN9frj5Df9+/cXU1NTsbGxkRcvXoiIyIkTJ8TOzs4gfhW9jcjISHn8+LGcOXNGVq1aJRs2bBAvLy8pXbq0Xh+pvPDPP/9kaNE7fvy4HDhwQJ48eSL16tWTXbt2iYjIw4cPpUuXLgbXajZjxgzZt2+fbvrrr7+Wbt26SefOncXd3V1KlCghTZo0ETMzM9FoNOLm5iZhYWEiYtj9Dk6cOCEi6TWmpaXJuXPnZO/evSKS/kt25MiRuvoHDx4sJ0+eVKzW/5oyZYpMmDBBRESvD0pMTIwsW7ZM2rZtK/Xq1ZNBgwbJ6dOnlSoz2x4+fCibNm2Sw4cPy40bN3THppfdu3dPWrVqJa1atVKstVz7miYkJMjXX38tVapUEY1GI2ZmZrJz5055+vSpInVlR3x8vNjY2EjZsmXl7Nmz8vTpUzl27JhcuXJFb73Y2Fhxd3eXESNG5HmNDDe5TNtkm5aWJmXLlpUOHTrolj148EC2bNkiLVq0ECsrK+nevbukpqYa9EFce4rg6NGjug9lVFSUjBo1SlxcXKRMmTJSv359qVKlivTs2VPJUrNMu0/x8fFy+PBhCQ0NlStXrkh8fPwrt/Hx8ZGJEyfmUYXpPDw8ZMGCBZkue/LkiVSvXl0CAgJERGTLli1SvHjxTA/oSrl+/brUqVNHvLy8ZOTIkXLnzh3dMm0H4uvXr8uBAwdk//79MmnSJGnatKkMGzZMmYKzaP78+dKvXz8R0T9Foz0lFRAQIK1bt5bo6GgJDQ2VQoUKyZkzZxSpNTORkZG6z0C7du3ko48+kj///FO3/Pfff5fx48dL8+bNpUqVKnLu3DmlSn0j7Q/JzZs3S926dcXFxUXMzc2ldu3aulM+IqJ3qvPs2bPi4OAg169fz/N64+PjxcrKShwdHeXgwYMiInLjxg0ZM2aMODk5Sb169fROKxvqKdrk5GQ5duyY+Pv7i0ajkQ4dOuhd1CAicvnyZRkxYoS4ubkpUiPDTS7TvhkHDBgg5ubm4ujoKMePH9ctT0tLk5s3b8rMmTOlf//+SpWZJdoDd2RkpFSuXFnGjh2r60v08OFD2bt3r8yZM0cGDx4sp0+fzndXSnXt2lUqVKggGo1GateuLV999VWGX6qJiYkiIjJs2DCpWbNmnh5szpw5IwkJCSIiMn36dL1wICIyZ84cqVWrljg6Ooq9vb3Mmzcvz2rLqlOnTsmIESOkYcOG0qxZM5k3b95rr1jZtWuXmJiYyLZt2/KuyGw6efKk/PXXXyIiMmvWLJk1a5ber+1t27ZJ4cKFxcbGRpycnKR3795KlfpasbGxMmHCBGnatKm4ubnJpEmTdO83EZE9e/bo9RU0NNofhampqVK8eHGZP3++iIgMHz5cPDw8JDU1VVJSUuSff/7R2+7rr7+WatWq5Xm9Iv+Ggl69eolGo5FWrVpJeHi4iIgcPnxYOnToIDY2NuLr66vry2jI/vnnH9m5c6c0aNBANBqNDBkyRPe94e/vL35+fnLo0CFFamO4yUXaL76bN29KgQIF5Nq1a9KuXTsZP368iEiGZlDtrw5DpT14tG/fXjp37qyr/1UtTYbcAqWlrXHv3r1iY2Mjx44dk/DwcAkMDJQqVaqIj4+PLF26VG7cuKG3Xc+ePXVN+Xnh5ffKn3/+KWZmZlKqVClZuHChPHnyRETSTyOsWrVK5s6dKz/99FOe1ZYTO3fulF69ekm9evWkU6dOsmXLFr3l2hApIuLt7S3Tp0/P6xKz7fHjx/Lhhx9K3bp1pUuXLvLzzz/rlkVFRcns2bPl4MGDBtWa9l/JyckSGhoqI0aMEHd3d6lfv76sX79et/zlAGGoli5dKh4eHiIi8tdff4m1tbXs2bNHRNLfd0OGDNG7zPr69esZWhnymjYUNGzYUDQajQQGBkpaWpokJSXJpk2bxNXVVXbs2KFoja/z3x959+/flxUrVoizs7PUrFlTwsPD5enTp4q+zgw370DdunWlV69eIpL+wXN1ddX74vf395ft27crVF323L17V5ydneXYsWMi8m8fA5H0N7S2aTW/WbhwoUyaNElvXlhYmHTt2lWqVKkirVu3lrt374pI+j7n5a+oVatWyaxZsyQiIkL3WsfHx8vEiROlUKFCUrNmTfnll1/yrJ638fJBMDY2Vr755hvp0KGD1KtXTwYMGJChL8qDBw/EwsIiQ7g0FP8N8NHR0fLNN99I27ZtpX79+vLJJ5/IqVOnFKoue17+v4mJiZGtW7dKr169pFq1auLl5SVXrlzJFz9YgoKCxNfXV0TSx+r58MMPdcv27dsn7u7uEhUVpVR5ejILBcuXL5dy5cpJrVq15NatW5KamqprGTQ02lOvIumB9+XQ++LFCzl8+LDUq1dP94NeSQw3uezKlStiaWkp0dHRIpJ+PtXGxkaCg4NFJP2S0YIFCxr0wF4v+/vvv6VSpUoZOgqnpaXJjRs3pGXLlvmq06GIyE8//SStW7eW1q1bZ/qr+scff5SBAwcqUFm64cOHi0ajES8vL9mxY4c8fPhQt+zOnTvStWtX0Wg08uGHHxpsf4j/fim+fFC8fv26TJ48WVq2bCl169aVCRMm6IVmQz2wi/z75XT27Fm9iwKuXbsmEyZMkMaNG0uTJk1k1KhReq0FhkBb+6NHj2TTpk0yatQoGTVqlC7Ei4jcunVLli1bJm3atJH79+8rVWq2HD9+XEqWLCljxowRS0tLefDggW5Zs2bNdJ9lJVufshoK8rpfX3akpqZKQECA/PTTT3qnL/8b2AIDA8XX11dvHSUw3LwD2l8J2oN1z549pW/fviIi4uzsLNOmTVOstuxKSUmRjh07SpcuXeT+/ft6X1oLFiyQihUrKlhdzkydOlWKFSsm5ubmMmXKlNd2LFSqQ9+9e/fE19dXjI2NZdCgQXLixAm9QBwaGio1atQQExOTDH0KDMmOHTvk//7v/+SLL76QefPm6fXLOnr0qPTs2VPWrVsnImLwneu1taWlpYmLi4sMHjxYIiIi9NY5c+aMDBo0SFxdXQ029H/44Yfi7u4uHTt2FHd3d7GxsZHAwEC90+Ta/TLE01Haz2RYWJhu/JdZs2ZJ6dKlpUaNGnL69Gm5ePGiDB8+XEqUKKH73Ci1L/ktFLzK33//LTVr1hQvLy8ZPny4/Pbbb3rLtaeWV69eLV5eXnqnmpXAcPMOaQ8W27Ztk1q1aklAQICUKVNG4aqyTnsw2L59uxQuXFg8PT1ly5YtsmfPHlm4cKEUL15cfvzxR4WrzJn79+9Lnz59xN7eXjp16iQ//fST3i8+paSmpureN3fu3NGdky9atKiMGzdOrl+/rtcfx5CuwtHS1r9hwwapVKmStGrVSgYMGCA2NjZSr149vcHsXj7AG3KwEfn38zBo0CDx9vbWdSJOSEiQFStWyNatWyUhIUESExMV60T5KtrXOSgoSIoVK6YLLxUrVhQfHx+xt7eXSpUqGexAg1ovB5TGjRvLzJkzRSQ9jM2cOVOaN28uRYsWlUKFCkmHDh10/aCU7N+Y30LB66SkpMiPP/4otWvXlhYtWsjMmTP1rkqLi4uTmjVrGkSfOYabt/Typd83b96U3377TY4fP6539cT9+/fF3t5eNBqN7N69W6lSs+Tlg4f2cl2R9E6tbdu2FXNzcylfvrzUqFFDZsyYoUCFuevAgQPi7e0tzs7O8n//93+K9yHSfglt2rRJKlasKIsWLZKQkBCZNGmSFC5cWCpXrizr1q2Tv/76y+DDgL29vSxevFhERCZOnCiOjo7i5+cntra24ufnp/ssGGLrwKs8fPhQHBwcdGP37N+/X9q2bStFihQRa2trGTdunMIVvl6bNm1k1qxZIiKyZMkSqVSpkjx48EAWL14sGo1GNBqN7Ny5U+EqM/fflo7p06eLn5+f3ryLFy/KlStXDK7fU34KBVnx9OlTmTBhgtSsWVM6dOgg48ePl+XLl8v//vc/XedupTHcvCXtgXny5MlSu3ZtsbCwEC8vL/n44491/WxERLZu3SpfffWVUmVmifbgcf/+fRkwYICu/8DLV4HcuHFDLl26JP/880+++lISSe/rsXDhQvn555/l8OHDer+Qvv32WylatKh88803Clb4r6pVq2Y4fRkZGSleXl5iZmYm9evXN+g+EWvWrBFPT08RSQ8ExYsXl927d0tUVJTUrFlTbG1tdWPF5Cf379+XevXqyffffy+XLl2Sxo0bS79+/eTFixcyb948adKkiV4fKUMSGxsrI0aMkJ9++kmSk5OlevXqsmLFChFJbyXs0qWLwd26Q2vz5s0yePBgvT5m+/fvl7p162bab+7atWsiYnjBOT+Eguz466+/ZNCgQdKwYUOxsrKS0aNHy4ULF5QuS0R4+4W3kpqaCiMjI/z++++YOXMmNmzYAF9fX9SpUwf379/HH3/8gQMHDqB3797w8/NDhw4dlC75tbQ3AOzZsycSEhJQq1YtxMXFoVOnTmjYsCFWrlyJypUr69YXA7jx3JukpKTA2NgYW7duxaRJk/Ds2TOYmJjAxsYGzZs3R4cOHVC3bl30798fPXr0gJmZGYD0fVPqZpkJCQkoUaIE4uPjAaS/z1JSUlCqVCn07NkTIoLKlSvDzs5OkfqywsnJCfXr10dKSgpWrFiBWrVqoXHjxihcuDDat2+PlJQUBAYGAvj3c5Qf2NnZoU6dOujevTusrKzQvXt3BAYGwtTUFCVLlsSjR49gZWWldJmZsra2xuzZsxETE4OnT5/C3NwcDg4OAICkpCRcuXIFZcuWBaDs+/+/RATnzp3DgQMHcOfOHTRv3hwfffQR3NzcEBcXh8ePH6NgwYI4e/Ysjhw5gl9//RXe3t5YsGCBwd0qokiRIpg0aRL69euH2bNn4+DBg/j999/x6aefYtSoUUqXl22Ojo5YsmQJEhISkJaWprvxqkFQNFqphJ+fn3z66aciInLkyBEpVqyYHDp0SLp16yaFCxeWSpUqSUhIiMJVvp72F05ERITUrFlTN9DaP//8I7t37xZvb28xNjaWPn36GPz4PFovn7axt7fXnUYbO3asWFhYSIUKFcTT01MWLlwof/zxh4gYzi+9zz77TEqXLq03cqxI+qif/v7+eldfGArta6ftNKytccKECbpLdUXSR8XNj6c0z58/r/v3qVOn9Fo0o6OjxcXFRXfKx9A9e/ZMvLy8pFq1ajJnzhzx9vaW1q1bi4jh9n06evSodOvWTapWrSpdu3aVDRs2iJubm1SoUEHc3NzEwcFBvLy8ZOHChbor1Qx1X7SePXuWL263kB8x3Lylx48fS/fu3WXTpk0iIlK/fn3deffLly+Lh4eHjB492uA/ZFrr1q2TPn36ZLiC6P79+/Ltt9+Kubm5fPfddwpVlzNLliyR2rVri0j6eB7FihWTPXv2yPHjx8XW1lbs7e0NbiTWhIQE8fHxEScnJxk3bpw8fvxYjhw5Ir6+vnpBQWnaQKM9FRMSEiJVq1bVu5XFzz//LI6OjtKjRw/p27evFClSRBeeDf1zoQ3yK1asEA8Pj0wHVjt//rx89NFHUr9+/bwu77W0p5nj4uIkNDRUtmzZIj/++KPcvHlTRET++OMP6dq1q5QrV066dOmi+z80tCH//1vPrl27pHnz5lK3bl1xcHAQT09POXPmTIbAb+jvLXq3GG5y4OVLQqOjo+Xu3bsSHh4u4eHhUrt2bTl8+LCIpAeC9u3bZ7iZmKE6fvy4mJiYiJGRUaajlCYnJ+uNiZEfpKWlydq1a2XKlCkiIjJ69Ghp3bq1rr9Nx44dZdCgQbpbGyhxQHy5U7qI6C5dvXfvnowfP14qV64sBQoUkNKlS0vdunUN4qqul0VEREjXrl3l559/FmdnZ91YHdpg8M8//8j06dOlRYsW0qZNG91oyobeAqj9/0hISBBra2vZuHGjLrSFhYXpbsNw5coV+eabb/L8xqpZ1bp1a6lQoYKYm5tLzZo1pX79+jJ//nxJSUmR2NhYefr0qe7yY0NpuXyZtibtCLgi6e+pOXPmSL169aR58+Yyc+ZMOXv2rJJlkoFhuMkB7S+J6dOny5gxY3TN8AkJCeLh4SH9+/eX06dPS2BgoLi4uChZarY8fvxYtm/fLl26dBEjIyPp2rWrQXdazarHjx/rRrz19/eXQYMG6ZZ17txZtm7dKiLK/9KbO3euNG3aVPz9/WXhwoW6y3WjoqLk+PHjcvz4cd2tFwzJ6dOnxdPTUxwcHKRIkSKvPAVryOPxvM7o0aOlUaNGIpK+Dxs2bJBixYqJiYmJNGvWzCD3S/te/vHHH6VkyZJy9uxZef78uezdu1eGDx8uNWrUkDVr1ihbZDb16dMnw9VE165dk88++0w8PDzEy8tLkZthkmEyrN5W+YSRkRESEhKwbNky1KtXDxYWFgAAU1NTdO/eHRcuXED79u0RHByM1atXK1xt1tnY2KBDhw6YNWsWVq1ahdu3b8PNzQ2TJ09WurS3YmNjo+soWblyZZw8eRLr1q3D1KlTsXPnTjRt2hQAFOlAmZaWBgBYvXo1Zs2aBWdnZ0RHR2Pjxo0YOHAg1q5dC1NTU3h6esLT0xOWlpZ5XmNm5P93Jr927RosLS1x4MABWFhYoHjx4pg+fTomTZqEy5cv69Z//vw51q5di9TU1HzREV0rLS0NRkZGKFmyJABg/vz5+OGHHzBq1Chcu3YN169fx6lTpxSuUp+81Bn4zp07+PTTT+Hh4QEzMzP4+Phg4sSJaNSoEYYNG4a7d+8qW+wbaD8foaGhMDMzQ9GiRQGkd4BOS0uDi4sLli5diilTpqBhw4aoVKmSkuWSIVE4XOU72ibSP//8UwYPHixhYWEZ1tm/f78cOHAgQ2dQQ/Py6ZCkpCTd5ZMi6QNLXb58WaZNmyalS5cWJycngx0581X+/vtv2bdvn959Zc6fPy9NmjSRsmXLSs2aNWX58uUiovwpki5duuhdhh4UFCR+fn66+5Rt3rxZweperV+/flKpUiUJCAiQadOmSUxMjAwdOlSqV68ubdu2lZUrV0p4eLh88sknUqFCBaXLzZFff/1VChYsKJUqVRJbW1sJCgrSnZ7y8PDQjbBsaBYtWiSNGzcWX1/fDLd7uXfvnri4uBj8hQ4i6bcnaNGihZibm0uHDh30lmU24J0hnlqjvMdwkwPXr1/XDXg1Y8aMDH0m8psZM2aIt7e3uLm5Sf369XVDmoukd0bcv39/vrnRp/aU4dq1a6VcuXJSpkwZKVy4sAwcOFBvUMITJ07onU5Q4v9OG6hOnDghPXv21BsXSST9tV+6dKnUrl1bBg8enOf1ZUV0dLRMmjRJfH19pUWLFrJp0yZJSUmRs2fPSpcuXaR69eri6uoqdnZ2ur5nhtZh9b+09UVEROhCwaFDh2TevHm6/nQi6SMw29raGsSXqfb9+/DhQ91NXqdMmSLGxsai0Wh0N2LVunDhghgZGendH8sQpaamyosXL2TLli0yaNAgsbKykgYNGugNhpqSkmLw7ynKeww32fDyQezHH3+U+vXrS6FChWTq1Kl6X5z5gfZgsGXLFnFwcJAZM2ZISEiILrS1a9dO18k2v0lNTRU7OzuZP3++HDp0SNatWyeVKlUSCwsLmT17tuK1iYju8s/k5GSpXbu2mJmZSadOnTIdAO7PP/80mLsav8rVq1elb9++4uHhIX5+frqAfODAAdm8ebPurvKGEASyqkuXLtKjRw85evSo3vyUlBTZuHGjODs7y8qVKxWq7l/aYJOSkiI9evSQadOm6W7cGxcXJ7169RKNRiPe3t4ye/ZsmTRpknTs2FEGDBig287QaGt6ucXp/v37snHjRuncubO4uLhIr169dEM4EP0Xw80baA8cO3bskAEDBoivr6+cPHlSRNLH8Zg+fbpYWVmJi4uLBAcH6933Jz9wcXGRuXPniojIwoULxcXFRTZu3CilSpUSc3NzGThwoN4dm/ODyMhI6du3r+7AmJaWJvfu3ZOvvvpKihUrJkWLFlX0nkypqani5+cnc+bMkcTERDl58qT4+/uLg4OD9OjRQ4KDg/PdKUCR9P0KCQmRdu3aiYeHh3z++edy6dIlpcvKkYSEBPnyyy+lWbNm0qhRI/nyyy91V0P9888/smLFCoO5Aa42MA4ZMkQaNmwoe/fuFRH9U603btwQHx8f3Y+XDRs26N3E1FB5e3tLixYtJCYmRjfv8uXLMn/+fGnZsqXY2trqtaYRaTHcvIb2oBEaGioODg7Svn17admypZiamsrNmzd1QebevXsSEBAgxsbG4unpaZBXT2Tm6NGj0qJFC3n48KEkJCSIo6Oj7kaYgYGBUqFCBencubPCVWaN9v8qNTVVHjx4IC1btswwlHxycrJcvHhRPv74Y0WvqoiOjpYPP/xQGjRoIH5+fhIaGioiIsHBweLt7S116tSRESNG5NuDdkJCgnzzzTfSrFkzqVy5st6Q+fnNhQsXJCAgQBo0aCC+vr7y7bff6q5YU7qflsi/P75u3rwpZmZmuh9eIul9VTZt2iT9+vWT4cOHy7Nnz+Tw4cNiZ2cnTk5O8vXXX8udO3cM7oeLtp6kpCRZs2aN1KxZU0xMTGT8+PG6dVJSUuTgwYOKt8SS4WK4yYJy5crJ5MmTJSEhQeLi4qRFixYybdo0qVq1qjRs2FAmTZokcXFxcuTIEQkICFC63Nd6eYyepKQkWb58uTx69Ei2bNkiderU0V36vXv3bhk8eHCGjoiGSrtfQ4cOlWbNmomxsbH4+PhkOvaINpQqeYokNTVV9u/fr2vlGDx4sNy+fVsSEhJk9uzZUqdOHalWrZpB3vU7q+7fvy8LFy5Uuowse/mz8V+//PKL1KpVS0qVKiWtWrUyuBszjhgxQrp27aqbjo2NlbFjx4q1tbU0atRI3NzcxNXVVffDa/To0WJiYiLlypXT64ujlFcFrNTUVLl7967MnDlTSpQoIXZ2drqhG0T+DZj56XQn5Q2Gm1fQnvP9+uuvpVy5ciLy7wewbNmyUrduXRk5cqT4+PiIsbGxLFq0SLFas0N7EBg+fLhey8b+/fvF3t5ed6Dr1KmTdO/eXZEas0v7/7Jnzx4pXLiwTJ8+XVatWiU1a9aUIkWKyPjx43V9EAyNtpWjcePG4unpKXPmzJH4+Hi5ffu2wd9oNTsM/ctHW9+1a9dk5MiRmbY2nTp1SpydnaV9+/YG1zo7efJkadWqlW6U3oCAAPH29tb1CTpy5IjY2trqXRgQEREhY8eOVaTeV1m3bl2mp/YTExPl3Llz0qFDB9FoNFKzZk25efOmwbU6keFguHmN1NRUKVmypHTr1k33gVu3bp2UKlVKb6Te1q1bS9u2bQ3yfj8v0x4Irl69KjY2NnLx4kXdspiYGKlTp46YmZlJzZo1pUSJEvluAL9Jkybp9YNITk6WJUuWSLFixcTZ2VlWrFhhkJ0nRdL7CY0ePVrq1asnPj4+snHjRqVLei+tW7dOypQpI23btpVFixbJX3/9pVsWEREh/fr1M5i7Hr9szZo1YmlpKRMmTJB+/fqJiYmJbNmyRdfyGh8fLy1atNDdBdwQTqlpaT+Tc+fOlcaNG0tkZKQMHjxYr9+Z9th19OhRcXZ2lgYNGhj8lV6kLIab14iJiZEPP/xQvLy8pHPnzhIcHCz29vayYcMGEfm3J//UqVPF29s70zEXDMXLv3B++OEH6d+/v+4SSu3B5c8//5RFixbJlClT5MSJE0qVmi3a/dq2bZv06dNH+vfvn6GV4OHDh9KnTx9xd3dXosRsuXjxorRt21Y+//xzpUtRPe175/z587J06VKZMGGCPHnyRP7880/53//+J+7u7rr7xl2/fl0WLVok9vb2Clf9arNmzZJixYrJBx98oLvFhda5c+fExsZGN1K3oVwk8PKtXczMzGTz5s1y/PhxKVq0qDg4OMiSJUv01n/x4oX06NFDd7rW0FsESTkMN2+gvQKkffv2UqFCBSlatKj89ttveutUrVrV4O9yPGLECImMjJQjR45IkyZNpHLlynLv3j2ly3orLx+cx4wZIxqNRooUKSLBwcGZ3qZAO/CaIf1qzUxKSkq+6euUX2m/FI8dOybVq1cXR0dHKVOmjJiZmeku/V6/fr34+vqKh4eHFClSRJycnAx2MEWttLS0DO+d6OhoadKkifTr109EDCsQaGv55JNPpEWLFiKSfvn6qVOnJDAwUEqWLCnu7u4SGhoqz549kzVr1kixYsXyxZVepCyGmyxKSEiQVatWSePGjcXb21vGjx8vsbGxsmrVKilRooTS5b2WdvyayMhICQoKkvr160vJkiXlgw8+kH379umta+hf/C/THhjHjRsnUVFRcuXKFWnQoIGYmJjIZ599JhcvXjTo1jRSXsWKFeXLL7+U8PBw2blzpxQpUkQ+/vhjEUkPmS9evJCffvpJfv3113w5psqhQ4ekS5cuUqdOHXnx4oWIGE640f44uX37tm4cnsjISN3yhw8fyp49e+Tjjz8WExMTKVKkiJQvX15mzZolIoY5Pg8ZDo1IPrrRiwGIiorCwoULcfToURQqVAgHDhzA5s2b8dFHHyld2is5OzujV69emDBhAgDgwoULmDZtGu7du4dChQqhWbNm+PDDD+Hm5qZwpdl3584dODs7Y9++fWjRogUA4IcffsDQoUNhZGSEIUOG4OOPP9bdW4ooNTUVRkZGWLBgARYtWoTbt2/rljk5OeH58+fw9vbGrVu3EB8fj/Lly+PevXs4ffo0zM3NFaw8+44cOYKff/4Zfn5+aNCggW7fDYH8/3tgNWrUCElJSbCwsMDZs2cxYMAAzJo1CwUKpN/6MCoqCo8ePcKpU6dQo0YNeHh46G1PlBmGmxy6dOkSxo4dC2tra2zYsEHpcl7p5QN4SkoKjI2N0bx5c3Tv3h2NGjXC/PnzcebMGdjb28PHxweffvqpwRz8suLkyZP4/vvvMXfuXIgITE1NdcsmTJiAqVOnYvHixRg0aJCCVZKhSUtLg729PZo1a4Z169bBxMQE69evR0BAACZOnAhXV1eYmpri9u3bePToEYoVK4b+/fsrXbZqpKWloUCBAti+fTv69u2L69ev48mTJwgODsa3336LxMRETJw4Ef369ct0ewYbeiPlGo3yP0PvG5HZ1V7r16+X4sWL6w3nHxISIt7e3gYz4mpWHTt2TMqVKyeOjo66S3O1pxK0Hj58+NrxS+j99KqLBb7//nvdOny/vHvGxsYydepU3fSzZ8/k5MmTEhAQIMWKFZP69evnm4sbyLCw5UbFHj16hP/7v/9DdHQ0SpUqhW7duiEgIACzZs1Cjx49kJSUhIIFC+rWT05OhomJiYIVZ8+uXbuwevVqHDhwANWqVcOCBQt0TdbJyckQERQsWJC/8ihTaWlpOHjwIBYvXowrV67g8ePH+Pnnn+Hl5QUg/fSViMDY2FjhStXr3r17cHBwyDD/8ePHOHHiBFatWoW9e/eiXbt2+OGHH3SnqojehOFG5TI7gO/YsQMNGzbULU9JScm3IeD27dvYv38/Nm7ciOjoaLRr1w6jR4+Gra2t0qVRPvH8+XN8//332LBhA0QETZo0Qb9+/eDo6Kh0ae+9v//+G9u3b0dKSgq++OKLfHmMImUw3Lwn1HAAf/nA9uLFC2g0GhQoUAAmJib4/fffsXXrVuzduxeJiYnw9/fHF198oWzBlK+8fLGAhYUFWrdujcGDB/PLVAEvf9a1fQWBf/vqEL0Jw817Jj8fwLUHtm+//Ra7d+/G8ePH4e7ujnbt2mHQoEF4/vw5jh8/ju+++w5OTk6YPn260iVTPnTp0iWMGzcOFStWxLx585Quh4hygOHmPZXfDuDaS1hPnjyJtm3bYvTo0WjYsCEaNmyICRMm4KuvvtL92ouOjoaVlRVMTU35S49yJDU1FYmJiShcuLDSpRBRDjDcvMfy4wG8RYsWcHd3x5w5c3DkyBF07twZFy5cgL29PTZt2oSKFSuibt26SpdJREQK4k/a95iRkVG+CjaxsbEwMjLShZeePXti1KhRsLe3R1JSEkJDQ7FlyxaFqyQiIqUx3FC+YWNjA2tra9y4cQOrVq2CjY0NPv30UwDAs2fPsH//ft1VYGyQJCJ6f3EABzJoV69exeXLl+Hp6QkHBwf06dMHvXv3RnR0NJYuXYrChQvjzp07mDt3LmxsbNCxY0cAyBcdpImI6N1gnxsyWMHBwVi3bh2KFCmCTZs2AQAuXryICxcuICgoCCdOnICLiwtiYmJgbW2Nb7/9FtWqVTOo++cQEVHeY7ghg5SSkgIXFxeMGDECHTp0gJ2dHX766SfMnDkTvr6+cHBwgJWVFS5fvoxKlSqhefPmKFu2LAf5IiIihhsyTAEBAQgLC8OBAwdgZmYGAChdujQcHBxQoEABlClTBg0aNMDgwYPZSkNERHrYoZgMTkxMDA4dOoSRI0fqgs3s2bNhbW2NkydPYubMmShQoACmTp2Ko0ePKlwtEREZGnYoJoOTkJCAtLQ0vXkjR45Ely5dAADe3t6oVKkSevbsicjISCVKJCIiA8aWGzI45ubmCA8PR3h4uN78smXLAki/zPvFixcIDw/Xm0dERAQw3JABsrW1RdeuXTFv3jwcO3YMycnJAP69vFuj0WDSpEkoUaIEGjRooLeMiIiI4YYMUt++ffHs2TP4+/tj3bp1uH37NgDg6dOnmD9/Pnbs2IFvvvkGQPptJIiIiLR4tRQZrNu3b2PIkCHYvXs3KlasCFNTU/z9999wcnJC3759ERAQwBtjEhFRBgw3ZNASEhJw6tQprFmzBsbGxihTpgw+/fRT2NnZAQDHtSEiogwYbihfYqghIqJXYXs+5UsMNkRE9CoMN0RERKQqDDdERESkKgw3REREpCoMN0RERKQqDDdERESkKgw3REREpCoMN0REuWzt2rWwtrZWugyi9xbDDREhKioKgwcPRvny5WFqagoHBwe0a9cOBw4cyNM6NBoNtm/fnqt/c+3atahfvz4AoEmTJtBoNNBoNChYsCCcnZ0xZswYJCYm5upzdu3aFX/++Weu/k0iyjpjpQsgImXdvXsXDRs2hLW1NWbPno3q1asjOTkZe/fuxaBBg3Dt2jWlS9STnJwMExOTLK+/Y8cOdOjQQTc9YMAATJ48GUlJSThz5gz69OkDAJgxY0au1VioUCEUKlQo1/4eEWUPW26I3nOfffYZNBoNTp8+jc6dO6NSpUpwc3PDsGHDcPLkSQBAeHg4OnTogCJFisDS0hJdunTBgwcPdH+jd+/e6Nixo97f/eKLL9CkSRPddJMmTTBkyBCMHDkSRYsWRalSpfDVV1/pljs5OQEAOnXqBI1Go5v+6quvULNmTaxevVrXsrRu3TrY2tpmaHHx8/ODv7+/bvrFixfYt28f2rdvr5tXuHBhlCpVCo6OjvDz80PLli2xb98+3XIRwezZs1G+fHkUKlQINWrUwNatW/WeZ8eOHahYsSIKFSqEpk2bYt26ddBoNPjnn38AZH5aavny5XB2dkbBggXh4uKCDRs26C3XaDRYtWoVOnXqhMKFC6NixYrYsWMHiCj7GG6I3mOPHz/Gnj17MGjQIJibm2dYbm1tDRFBx44d8fjxYxw+fBghISG4desWunbtmu3nW7duHczNzXHq1CnMnj0bkydPRkhICADgzJkzAIA1a9YgMjJSNw0AN2/exE8//YSgoCBcuHABXbp0QWpqqt6Xf0xMDHbu3KlriQGAAwcOoFSpUnBzc8u0nosXL+LYsWN6LUHjxo3DmjVrsHz5cvzxxx8YOnQoevTogcOHDwNIb+nq3LkzOnbsiAsXLmDgwIEYO3bsa/d727Zt+PzzzzF8+HD8/vvvGDhwIPr06YNDhw7prTdp0iR06dIFly5dQps2bdC9e3c8fvw4Ky8tEb1MiOi9derUKQEgwcHBr1xn3759YmRkJOHh4bp5f/zxhwCQ06dPi4hIr169pEOHDnrbff7559K4cWPddOPGjcXLy0tvnTp16sioUaN00wBk27ZteutMnDhRTExMJDo6Wm/+p59+Kq1bt9ZNL1iwQMqXLy9paWm6eQMGDJBhw4bp1WBiYiLm5uZSsGBBASAFChSQrVu3iohIfHy8mJmZyfHjx/Weq1+/fvK///1PRERGjRolVatW1Vs+duxYASCxsbEiIrJmzRqxsrLSLW/QoIEMGDBAb5uPPvpI2rRpo7fv48aN003Hx8eLRqORX3/9VYgoe9hyQ/QeExEAr78R6dWrV+Hg4AAHBwfdvCpVqsDa2hpXr17N1vNVr15db9rOzg7R0dFv3K5s2bIoXry43rwBAwZg3759iIiIAJDe4tO7d2/dvogIfvnlF71TUgDQvXt3XLhwASdOnECXLl3Qt29f+Pn5AQCuXLmCFy9eoGXLlihSpIjusX79ety6dQsAcP36ddSpU0fvb9atW/e19V+9ehUNGzbUm9ewYcMMr9/Lr4+5uTksLCyy9PoQkT52KCZ6j1WsWBEajQZXr17N0GdGS0QyDT8vzy9QoIAuKGklJydn2Oa/HYE1Gg3S0tLeWGdmp8zc3d1Ro0YNrF+/Hr6+vrh8+TJ++eUX3fLTp08jKSkJXl5eettZWVmhQoUKAICNGzfCzc0N3333Hfr166erZdeuXShdurTedqamphn2W+u/+56ZzLb577ycvj5EpI8tN0TvsaJFi8LX1xdLly7Fs2fPMiz/559/UKVKFYSHh+PevXu6+VeuXMGTJ0/g6uoKAChevDgiIyP1tr1w4UK26zExMUFqamqW1+/fvz/WrFmD1atXo0WLFnqtSz///DM++OADGBkZvfb5vvzyS4wbNw4JCQmoUqUKTE1NER4ejgoVKug9tH+7cuXKev2BAODs2bOvrdPV1RW//fab3rzjx4/rXj8iyl0MN0TvuWXLliE1NRV169ZFUFAQbty4gatXr2LRokXw9PREixYtUL16dXTv3h3nz5/H6dOn4e/vj8aNG6N27doAgGbNmuHs2bNYv349bty4gYkTJ+L333/Pdi1OTk44cOAAoqKiEBsb+8b1u3fvjoiICHz77bfo27ev3rL/XgL+Kt26dYNGo8GyZctgYWGBwMBADB06FOvWrcOtW7cQFhaGpUuXYt26dQCAgQMH4tq1axg1ahT+/PNP/PTTT1i7di2AV5/eGzFiBNauXYsVK1bgxo0bmD9/PoKDgxEYGPjG+ogo+xhuiN5z5cqVw/nz59G0aVMMHz4cVatWRcuWLXHgwAEsX75cN7CejY0NvL290aJFC5QvXx6bN2/W/Q1fX1+MHz8eI0eORJ06dfD06VO9S7Kzat68eQgJCYGDgwPc3d3fuL6lpSX8/PxQpEgRvdNqt27dws2bN+Hr6/vGv1GwYEEEBARg9uzZiI+Px5QpUzBhwgTMmDEDrq6u8PX1xS+//IJy5crpXq+tW7ciODgY1atXx/Lly3VXS2lPXf1Xx44dsXDhQsyZMwdubm745ptvsGbNGr1L5Yko92gkKyeLiYgMVMuWLeHq6opFixbp5s2fPx/79+/H7t2786SGadOmYcWKFXqn7ohIOexQTET50uPHj7Fv3z4cPHgQS5Ys0VtWpkwZjBkz5p0997Jly1CnTh3Y2tri2LFjmDNnDgICAt7Z8xFR9jDcEFG+VKtWLcTGxmLWrFlwcXHRW9alS5d3+tw3btzA1KlT8fjxYzg6OmL48OHvNEwRUfbwtBQRERGpCjsUExERkaow3BAREZGqMNwQERGRqjDcEBERkaow3BAREZGqMNwQERGRqjDcEBERkaow3BAREZGqMNwQERGRqvw/78WWGYYeFnMAAAAASUVORK5CYII=",
      "text/plain": [
       "<Figure size 640x480 with 1 Axes>"
      ]
     },
     "metadata": {},
     "output_type": "display_data"
    }
   ],
   "source": [
    "top_10.barplot(y=\"Confirmed\", x=\"Country/Region\")\n",
    "\n",
    "import matplotlib.pyplot as plt\n",
    "\n",
    "plt.xticks(rotation=60)\n",
    "plt.show()"
   ]
  },
  {
   "attachments": {},
   "cell_type": "markdown",
   "metadata": {},
   "source": [
    "Next, we can have a look at the evolution of confirmed covid cases in a specific country over a specific time frame. Let's take the UK cases in 2020 as our example this time."
   ]
  },
  {
   "cell_type": "code",
   "execution_count": 20,
   "metadata": {},
   "outputs": [
    {
     "data": {
      "image/png": "iVBORw0KGgoAAAANSUhEUgAAAioAAAHOCAYAAAC2DSK6AAAAOXRFWHRTb2Z0d2FyZQBNYXRwbG90bGliIHZlcnNpb24zLjUuMiwgaHR0cHM6Ly9tYXRwbG90bGliLm9yZy8qNh9FAAAACXBIWXMAAA9hAAAPYQGoP6dpAAA8m0lEQVR4nO3dd3QU5eLG8WdTCQkJnQCGGkBCAkZADCjSCU1AmvSqF0VAARFUpEhRriJesVxQ6g8JcgFFURBQkKZIItKRXoNRSgIBlkDm94eXva4bIIubzIR8P+fMOdl3ZnefKMk+mXlnxmYYhiEAAAAL8jI7AAAAwM1QVAAAgGVRVAAAgGVRVAAAgGVRVAAAgGVRVAAAgGVRVAAAgGVRVAAAgGVRVAAAgGVRVAAAgGXdNUXlu+++U6tWrVSiRAnZbDZ9+umnbj1/zJgxstlsLktgYGDWBAYAALd11xSV1NRUVatWTdOmTbuj5w8bNkyJiYlOS0REhDp06ODhpAAAILPumqLSrFkzjR8/Xo899liG669evarhw4erZMmSCgwMVK1atbR27VrH+qCgIIWGhjqWX3/9Vbt371bfvn2z6TsAAAB/5WN2gOzSu3dvHTlyRHFxcSpRooSWLl2q2NhY7dixQxUqVHDZ/sMPP1TFihX18MMPm5AWAABId9EelVs5ePCgFixYoEWLFunhhx9W+fLlNWzYMD300EOaNWuWy/Z2u13z589nbwoAACbLFXtUEhISZBiGKlas6DRut9tVqFAhl+2XLFmiCxcuqEePHtkVEQAAZCBXFJX09HR5e3srPj5e3t7eTuuCgoJctv/www/VsmVLhYaGZldEAACQgVxRVKKjo3X9+nUlJSXdds7J4cOH9e2332rZsmXZlA4AANzMXVNULl68qAMHDjgeHz58WNu2bVPBggVVsWJFde3aVT169NCbb76p6Oho/f777/rmm28UFRWl5s2bO543c+ZMFS9eXM2aNTPj2wAAAH9iMwzDMDuEJ6xdu1b169d3Ge/Zs6dmz56ttLQ0jR8/XnPnztXJkydVqFAhxcTEaOzYsYqKipL0xyGi0qVLq0ePHpowYUJ2fwsAAOAv7pqiAgAA7j654vRkAACQM+XoOSrp6ek6deqU8uXLJ5vNZnYcAACQCYZh6MKFCypRooS8vG69zyRHF5VTp04pLCzM7BgAAOAOHD9+XPfcc88tt8nRRSVfvnyS/vhGg4ODTU4DAAAyIyUlRWFhYY7P8VvJ0UXlxuGe4OBgigoAADlMZqZtMJkWAABYFkUFAABYFkUFAABYFkUFAABYFkUFAABYFkUFAABYFkUFAABYFkUFAABYFkUFAABYFkUFAABYFkUFAABYFkUFAABYFkUFAABYFkUFAABYFkUFAABYlo/ZAQAAQNb69e3NZkdQscExd/Q89qgAAADLoqgAAADLoqgAAADLMr2onDx5Ut26dVOhQoWUN29e3XfffYqPjzc7FgAAsABTJ9OeO3dOderUUf369fXVV1+paNGiOnjwoPLnz29mLAAAYBGmFpXXX39dYWFhmjVrlmOsTJky5gUCAACWYuqhn2XLlqlGjRrq0KGDihYtqujoaM2YMeOm29vtdqWkpDgtAADg7mVqUTl06JDef/99VahQQStXrlT//v01aNAgzZ07N8PtJ02apJCQEMcSFhaWzYkBAEB2shmGYZj15n5+fqpRo4Y2bdrkGBs0aJB+/PFHbd7senEau90uu93ueJySkqKwsDAlJycrODg4WzIDAJDTWO2CbykpKQoJCcnU57epe1SKFy+uiIgIp7HKlSvr2LFjGW7v7++v4OBgpwUAANy9TC0qderU0b59+5zGfvnlF5UuXdqkRAAAwEpMLSrPPfecvv/+e02cOFEHDhzQxx9/rOnTp2vAgAFmxgIAABZhalGpWbOmli5dqgULFigyMlKvvvqqpk6dqq5du5oZCwAAWITpd09u2bKlWrZsaXYMAABgQaZfQh8AAOBmKCoAAMCyKCoAAMCyKCoAAMCyKCoAAMCyKCoAAMCyKCoAAMCyKCoAAMCyKCoAAMCyKCoAAMCyKCoAAMCyKCoAAMCyKCoAAMCyKCoAAMCyKCoAAMCyKCoAAMCyKCoAAMCyKCoAAMCyKCoAAMCyKCoAAMCyKCoAAMCyKCoAAMCyKCoAAMCyKCoAAMCyKCoAAMCyKCoAAMCyKCoAAMCyKCoAAMCyKCoAAMCyKCoAAMCyKCoAAMCyKCoAAMCyKCoAAMCyKCoAAMCyKCoAAMCyKCoAAMCyKCoAAMCyKCoAAMCyKCoAAMCyKCoAAMCyKCoAAMCyKCoAAMCyKCoAAMCyKCoAAMCyKCoAAMCyKCoAAMCyTC0qY8aMkc1mc1pCQ0PNjAQAACzEx+wAVapU0erVqx2Pvb29TUwDAACsxPSi4uPjw14UAACQIdPnqOzfv18lSpRQ2bJl9fjjj+vQoUM33dZutyslJcVpAQAAdy9Ti0qtWrU0d+5crVy5UjNmzNDp06dVu3ZtnTlzJsPtJ02apJCQEMcSFhaWzYkBAEB2shmGYZgd4obU1FSVL19ew4cP15AhQ1zW2+122e12x+OUlBSFhYUpOTlZwcHB2RkVAIAc49e3N5sdQcUGxzi+TklJUUhISKY+v02fo/JngYGBioqK0v79+zNc7+/vL39//2xOBQAAzGL6HJU/s9vt2rNnj4oXL252FAAAYAGmFpVhw4Zp3bp1Onz4sH744Qe1b99eKSkp6tmzp5mxAACARZh66OfEiRPq3Lmzfv/9dxUpUkQPPvigvv/+e5UuXdrMWAAAwCJMLSpxcXFmvj0AALA4S81RAQAA+DOKCgAAsCyKCgAAsCyKCgAAsCyKCgAAsCyKCgAAsCyKCgAAsCyKCgAAsCyKCgAAsCyKCgAAsCyKCgAAsCyKCgAAsCyKCgAAsCyKCgAAsCyKCgAAsCyKCgAAsCyKCgAAsCyKCgAAsCyKCgAAsCyKCgAAsCyKCgAAsCyKCgAAsCyKCgAAsCyKCgAAsCyKCgAAsCyKCgAAsCyKCgAAsCyKCgAAsCyKCgAAsCyKCgAAsCyKCgAAsCyKCgAAsCyKCgAAsCyKCgAAsCyKCgAAsCyKCgAAsCyKCgAAsCyKCgAAsCyKCgAAsCyKCgAAsCy3i8qcOXO0fPlyx+Phw4crf/78ql27to4ePerRcAAAIHdzu6hMnDhRAQEBkqTNmzdr2rRpmjx5sgoXLqznnnvO4wEBAEDu5ePuE44fP67w8HBJ0qeffqr27dvrySefVJ06dVSvXj1P5wMAALmY23tUgoKCdObMGUnS119/rUaNGkmS8uTJo8uXL3s2HQAAyNXc3qPSuHFj9evXT9HR0frll1/UokULSdKuXbtUpkwZT+cDAAC5mNt7VN59913FxMTot99+0+LFi1WoUCFJUnx8vDp37uzxgAAAIPeyGYZhmB3iTqWkpCgkJETJyckKDg42Ow4AIBc6MvW02RFU5tnQW67/9e3N2ZTk5ooNjnF87c7n9x1dR2X9+vXq1q2bateurZMnT0qS5s2bpw0bNtzJy0mSJk2aJJvNpmefffaOXwMAANxd3C4qixcvVtOmTRUQEKCEhATZ7XZJ0oULFzRx4sQ7CvHjjz9q+vTpqlq16h09HwAA3J3cLirjx4/XBx98oBkzZsjX19cxXrt2bSUkJLgd4OLFi+ratatmzJihAgUK3HJbu92ulJQUpwUAANy93C4q+/btU926dV3Gg4ODdf78ebcDDBgwQC1atHCc5nwrkyZNUkhIiGMJCwtz+/0AAEDO4XZRKV68uA4cOOAyvmHDBpUrV86t14qLi1NCQoImTZqUqe1Hjhyp5ORkx3L8+HG33g8AAOQsbl9H5R//+IcGDx6smTNnymaz6dSpU9q8ebOGDRumV155JdOvc/z4cQ0ePFhff/218uTJk6nn+Pv7y9/f393IAAAgh3K7qAwfPlzJycmqX7++rly5orp168rf31/Dhg3TM888k+nXiY+PV1JSkqpXr+4Yu379ur777jtNmzZNdrtd3t7e7sYDAAB3EbeLiiRNmDBBL730knbv3q309HRFREQoKCjIrddo2LChduzY4TTWu3dv3XvvvXrhhRcoKQAA4M6KiiTlzZtXNWrUUEpKilavXq1KlSqpcuXKmX5+vnz5FBkZ6TQWGBioQoUKuYwDAIDcye3JtB07dtS0adMkSZcvX1bNmjXVsWNHVa1aVYsXL/Z4QAAAkHu5XVS+++47Pfzww5KkpUuXKj09XefPn9e//vUvjR8//m+FWbt2raZOnfq3XgMAANw93C4qycnJKliwoCRpxYoVateunfLmzasWLVpo//79Hg8IAAByL7eLSlhYmDZv3qzU1FStWLFCTZo0kSSdO3cu06cZAwAAZIbbk2mfffZZde3aVUFBQSpdurTq1asn6Y9DQlFRUZ7OBwAAcjG3i8rTTz+tWrVq6dixY2rcuLG8vP7YKVOuXLm/PUcFAADgz+7o9OTq1as7XahNklq0aOGRQAAAADfcUVE5ceKEli1bpmPHjunq1atO66ZMmeKRYAAAAG4XlTVr1ujRRx9V2bJltW/fPkVGRurIkSMyDEP3339/VmQEAAC5lNtn/YwcOVJDhw7Vzp07lSdPHi1evFjHjx/XI488og4dOmRFRgAAkEu5XVT27Nmjnj17SpJ8fHx0+fJlBQUFady4cXr99dc9HhAAAORebheVwMBA2e12SVKJEiV08OBBx7rff//dc8kAAECu5/YclQcffFAbN25URESEWrRooaFDh2rHjh1asmSJHnzwwazICAAAcim3i8qUKVN08eJFSdKYMWN08eJFLVy4UOHh4Xrrrbc8HhAAAORebheVcuXKOb7Omzev3nvvPY8GAgAAuMHtOSo//vijfvjhB5fxH374QVu3bvVIKAAAAOkOisqAAQN0/Phxl/GTJ09qwIABHgkFAAAg3UFR2b17d4YXdouOjtbu3bs9EgoAAEC6g6Li7++vX3/91WU8MTFRPj53dEV+AACADLldVBo3bqyRI0cqOTnZMXb+/Hm9+OKLaty4sUfDAQCA3M3tXSBvvvmm6tatq9KlSys6OlqStG3bNhUrVkzz5s3zeEAAAJB7uV1USpYsqe3bt2v+/Pn6+eefFRAQoN69e6tz587y9fXNiowAACCXuqNJJYGBgXryySc9nQUAAMCJ23NUAAAAsgtFBQAAWBZFBQAAWBZFBQAAWBZFBQAAWFamzvopUKCAbDZbpl7w7NmzfysQAADADZkqKlOnTnV8febMGY0fP15NmzZVTEyMJGnz5s1auXKlRo0alSUhAQBA7pSpotKzZ0/H1+3atdO4ceP0zDPPOMYGDRqkadOmafXq1Xruuec8nxIAAORKbs9RWblypWJjY13GmzZtqtWrV3skFAAAgHQHRaVQoUJaunSpy/inn36qQoUKeSQUAACAdAeX0B87dqz69u2rtWvXOuaofP/991qxYoU+/PBDjwcEAAC5l9tFpVevXqpcubL+9a9/acmSJTIMQxEREdq4caNq1aqVFRkBAEAudUc3JaxVq5bmz5/v6SwAAABO7uiCbwcPHtTLL7+sLl26KCkpSZK0YsUK7dq1y6PhAABA7uZ2UVm3bp2ioqL0ww8/aPHixbp48aIkafv27Ro9erTHAwIAgNzL7aIyYsQIjR8/XqtWrZKfn59jvH79+tq8ebNHwwEAgNzN7aKyY8cOtW3b1mW8SJEiOnPmjEdCAQAASHdQVPLnz6/ExESX8Z9++kklS5b0SCgAAADpDopKly5d9MILL+j06dOy2WxKT0/Xxo0bNWzYMPXo0SMrMgIAgFzK7aIyYcIElSpVSiVLltTFixcVERGhunXrqnbt2nr55ZezIiMAAMil3L6Oiq+vr+bPn69x48bpp59+Unp6uqKjo1WhQoWsyAcAAHKxO7rgmySVL19e5cuX92QWAAAAJ24XFcMw9J///EfffvutkpKSlJ6e7rR+yZIlHgsHAAByN7eLyuDBgzV9+nTVr19fxYoVk81my4pcAAAA7heV//u//9OSJUvUvHnzrMgDAADg4PZZPyEhISpXrpxH3vz9999X1apVFRwcrODgYMXExOirr77yyGsDAICcz+2iMmbMGI0dO1aXL1/+229+zz336LXXXtPWrVu1detWNWjQQK1bt+bmhgAAQNIdHPrp0KGDFixYoKJFi6pMmTLy9fV1Wp+QkJDp12rVqpXT4wkTJuj999/X999/rypVqrgbDQAA3GXcLiq9evVSfHy8unXr5tHJtNevX9eiRYuUmpqqmJiYDLex2+2y2+2OxykpKR55bwAAYE1uF5Xly5dr5cqVeuihhzwSYMeOHYqJidGVK1cUFBSkpUuXKiIiIsNtJ02apLFjx3rkfQEAgPW5PUclLCxMwcHBHgtQqVIlbdu2Td9//72eeuop9ezZU7t3785w25EjRyo5OdmxHD9+3GM5AACA9bhdVN58800NHz5cR44c8UgAPz8/hYeHq0aNGpo0aZKqVaumt99+O8Nt/f39HWcI3VgAAMDdy+1DP926ddOlS5dUvnx55c2b12Uy7dmzZ/9WIMMwnOahAACA3MvtojJ16lSPvfmLL76oZs2aKSwsTBcuXFBcXJzWrl2rFStWeOw9AABAzuVWUUlLS9PatWs1atQoj1z07ddff1X37t2VmJiokJAQVa1aVStWrFDjxo3/9msDAICcz62i4uvrq6VLl2rUqFEeefOPPvrII68DAADuTm5Ppm3btq0+/fTTLIgCAADgzO05KuHh4Xr11Ve1adMmVa9eXYGBgU7rBw0a5LFwAAAgd3O7qHz44YfKnz+/4uPjFR8f77TOZrNRVAAAgMe4XVQOHz6cFTkAAABcuD1HBQAAILtkao/KkCFD9OqrryowMFBDhgy55bZTpkzxSDAAAIBMFZWffvpJaWlpkqSEhISb3jHZU3dSBgAAkDJZVN5++23HfXXWrl2blXkAAAAcMjVHJTo6Wr///rskqVy5cjpz5kyWhgIAAJAyWVTy58/vONvnyJEjSk9Pz9JQAAAAUiYP/bRr106PPPKIihcvLpvNpho1asjb2zvDbQ8dOuTRgAAAIPfKVFGZPn26HnvsMR04cECDBg3SE088oXz58mV1NgAAkMtl+oJvsbGxkqT4+HgNHjyYogIAALKc21emnTVrVlbkAAAAcOF2UUlNTdVrr72mNWvWKCkpyWViLXNUAACAp7hdVPr166d169ape/fujsm1AAAAWcHtovLVV19p+fLlqlOnTlbkAQAAcHD7poQFChRQwYIFsyILAACAE7eLyquvvqpXXnlFly5dyoo8AAAADm4f+nnzzTd18OBBFStWTGXKlJGvr6/T+oSEBI+FAwAAuZvbRaVNmzZZEAMAAMCV20Vl9OjRWZEDAADAhdtF5Yb4+Hjt2bNHNptNERERio6O9mQuAAAA94tKUlKSHn/8ca1du1b58+eXYRhKTk5W/fr1FRcXpyJFimRFTgAAkAu5fdbPwIEDlZKSol27duns2bM6d+6cdu7cqZSUFA0aNCgrMgIAgFzK7T0qK1as0OrVq1W5cmXHWEREhN599101adLEo+EAAEDu5vYelfT0dJdTkiXJ19fX5b4/AAAAf4fbRaVBgwYaPHiwTp065Rg7efKknnvuOTVs2NCj4QAAQO7mdlGZNm2aLly4oDJlyqh8+fIKDw9X2bJldeHCBb3zzjtZkREAAORSbs9RCQsLU0JCglatWqW9e/fKMAxFRESoUaNGWZEPAADkYnd8HZXGjRurcePGnswCAADgJNOHfr755htFREQoJSXFZV1ycrKqVKmi9evXezQcAADI3TJdVKZOnaonnnhCwcHBLutCQkL0j3/8Q1OmTPFoOAAAkLtluqj8/PPPio2Nven6Jk2aKD4+3iOhAAAAJDeKyq+//prh9VNu8PHx0W+//eaRUAAAAJIbRaVkyZLasWPHTddv375dxYsX90goAAAAyY2i0rx5c73yyiu6cuWKy7rLly9r9OjRatmypUfDAQCA3C3Tpye//PLLWrJkiSpWrKhnnnlGlSpVks1m0549e/Tuu+/q+vXreumll7IyKwAAyGUyXVSKFSumTZs26amnntLIkSNlGIYkyWazqWnTpnrvvfdUrFixLAsKAAByH7cu+Fa6dGl9+eWXOnfunA4cOCDDMFShQgUVKFAgq/IBAHKprxb+bnYENetU2OwIud4dXZm2QIECqlmzpqezAAAAOHH7poQAAADZhaICAAAsi6ICAAAsi6ICAAAsi6ICAAAsi6ICAAAsy9SiMmnSJNWsWVP58uVT0aJF1aZNG+3bt8/MSAAAwEJMLSrr1q3TgAED9P3332vVqlW6du2amjRpotTUVDNjAQAAi7ijC755yooVK5wez5o1S0WLFlV8fLzq1q3rsr3dbpfdbnc8TklJyfKMAADAPJaao5KcnCxJKliwYIbrJ02apJCQEMcSFhaWnfEAAEA2s0xRMQxDQ4YM0UMPPaTIyMgMtxk5cqSSk5Mdy/Hjx7M5JQAAyE6mHvr5s2eeeUbbt2/Xhg0bbrqNv7+//P39szEVAAAwkyWKysCBA7Vs2TJ99913uueee8yOAwAALMLUomIYhgYOHKilS5dq7dq1Klu2rJlxAACAxZhaVAYMGKCPP/5Yn332mfLly6fTp09LkkJCQhQQEGBmNAAAYAGmTqZ9//33lZycrHr16ql48eKOZeHChWbGAgAAFmH6oR8AAICbsczpyQAAAH9FUQEAAJZFUQEAAJZFUQEAAJZFUQEAAJZFUQEAAJZFUQEAAJZFUQEAAJZFUQEAAJZFUQEAAJZFUQEAAJZFUQEAAJZFUQEAAJZFUQEAAJZFUQEAAJZFUQEAAJZFUQEAAJZFUQEAAJZFUQEAAJZFUQEAAJZFUQEAAJZFUQEAAJZFUQEAAJZFUQEAAJZFUQEAAJZFUQEAAJZFUQEAAJZFUQEAAJZFUQEAAJZFUQEAAJZFUQEAAJZFUQEAAJZFUQEAAJZFUQEAAJZFUQEAAJZFUQEAAJZFUQEAAJZFUQEAAJZFUQEAAJZFUQEAAJZFUQEAAJblY3YAAED2G7T0uNkR9K+2YWZHQA7AHhUAAGBZFBUAAGBZFBUAAGBZFBUAAGBZphaV7777Tq1atVKJEiVks9n06aefmhkHAABYjKlFJTU1VdWqVdO0adPMjAEAACzK1NOTmzVrpmbNmmV6e7vdLrvd7nickpKSFbEAAIBF5Kg5KpMmTVJISIhjCQvjHHwAAO5mOeqCbyNHjtSQIUMcj1NSUigrACynzX/WmB1Bn7ZvaHYEwCNyVFHx9/eXv7+/2TEAAEA2yVGHfgAAQO5CUQEAAJZl6qGfixcv6sCBA47Hhw8f1rZt21SwYEGVKlXKxGQArKjlf+abHUFftO9qdgQgVzG1qGzdulX169d3PL4xUbZnz56aPXu2SakAAIBVmFpU6tWrJ8MwzIwA4L9aLP2n2RG0vO3zZkcAYDHMUQEAAJZFUQEAAJZFUQEAAJZFUQEAAJZFUQEAAJZFUQEAAJZFUQEAAJZFUQEAAJaVo+6eDORUvZfGmh1Bs9quMDsCALiNPSoAAMCyKCoAAMCyKCoAAMCyKCoAAMCyKCoAAMCyKCoAAMCyKCoAAMCyKCoAAMCyKCoAAMCyKCoAAMCyKCoAAMCyKCoAAMCyKCoAAMCyKCoAAMCyKCoAAMCyKCoAAMCyKCoAAMCyKCoAAMCyKCoAAMCyKCoAAMCyKCoAAMCyKCoAAMCyKCoAAMCyfMwOAPwd/57X1OwI+kf3lWZHAIC7FntUAACAZVFUAACAZVFUAACAZVFUAACAZVFUAACAZVFUAACAZVFUAACAZVFUAACAZVFUAACAZVFUAACAZVFUAACAZVFUAACAZVFUAACAZZleVN577z2VLVtWefLkUfXq1bV+/XqzIwEAAIswtagsXLhQzz77rF566SX99NNPevjhh9WsWTMdO3bMzFgAAMAiTC0qU6ZMUd++fdWvXz9VrlxZU6dOVVhYmN5//30zYwEAAIvwMeuNr169qvj4eI0YMcJpvEmTJtq0aVOGz7Hb7bLb7Y7HycnJkqSUlJSsC5qLrZ7bzuwIatRj8S3XX758LZuS3Fxm/v1dvWT9nGmXrmRTkpu7fcZL2ZTk5jLz/zvtUmo2JLm12+W8eulCNiW5udtlvGSJjH633ebCFSvkzHvL9ReumP9vMuBP/79v/L83DOP2TzRMcvLkSUOSsXHjRqfxCRMmGBUrVszwOaNHjzYksbCwsLCwsNwFy/Hjx2/bF0zbo3KDzWZzemwYhsvYDSNHjtSQIUMcj9PT03X27FkVKlTops9xV0pKisLCwnT8+HEFBwd75DU9jYyekxNyktFzckJOMnpOTsiZWzMahqELFy6oRIkSt93WtKJSuHBheXt76/Tp007jSUlJKlasWIbP8ff3l7+/v9NY/vz5syRfcHCwZf/R3EBGz8kJOcnoOTkhJxk9JyfkzI0ZQ0JCMrWdaZNp/fz8VL16da1atcppfNWqVapdu7ZJqQAAgJWYeuhnyJAh6t69u2rUqKGYmBhNnz5dx44dU//+/c2MBQAALMLUotKpUyedOXNG48aNU2JioiIjI/Xll1+qdOnSpmXy9/fX6NGjXQ4xWQkZPScn5CSj5+SEnGT0nJyQk4y3ZzOMzJwbBAAAkP1Mv4Q+AADAzVBUAACAZVFUAACAZVFUAACAZVFUAACAZZl+CX2zpaen68CBA0pKSlJ6errTurp165qUClnBMAwdO3ZMRYsWVUBAgNlxcrzz589ry5YtGf7s9OjRw5RMy5Yty/S2jz76aBYmgVn69Omjt99+W/ny5XMaT01N1cCBAzVz5kyTkuFO5erTk7///nt16dJFR48edbmDo81m0/Xr101KljNdu3ZN8+fPV9OmTRUaGmp2HBfp6enKkyePdu3apQoVKpgd57bWrl2revXqmR0jQ59//rm6du2q1NRU5cuXz+leWzabTWfPnjUll5dX5nYS8/N955KSkrRv3z7ZbDZVrFhRRYsWNTuSE29vbyUmJrrk+v333xUaGqpr18y/kznck6v3qPTv3181atTQ8uXLVbx4cY/d2DAr7du3T++884727Nkjm82me++9VwMHDlSlSpXMjiYfHx899dRT2rNnj9lRMuTl5aUKFSrozJkzOaKoxMbGqmTJkurdu7d69uypsLAwsyM5DB06VH369NHEiROVN++tby+fnf66ZycniI6OzvB3j81mU548eRQeHq5evXqpfv36JqT7n5SUFA0YMEBxcXGOkuft7a1OnTrp3XffzfR9W7Iyn2EYjpvd5cmTx7Hu+vXr+vLLLy1VqsaOHatu3bqpfPnyZke5qfbt26tGjRoaMWKE0/g///lPbdmyRYsWLcqWHLl6jsr+/fs1ceJEVa5cWfnz51dISIjTYjX/+c9/FBkZqfj4eFWrVk1Vq1ZVQkKCIiMjs+0fzO3UqlVL27ZtMzvGTU2ePFnPP/+8du7caXaU2zp16pQGDx6sJUuWqGzZsmratKk++eQTXb161exoOnnypAYNGmSpkpJTxcbG6tChQwoMDFT9+vVVr149BQUF6eDBg6pZs6YSExPVqFEjffbZZ6bm7Nevn3744Qd98cUXOn/+vJKTk/XFF19o69ateuKJJ0zNJv1xg9qCBQs69vQUKFDAsRQuXFh9+vTRgAEDzI7psHjxYlWsWFEPPvigpk2bpt9++83sSC7WrVunFi1auIzHxsbqu+++y7YcufrQT4MGDTR8+HDFxsaaHSVTypUrp27dumncuHFO46NHj9a8efN06NAhk5L9z6JFizRixAg999xzql69ugIDA53WV61a1aRkfyhQoIAuXbqka9euyc/Pz2WuilmHLG5n27ZtmjlzphYsWKD09HR17dpVffv2VbVq1UzJ89hjj+nxxx9Xx44dTXn/zPjrz8lfvfLKK9mU5NaeeOIJlSpVSqNGjXIaHz9+vI4ePaoZM2Zo9OjRWr58ubZu3WpSSikwMFArV67UQw895DS+fv16xcbGKjU11aRkf1i3bp0Mw1CDBg20ePFiFSxY0LHOz89PpUuXVokSJUxM6GrXrl2aP3++4uLidOLECTVq1EjdunVTmzZtLPFHQEBAgLZt2+ayx37v3r2Kjo7W5cuXsyVHri4qS5cu1csvv6znn39eUVFR8vX1dVpv9ofqX+XNm1fbt29XeHi40/j+/ftVrVo1Xbp0yaRk/5PRHAGbzSbDMCwxL2DOnDm3XN+zZ89sSuK+U6dOafr06Xrttdfk4+OjK1euKCYmRh988IGqVKmSrVk++ugjjRs3Tr17987wZ8cKE1Wjo6OdHqelpenw4cPy8fFR+fLllZCQYFIyZyEhIYqPj3f5uT5w4ICqV6+u5ORk7d27VzVr1tSFCxdMSimVKlVKy5cvV1RUlNP49u3b1bx5c504ccKkZM6OHj2qUqVK5YhD+X+2ceNGffzxx1q0aJGuXLmilJQUsyOpZs2aatWqlUupHzNmjD7//HPFx8dnS45cPUelXbt2kv6YJX6DlT5U/6pevXpav369yy+0DRs26OGHHzYplbPDhw+bHeGWrFxEMpKWlqbPPvtMM2fO1KpVq1SjRg1NmzZNnTt31tmzZ/XCCy+oQ4cO2r17d7bmurGrP6O9Flb52fnpp59cxlJSUtSrVy+1bdvWhEQZy5MnjzZt2uTyc71p0ybHPIv09HTTb1r38ssva8iQIZo7d66KFy8uSTp9+rSef/55l71BZvrmm28UFBSkDh06OI0vWrRIly5dsuzvgMDAQAUEBMjPz8/UQvpno0aNUrt27XTw4EE1aNBAkrRmzRotWLAgW6cb5Oo9KkePHr3lejPv4nzDn0+3PHXqlF555RV17NhRDz74oKQ/zlxatGiRxo4dq/79+5sVM0e5fv26li5d6piQXLlyZbVu3Vo+Ptbq7QMHDtSCBQskSd26dVO/fv0UGRnptM2xY8dUpkyZHDmJ1Cw7d+5Uy5YtdeTIEbOjSPrjEM/EiRP1xBNPqGbNmrLZbNqyZYs+/PBDvfjii3rppZf01ltv6csvv9SqVatMyxkdHa0DBw7IbrerVKlSkv749+fv7+8yOd3MvVWVKlXSBx984DL5eN26dXryySe1b98+k5K5Onz4sD7++GPNnz9fv/zyi+rWrasuXbqoQ4cOlpknuXz5ck2cOFHbtm1TQECAqlatqtGjR+uRRx7Jtgy5uqjkBDn1dMvdu3fr2LFjLhM/zT4ksHPnTrVu3VqnT592HHf95ZdfVKRIES1btsxlt7aZGjZsqH79+qldu3by8/PLcJtr165p48aN2fpLI6fbsGGDWrVqpXPnzpkdxWH+/PmaNm2a40O0UqVKGjhwoLp06SJJunz5suMsILOMHTs209uOHj06C5PcWp48ebR3716VKVPGafzIkSOqXLlyts2ruJ2YmBht2bJFUVFR6tq1q7p06aKSJUuaHcuSKCqy7odqTnTo0CG1bdtWO3bscBxGk+Q4Xmx2mXrwwQdVtGhRzZkzRwUKFJAknTt3Tr169VJSUpI2b95sar6cIidMVP3Xv/7l9NgwDCUmJmrevHmqW7euY28V7i6lSpXStGnTXH5/f/bZZxowYIBl5tK8+OKL6tq1a7bPL3PX+fPn9Z///EeHDh3SsGHDVLBgQSUkJKhYsWLZVqxydVGx+ofqrVy5csXUv65uplWrVvL29taMGTNUrlw5bdmyRWfOnNHQoUP1xhtvmD6XJiAgQFu3bnX55bBz507VrFnTMn9t/ZkVi3ROmKhatmxZp8deXl4qUqSIGjRooJEjR7pcuRS3d+ND6+DBg3r++edN+dC6neHDh+uTTz7RrFmzHFcXX7dunfr06aP27dvrjTfeMDmhq79+9ljF9u3b1ahRI4WEhOjIkSPat2+fypUrp1GjRuno0aOaO3du9gQxcrGWLVsarVu3NpKSkoygoCBj9+7dxvr1640HHnjA+O6778yO5+LatWvGuHHjjBIlShje3t7GwYMHDcMwjJdfftn48MMPTU73h0KFChk///yzYRiGERwcbOzdu9cwDMNYs2aNcd9995kZzTAMw6hWrZqxZs0al/E1a9YYkZGRJiS6uYMHDxpVq1Y1bDab4eXlZdhsNsfXXl5eZsdzkZycbLRt29aYO3eu2VFylD//P81osYqff/7ZKFKkiBEeHm74+Pg4/f7p3r27yen+x263Gx07djRsNpvh6+tr+Pr6Gl5eXkbv3r0Nu91udjwnc+bMMSIjIw1/f3/D39/fiIqKstTPT8OGDY3nn3/eMAzDCAoKcvw/37hxo1G6dOlsy2Gt2YPZbPPmzfrmm29UpEgReXl5ycvLSw899JAmTZqkQYMGZXjWgJkmTJigOXPmaPLkyU4XWIqKitJbb72lvn37mpjuD9evX1dQUJAkqXDhwjp16pQqVaqk0qVLW2IS28SJEzVo0CCNGTPGaULyuHHj9PrrrzudEhgcHGxWTEnS4MGDVbZsWa1evTrDvVNWExwcrHHjxqlly5bq3r27aTkee+yx227j4+Oj0NBQNW7cWK1atcqGVDe3dOlSp8dpaWn66aefNGfOHLfmhWS1IUOGqFevXpo8ebLT3qhmzZo55tJYgZ+fnxYuXKhhw4bp8OHDyps3r6KioixxcsSfTZkyRaNGjdIzzzyjOnXqyDAMbdy4Uf3799fvv/+u5557zuyI+vHHH/Xvf//bZbxkyZI6ffp0tuXI1UXF6h+qfzV37lxNnz5dDRs2dDrDp2rVqtq7d6+Jyf4nMjJS27dvV7ly5VSrVi1NnjxZfn5+mj59usqVK2d2PLVs2VKS1LFjR8duVuO/u11vfGAZFjk9PacVaUmOK5aaKTNnS6Snp2v//v368MMPNWzYsNvOuclKrVu3dhlr3769qlSpooULF1riDxDJOh9at3L+/Hm99NJLWrhwoWOydIECBfT4449r/Pjxyp8/v7kB/+Sdd97R+++/73QDz9atW6tKlSoaM2aMJYpKnjx5Mryey759+1SkSJFsy5Gri4rVP1T/6uTJky7XWpD++KWblpZmQiJXL7/8suMKlePHj1fLli318MMPq1ChQoqLizM5nfTtt9/edF1CQoLuv//+bExza1Yu0reaqGr2lZ5nzZqV6W2XL1+up556ytSicjO1atWyxKXpb7DKh9bNnD17VjExMTp58qS6du2qypUryzAM7dmzR7Nnz9aaNWu0adMmxyR6syUmJqp27dou47Vr11ZiYqIJiVy1bt1a48aN0yeffCLpjzk0x44d04gRIxzXIcsW2XaQyYJWrFhhLF682DAMwzhw4IBRuXJlw2azGYULFzZWr15tcjpX1atXN+bNm2cYhvPxwjFjxhgPPfSQmdFu6cyZM0Z6errZMTJ0/vx549133zWio6MtNR/AMAzjoYceMpYuXWoYhmF07tzZiI2NNTZs2GD06NHDqFKliqnZypQp47SUK1fOqFWrljFy5EgjJSXF1GzuOHfunNG2bVuzY7i4dOmSMXjwYKNixYpmR3F44oknjDZt2hhXr141goKCjEOHDhlHjx41oqOjjcGDB5sdzxg8eLARGRlpnD592mVdYmKiERUVZTz77LMmJMtYlSpVjAkTJriMv/rqq5aZL5ecnGzUqVPHyJ8/v+Ht7W2EhYUZvr6+Rt26dY2LFy9mW45cfdZPRs6ePasCBQpYbva1JH3++efq3r27Ro4cqXHjxmns2LHat2+f5s6dqy+++EKNGzc2Ldufr+57KzNnzsziJJnzzTffaObMmVqyZIlKly6tdu3aqV27di5ns5hp5cqVSk1N1WOPPaZDhw6pZcuW2rt3r2PvVMOGDc2OCA/46+8b4793/w0ICND8+fMtc5mElJQUNW/eXLt27dKFCxdUokQJJSYmKiYmRl999ZXLfb2yW5kyZfTvf/9bTZs2zXD9ihUr1L9/f8tc6G/x4sXq1KmTGjVqpDp16shms2nDhg1as2aNPvnkE0tdPfnbb79VfHy80tPTdf/996tRo0bZ+v65sqjktMl2hw4dUtmyZWWz2bRy5UpNnDjR6R/NK6+8oiZNmpia0cvLS6VLl1Z0dLRu9U/qrxMHs9OJEyc0e/ZszZw5U6mpqerYsaM++OAD/fzzz4qIiDAtlzvMLtI57WcnJ/jr/adunEZdq1YtHT16VPfdd585wW7im2++UUJCgtLT01W9enXLFGZ/f38dPHhQ99xzT4brT5w4ofDwcF25ciWbk91cfHy8pkyZor1798owDEVERGjo0KGW+IMpPT1ds2fP1pIlS3TkyBHZbDaVLVtW7du3V/fu3bP1d1CuLCq9e/e+7Tbp6elKSkrSunXrTJ9s5+3trcTERBUtWlSS1KlTJ7399tsKDQ01LdNfPf3004qLi1OpUqXUp08fdevWzenupWZr3ry5NmzYoJYtW6pr166KjY2Vt7e3fH19LVdUrLx3Kqf97OREycnJmj9/vj766CNt27bN9EndP/zwg86ePatmzZo5xubMmaPRo0fr0qVLatOmjd555x3T70VUsmRJLVy40OXuzjesX79ejz/+uE6ePJnNyXIewzDUqlUrffnll6pWrZruvfdex3yfHTt26NFHH9Wnn36arYFwC1988YURFhZmagabzWb8+uuvjsf58uVzzE+xkitXrhgff/yx0ahRIyNv3rxGhw4djBUrVlhifoq3t7fx3HPPGb/88ovTuI+Pj7Fr1y6TUmXMZrMZZcqUMdq2bWu0adPmpovVWeFnJydZs2aN0bVrVyMgIMC49957jZdeeslISEgwO5YRGxtrvPbaa47H27dvN3x9fY1+/foZb775phEaGmqMHj3avID/1adPH6Nu3boZXivlypUrxiOPPGL06dPHhGTObnfdHC8vL8Pb29vUjDNnzjTy5ctnfPPNNy7r1qxZY+TLl8+YM2dOtuXJ1Wf9ZEadOnVUo0YNs2M4MSy6E8zf31+dO3dW586ddfToUc2ePVtPP/200tLStHv3bscZLGZYv369Zs6cqRo1aujee+9V9+7d1alTJ9Py3Er//v0VFxenQ4cOWXLvVGZZ8WfHajI6HJmWlqbFixdbZi/ftm3b9Oqrrzoex8XF6YEHHtCMGTMkSWFhYRo9erTGjBljUsI/jB07VjVq1FCFChU0YMAA3XvvvZL+uLLze++9J7vdrnnz5pmaUbr14e9NmzbpnXfeMf13/IIFC/Tiiy+63NhRkho0aKARI0Zo/vz5TqdWZ6lsq0S4Y15eXkZSUpLj8Y0Z91Z29OhRY+zYsUbZsmWNkiVLGhcuXDA7kmEYhpGammp89NFHRp06dRxXrJw6darlzlSx8t4peEazZs2MfPnyGZ07dza++OIL49q1a4ZhWG8vn7+/v3Hs2DHH4zp16hivvvqq4/Hhw4eNoKAgM6K5OHTokBEbG+tyJeemTZsa+/fvNzveTe3Zs8do06aN4e3tbfTo0cM4evSoqXmKFStm/PTTTzddn5CQYBQrVizb8uTKOSo5jZeXl5o1a+Y4Bvz555+rQYMGLrPslyxZYkY8B7vdriVLlmjmzJmO+SC9e/dWbGxspu8CnZ327dunjz76SPPmzdP58+fVuHFjLVu2zOxYLm7snZo7d64l9k7BM3x8fDRo0CA99dRTqlChgmPcavOmSpcu7biR49WrV5U/f359/vnnjkm0O3bs0COPPKKzZ8+anPR/zp07p/3790uSwsPDLbtH8tSpUxo9erTmzJmjpk2batKkSYqMjDQ7lvz8/HT06FEVL148w/WnTp1S2bJlZbfbsyWP9T494KJnz54qWrSoQkJCFBISom7duqlEiRKOxzcWMz399NMqXry4Xn/9dbVs2VInTpzQokWL1Lx5c0uWFEmqVKmSJk+erBMnTlj6Tro2m81x08z09HSz48BD1q9frwsXLqhGjRqqVauWpk2bpt9++83sWC5iY2M1YsQIrV+/XiNHjlTevHmdbi66fft2lS9f3sSErgoUKKAHHnhADzzwgCVLSnJysl544QWFh4dr165dWrNmjT7//HNLlBTpj4tN+vjcfGaIt7e3rl27lm152KMCj/Dy8lKpUqUUHR19y9PWzN7rk1PktL1TuHOXLl1SXFycZs6cqS1btuj69euaMmWK+vTpY4k7PP/222967LHHtHHjRgUFBWnOnDlO1/ho2LChHnzwQU2YMMHElDnH5MmT9frrrys0NFQTJ07M8BYKZvvrXvy/stvtWrFiRbadkUZRgUf06tUrU+fVu3N589zqz6d69+7dW926dVOhQoXMjoVsYOXDkcnJyQoKCpK3t7fT+NmzZxUUFCQ/Pz+TkuUsXl5eCggIUKNGjVz+W/6ZmX/UZeYyBFL2/T6nqAAWw94pXL9+XZ9//rlmzpxpmaICz+CPOvdRVACL4RcZAPwPRQUAAFgWs/IAAIBlUVQAAIBlUVQAAIBlUVQAAIBlUVQAZDmbzeb2beHLlCmjqVOnZkkeADkHRQW4S904zbl///4u655++mnZbDb16tXLo+85ZswY3XfffR55rR9//FFPPvnkHT8/LS1NL7zwgqKiohQYGKgSJUqoR48eOnXqlNN2drtdAwcOVOHChRUYGKhHH31UJ06ccKw/cuSI+vbtq7JlyyogIEDly5fX6NGjdfXqVafXOXbsmFq1aqXAwEAVLlxYgwYNctkGgPsoKsBdLCwsTHFxcbp8+bJj7MqVK1qwYIFKlSplYrLbK1KkiPLmzXvHz7906ZISEhI0atQoJSQkaMmSJfrll1/06KOPOm337LPPaunSpYqLi9OGDRt08eJFtWzZ0nF58L179yo9PV3//ve/tWvXLr311lv64IMP9OKLLzpe4/r162rRooVSU1O1YcMGxcXFafHixRo6dOgd5wfwX9l2n2YA2apnz55G69atjaioKOP//u//HOPz5883oqKijNatWxs9e/Z0jF+5csUYOHCgUaRIEcPf39+oU6eOsWXLFsf6b7/91pBkrF692qhevboREBBgxMTEGHv37jUMwzBmzZplSHJaZs2aZRiGYUgyZsyYYbRp08YICAgwwsPDjc8+++yW+UuXLm289dZbjsd38hp/tWXLFkOScfToUcMwDOP8+fOGr6+vERcX59jm5MmThpeXl7FixYqbvs7kyZONsmXLOh5/+eWXhpeXl3Hy5EnH2IIFCwx/f38jOTnZrYwAnLFHBbjL9e7d2+kqtjNnzlSfPn1cths+fLgWL16sOXPmKCEhQeHh4WratKnOnj3rtN1LL72kN998U1u3bpWPj4/jtTp16qShQ4eqSpUqSkxMVGJiojp16uR43tixY9WxY0dt375dzZs3V9euXV1e+3b+7mskJyfLZrMpf/78kqT4+HilpaWpSZMmjm1KlCihyMhIbdq06Zav8+e78m7evFmRkZEqUaKEY6xp06ay2+2Kj4934zsE8FcUFeAu1717d23YsEFHjhzR0aNHtXHjRnXr1s1pm9TUVL3//vv65z//qWbNmikiIkIzZsxQQECAPvroI6dtJ0yYoEceeUQREREaMWKENm3apCtXriggIEBBQUHy8fFRaGioQkNDFRAQ4Hher1691LlzZ4WHh2vixIlKTU3Vli1b3Ppe/s5rXLlyRSNGjFCXLl0UHBwsSTp9+rT8/PxUoEABp22LFSum06dPZ/g6Bw8e1DvvvOM09+f06dMqVqyY03YFChSQn5/fTV8HQOb4mB0AQNYqXLiwWrRooTlz5sgwDLVo0UKFCxd22ubgwYNKS0tTnTp1HGO+vr564IEHtGfPHqdtq1at6vi6ePHikqSkpKTbznn58/MCAwOVL18+JSUlufW93OlrpKWl6fHHH1d6erree++9225vGEaG91s6deqUYmNj1aFDB/Xr189pXUbb3+x1AGQee1SAXKBPnz6aPXu25syZk+FhH+O/t/z664dqRh+0vr6+jq9vrEtPT79thj8/78ZzM/O8v/saaWlp6tixow4fPqxVq1Y59qZIUmhoqK5evapz5845PScpKcllD8mpU6dUv359xcTEaPr06U7rQkNDXfacnDt3TmlpaS6vA8A9FBUgF4iNjdXVq1d19epVNW3a1GV9eHi4/Pz8tGHDBsdYWlqatm7dqsqVK2f6ffz8/Bxny1jBjZKyf/9+rV69WoUKFXJaX716dfn6+mrVqlWOscTERO3cuVO1a9d2jJ08eVL16tXT/fffr1mzZsnLy/lXZ0xMjHbu3KnExETH2Ndffy1/f39Vr149i747IHfg0A+QC3h7ezsO4Xh7e7usDwwM1FNPPaXnn39eBQsWVKlSpTR58mRdunRJffv2zfT7lClTRocPH9a2bdt0zz33KF++fPL39/fY9+GOa9euqX379kpISNAXX3yh69evO/Z6FCxYUH5+fgoJCVHfvn01dOhQFSpUSAULFtSwYcMUFRWlRo0aSfpjT0q9evVUqlQpvfHGG/rtt98c7xEaGipJatKkiSIiItS9e3f985//1NmzZzVs2DA98cQTTntwALiPogLkErf7wHzttdeUnp6u7t2768KFC6pRo4ZWrlzpMtH0Vtq1a6clS5aofv36On/+vGbNmuXxi8pl1okTJ7Rs2TJJcrkI3bfffqt69epJkt566y35+PioY8eOunz5sho2bKjZs2c7Ct3XX3+tAwcO6MCBA7rnnnucXufGITNvb28tX75cTz/9tOrUqaOAgAB16dJFb7zxRtZ+k0AuYDNu/KQBAABYDHNUAACAZVFUAACAZVFUAACAZVFUAACAZVFUAACAZVFUAACAZVFUAACAZVFUAACAZVFUAACAZVFUAACAZVFUAACAZf0/xV3PwUOThCQAAAAASUVORK5CYII=",
      "text/plain": [
       "<Figure size 640x480 with 1 Axes>"
      ]
     },
     "metadata": {},
     "output_type": "display_data"
    }
   ],
   "source": [
    "# get UK 2020 only dataframe and group by month\n",
    "UK = (\n",
    "    rdf.filter(\n",
    "        (pl.col(\"Country/Region\") == \"UK\")\n",
    "        & (pl.col(\"ObservationDate\").dt.year() == 2020)\n",
    "    )\n",
    "    .groupby(pl.col(\"ObservationDate\").dt.month())\n",
    "    .agg(pl.col(\"Confirmed\").sum())\n",
    "    .sort(pl.col(\"ObservationDate\"))\n",
    ")\n",
    "\n",
    "UK.barplot(x=\"ObservationDate\", y=\"Confirmed\")\n",
    "# set x and y labels\n",
    "plt.ylabel(\"Confirmed cases\")\n",
    "plt.xlabel(\"Month in 2020\")\n",
    "\n",
    "# Set x axis labels and totates X-Axis labels by 90 degrees\n",
    "plt.xticks(\n",
    "    [0, 1, 2, 3, 4, 5, 6, 7, 8, 9, 10, 11],\n",
    "    [\n",
    "        \"Jan\",\n",
    "        \"Feb\",\n",
    "        \"Mar\",\n",
    "        \"Apr\",\n",
    "        \"May\",\n",
    "        \"Jun\",\n",
    "        \"Jul\",\n",
    "        \"Aug\",\n",
    "        \"Sep\",\n",
    "        \"Oct\",\n",
    "        \"Nov\",\n",
    "        \"Dec\",\n",
    "    ],\n",
    "    rotation=90,\n",
    ")\n",
    "plt.show()"
   ]
  },
  {
   "attachments": {},
   "cell_type": "markdown",
   "metadata": {},
   "source": [
    "## Pie Chart Visualizations\n",
    "_______________________________________________\n",
    "\n",
    "Next, we will display patient outcomes globally as a pie chart using the `pieplot` function.\n",
    "\n",
    "However, before we call `pieplot`, we first need to do a couple of small preparation steps. Firstly, we select only deaths, recovered and active cases as these are the segments we want to include in our pie chart. And secondly, we need to flip our `total` RemoteLazyFrame from wide to long form, using Polar's `melt` function as shown below."
   ]
  },
  {
   "cell_type": "code",
   "execution_count": 21,
   "metadata": {},
   "outputs": [
    {
     "data": {
      "text/html": [
       "<div>\n",
       "<style scoped>\n",
       "    .dataframe tbody tr th:only-of-type {\n",
       "        vertical-align: middle;\n",
       "    }\n",
       "\n",
       "    .dataframe tbody tr th {\n",
       "        vertical-align: top;\n",
       "    }\n",
       "\n",
       "    .dataframe thead th {\n",
       "        text-align: right;\n",
       "    }\n",
       "\n",
       "    .dataframe td {\n",
       "        white-space: pre;\n",
       "    }\n",
       "\n",
       "    .dataframe td {\n",
       "        padding-top: 0;\n",
       "    }\n",
       "\n",
       "    .dataframe td {\n",
       "        padding-bottom: 0;\n",
       "    }\n",
       "</style>\n",
       "<table border=\"1\" class=\"dataframe\" >\n",
       "<small>shape: (3, 2)</small>\n",
       "<thead>\n",
       "<tr>\n",
       "<th>\n",
       "variable\n",
       "</th>\n",
       "<th>\n",
       "value\n",
       "</th>\n",
       "</tr>\n",
       "<tr>\n",
       "<td>\n",
       "str\n",
       "</td>\n",
       "<td>\n",
       "i64\n",
       "</td>\n",
       "</tr>\n",
       "</thead>\n",
       "<tbody>\n",
       "<tr>\n",
       "<td>\n",
       "&quot;Deaths&quot;\n",
       "</td>\n",
       "<td>\n",
       "2525401\n",
       "</td>\n",
       "</tr>\n",
       "<tr>\n",
       "<td>\n",
       "&quot;Active_cases&quot;\n",
       "</td>\n",
       "<td>\n",
       "47016049\n",
       "</td>\n",
       "</tr>\n",
       "<tr>\n",
       "<td>\n",
       "&quot;Recovered&quot;\n",
       "</td>\n",
       "<td>\n",
       "64243285\n",
       "</td>\n",
       "</tr>\n",
       "</tbody>\n",
       "</table>\n",
       "</div>"
      ],
      "text/plain": [
       "shape: (3, 2)\n",
       "┌──────────────┬──────────┐\n",
       "│ variable     ┆ value    │\n",
       "│ ---          ┆ ---      │\n",
       "│ str          ┆ i64      │\n",
       "╞══════════════╪══════════╡\n",
       "│ Deaths       ┆ 2525401  │\n",
       "├╌╌╌╌╌╌╌╌╌╌╌╌╌╌┼╌╌╌╌╌╌╌╌╌╌┤\n",
       "│ Active_cases ┆ 47016049 │\n",
       "├╌╌╌╌╌╌╌╌╌╌╌╌╌╌┼╌╌╌╌╌╌╌╌╌╌┤\n",
       "│ Recovered    ┆ 64243285 │\n",
       "└──────────────┴──────────┘"
      ]
     },
     "execution_count": 21,
     "metadata": {},
     "output_type": "execute_result"
    }
   ],
   "source": [
    "selects = [\"Deaths\", \"Active_cases\", \"Recovered\"]\n",
    "flipped = total.select(pl.col(x) for x in selects).melt()\n",
    "flipped.collect().fetch()"
   ]
  },
  {
   "attachments": {},
   "cell_type": "markdown",
   "metadata": {},
   "source": [
    "Now, that that is done, we can simply call pieplot on our `flipped` RemoteLazyFrame to get a pie chart of this data."
   ]
  },
  {
   "cell_type": "code",
   "execution_count": 22,
   "metadata": {},
   "outputs": [
    {
     "data": {
      "image/png": "iVBORw0KGgoAAAANSUhEUgAAAdsAAAFcCAYAAACAzxRUAAAAOXRFWHRTb2Z0d2FyZQBNYXRwbG90bGliIHZlcnNpb24zLjUuMiwgaHR0cHM6Ly9tYXRwbG90bGliLm9yZy8qNh9FAAAACXBIWXMAAA9hAAAPYQGoP6dpAABUuUlEQVR4nO3dd1yV9f//8ccBDnAYMkSGAiKgOHLjNhEXzpy5B1pplplaaktT62Namq1fakssRS0lUzPQHJmpuUfizpm4RUWGjPfvD/J8PYGCClwczut+u3Ezrus61/U8p6PPc73PNXRKKYUQQgghCo2V1gGEEEKIkk7KVgghhChkUrZCCCFEIZOyFUIIIQqZlK0QQghRyKRshRBCiEImZSuEEEIUMilbIYQQopBJ2QohhBCFTMr2Afbv388zzzxDUFAQBoMBg8FAxYoVGTZsGDt37jRZdtKkSeh0ukfaTvPmzXniiScKIrLJOps3b56vZbOysvjuu+9o1aoVHh4e6PV6PD096dixIytXriQrK6tAs9116tQpdDodUVFReS77OK/v40hOTmbSpEls3LixyLcthCg5bLQOUFzNnTuXESNGEBISwssvv0y1atXQ6XQcOnSIRYsWUa9ePY4fP05QUJDWUR9LamoqXbp0Yc2aNfTu3ZvZs2fj7e3N5cuXiY2N5emnn2bJkiV07ty5wLft4+PD1q1bi/VrmJyczOTJkwHy/eFFCCH+S8o2F3/88QcvvPACHTp0YOnSpdja2hrntWjRghdffJEffvgBg8GgYcqCMWbMGOLi4pg/fz4DBw40mdetWzfGjh1LSkpKoWzbzs6Ohg0bFsq6hRCiOJFh5FxMnToVa2tr5s6da1K093r66acpW7bsA9eTlZXF+++/T+XKlbGzs8PT05OBAwdy7ty5XJf//fffadiwIQaDgXLlyjFhwgQyMzNNlpk8eTINGjTA3d2dUqVKUadOHb7++mse5X4SFy5c4KuvviIiIiJH0d5VsWJFatSoYfz9zJkz9O/fH09PT+zs7KhSpQozZ840DjWnp6fj6enJgAEDcqwrMTERg8HAmDFjgPsPI//888/UqlULOzs7KlSowIwZMx7qeX3zzTfUrFkTe3t73N3d6dq1K4cOHTJZ5n7D7JGRkQQEBBjzlSlTBsh+3XU6HTqdjsjISOPyhw8fpk+fPnh5eWFnZ4e/vz8DBw4kLS3NuMxff/1F586dcXNzw97enlq1ajF//nyT7W7cuBGdTkd0dDTjx4/Hx8cHJycnOnXqxMWLF7l16xZDhw7Fw8MDDw8PBg8eTFJSksk6lFJ8/vnn1KpVC4PBgJubGz169ODvv/82WW7Pnj107NjR+P+wbNmydOjQ4b7vSyFEAVDCREZGhjIYDKpRo0YP9bi3335b/fflHDp0qALUiBEjVGxsrJozZ44qU6aM8vPzU5cvXzYuFxYWpkqXLq3Kli2rPvnkExUXF6dGjhypAPXiiy+arDMyMlJ9/fXXau3atWrt2rXqnXfeUQaDQU2ePNlkubCwMBUWFvbAzNHR0QpQs2fPztdzvHTpkipXrpwqU6aMmjNnjoqNjVUjRoxQgBo+fLhxudGjRyuDwaBu3Lhh8vjPP/9cAWr//v1KKaVOnjypADVv3jzjMr/++quytrZWTZs2VTExMeqHH35Q9erVU/7+/jle39xMnTpVAapPnz7q559/Vt9++60KDAxULi4u6ujRo8bl7vf6DBo0SJUvX14ppVRqaqqKjY1VgHrmmWfU1q1b1datW9Xx48eVUkrt3btXOTk5qYCAADVnzhy1bt06tWDBAtWzZ0918+ZNpZRShw8fVs7OziooKEh9++236ueff1Z9+vRRgJo+fbpxuxs2bFCAKl++vIqMjDS+X5ycnFR4eLhq3bq1evXVV9WaNWvU9OnTlbW1tXrppZdMsj/33HNKr9erV155RcXGxqro6GhVuXJl5eXlpS5cuKCUUiopKUmVLl1ahYaGqu+//1799ttvasmSJer5559X8fHxeb6+QohHI2X7HxcuXFCA6t27d455GRkZKj093fiTlZVlnPffsj106JAC1AsvvGCyjj///FMB6o033jBOCwsLU4D66aefTJZ97rnnlJWVlTp9+nSuWTMzM1V6erqaMmWKKl26tEme/JTttGnTFKBiY2MfuNxdr732mgLUn3/+aTJ9+PDhSqfTqSNHjiillNq/f78C1BdffGGyXP369VXdunWNv+dWtg0aNFBly5ZVKSkpxmk3b95U7u7ueZbt9evXlcFgUO3btzeZfubMGWVnZ6f69u1rnJafslVKqcuXLytAvf322zmWbdGihXJ1dVWXLl26b6bevXsrOzs7debMGZPp7dq1Uw4ODioxMVEp9X9l26lTJ5PlRo0apQA1cuRIk+ldunRR7u7uxt+3bt2qADVz5kyT5c6ePasMBoMaN26cUkqpnTt3KkAtX778vpmFEAVPhpEfQt26ddHr9cafmTNn3nfZDRs2AJgMOQLUr1+fKlWqsG7dOpPpzs7OPPXUUybT+vbtS1ZWFps2bTJOW79+Pa1atcLFxQVra2v0ej0TJ07k6tWrXLp06TGf4YOtX7+eqlWrUr9+fZPpkZGRKKVYv349ANWrV6du3brMmzfPuMyhQ4fYvn07Q4YMue/6b9++zY4dO+jWrRv29vbG6c7OznTq1CnPfFu3biUlJSXHa+7n50eLFi1yvOaPIzk5md9++42ePXsah5pzs379elq2bImfn5/J9MjISJKTk9m6davJ9I4dO5r8XqVKFQA6dOiQY/q1a9eMQ8mrVq1Cp9PRv39/MjIyjD/e3t7UrFnTeDR1cHAwbm5ujB8/njlz5hAfH/9Iz18I8XCkbP/Dw8MDg8HA6dOnc8yLjo5mx44drFixIs/1XL16Fcg+4va/ypYta5x/l5eXV47lvL29Tda1fft22rRpA8CXX37JH3/8wY4dO3jzzTcBHvpAJn9/fwBOnjyZr+WvXr163+dzb06AIUOGsHXrVg4fPgzAvHnzsLOzo0+fPvdd//Xr18nKyjI+73vlNi23fJD/1/xxXL9+nczMTHx9ffPMlN/XDMDd3d3k97vHDNxvempqKgAXL15EKYWXl5fJB0K9Xs+2bdu4cuUKAC4uLvz222/UqlWLN954g2rVqlG2bFnefvtt0tPT8/v0hRAPSY5G/g9ra2tatGjBmjVrSEhIMPmHsmrVqkD2gTN5KV26NAAJCQk5/kE+f/48Hh4eJtMuXryYYx0XLlwwWdfixYvR6/WsWrXKZM9v+fLleT+xXISHh6PX61m+fDnPP/98nsuXLl2ahISEHNPPnz8PYPKc+vTpw5gxY4iKiuJ///sf3333HV26dMHNze2+63dzc0On0xmf971ym5ZbPuC+Ge/NZ29vz40bN3Isd7eU8uLu7o61tXWeBxU9zGv2ODw8PNDpdPz+++/Y2dnlmH/vtOrVq7N48WKUUuzfv5+oqCimTJmCwWDgtddeK5A8QghTsmebi9dff53MzEyef/75R/6036JFCwAWLFhgMn3Hjh0cOnSIli1bmky/detWjj3m6OhorKysaNasGQA6nQ4bGxusra2Ny6SkpPDdd989UkZvb2+effZZ4uLi+Pbbb3Nd5sSJE+zfvx+Ali1bEh8fz+7du02W+fbbb9HpdISHhxunubm50aVLF7799ltWrVrFhQsXHjiEDODo6Ej9+vWJiYkx7rFB9muzcuXKPJ9Po0aNMBgMOV7zc+fOGYdz7woICODo0aMmRw1fvXqVLVu2mDz2bkn9d9TAYDAQFhbGDz/88MCCbtmyJevXrzeW613ffvstDg4OBXbqU8eOHVFK8c8//xAaGprjp3r16jkeo9PpqFmzJrNmzcLV1TXH/1chRAHS9ivj4mv27NnKxsZGPfHEE+qTTz5R69atUxs2bFDR0dGqe/fuClBz5841Ln+/o5F1Op0aNWqUiouLU3PnzlWenp7Kz89PXblyxbjcvUcjf/rppyouLk69/PLLOY7yXbdunQJUjx491Jo1a9SiRYtU3bp1VcWKFRWgTp48abLOvA6QUkqplJQUFRERoXQ6nerbt6/64Ycf1KZNm1RMTIwaPny4sre3Nx5Mc/doZG9vb/XFF18Yj5rW6XQ5DgRTSqm4uDgFKF9fX+Xr66syMzNN5ud2gNSaNWuUlZWVatq0qfrxxx/V0qVLVb169ZSfn99DHY08YMAAtXr1avXdd9+p4ODgHEcjb9682fhaxsXFqejoaFWrVi1Vvnx5kwOklFKqfPnyKiQkRMXFxakdO3YYX+e7RyMHBgaqL774Qq1fv14tWrRI9enTJ8fRyJUqVVILFixQq1evVv369VOAev/9943buHuA1A8//GCy7Xnz5ilA7dixw2T63ffbvUe1Dx06VDk4OKixY8eqlStXqvXr16uFCxeq4cOHq88//1wppdTKlStVu3bt1Ny5c9XatWvVmjVr1PPPP5/rAW1CiIIjZfsAe/fuVYMHD1YVKlRQdnZ2yt7eXgUHB6uBAweqdevWmSybW9lmZmaq6dOnq0qVKim9Xq88PDxU//791dmzZ02WCwsLU9WqVVMbN25UoaGhys7OTvn4+Kg33nhDpaenmyz7zTffqJCQEGVnZ6cCAwPVe++9p77++utHLlulso+ynj9/vmrRooVyd3dXNjY2qkyZMqpdu3YqOjrapCRPnz6t+vbtq0qXLq30er0KCQlRH3zwQY4ivfv875bkm2++mWN+bmWrlFIrVqxQNWrUULa2tsrf319NmzYt19f3fr766ivj411cXFTnzp3VwYMHcyw3f/58VaVKFWVvb6+qVq2qlixZkuNoZKWyT0eqXbu2srOzU4AaNGiQcV58fLx6+umnVenSpY15IyMjVWpqqnGZAwcOqE6dOikXFxdla2uratasmeM5F0TZKpX9/mjQoIFydHRUBoNBBQUFqYEDB6qdO3cqpbLLv0+fPiooKEgZDAbl4uKi6tevr6KiovL12gohHo1OqUe4GoIQQggh8k2+sxVCCCEKmZStEEIIUcikbIUQQohCJmUrhBBCFDIpWyGEEKKQSdkKIYQQhUzKVgghhChkUrZCCCFEIZOyFUIIIQqZlK0QQghRyKRshRBCiEImZSuEEEIUMilbIYQQopBJ2QohhBCFTMpWCCGEKGRStkIIIUQhk7IVQgghCpmUrRBCCFHIpGyFEEKIQiZlK4QQQhQyKVshHkJUVBSurq5axxBCmBkpW1HibdmyBWtra9q2bftQjwsICOCjjz4ymdarVy+OHj1agOmEEJZAylaUeN988w0vvfQSmzdv5syZM4+1LoPBgKenZwElE0JYCilbUaLdvn2b77//nuHDh9OxY0eioqJM5q9YsYLQ0FDs7e3x8PCgW7duADRv3pzTp08zevRodDodOp0OMB1GPnLkCDqdjsOHD5us88MPPyQgIAClFADx8fG0b98eJycnvLy8GDBgAFeuXMlX/qysLKZPn05wcDB2dnb4+/vzv//9zzh//PjxVKpUCQcHBwIDA5kwYQLp6enG+fv27SM8PBxnZ2dKlSpF3bp12blzp3H+li1baNasGQaDAT8/P0aOHMnt27eN8z///HMqVqyIvb09Xl5e9OjRI1+5hRCmpGxFibZkyRJCQkIICQmhf//+zJs3z1iCP//8M926daNDhw7s2bOHdevWERoaCkBMTAy+vr5MmTKFhIQEEhIScqw7JCSEunXrsnDhQpPp0dHR9O3bF51OR0JCAmFhYdSqVYudO3cSGxvLxYsX6dmzZ77yv/7660yfPp0JEyYQHx9PdHQ0Xl5exvnOzs5ERUURHx/Pxx9/zJdffsmsWbOM8/v164evry87duxg165dvPbaa+j1egAOHDhAREQE3bp1Y//+/SxZsoTNmzczYsQIAHbu3MnIkSOZMmUKR44cITY2lmbNmj3Eqy+EMFJClGCNGzdWH330kVJKqfT0dOXh4aHWrl2rlFKqUaNGql+/fvd9bPny5dWsWbNMps2bN0+5uLgYf//www9VYGCg8fcjR44oQB08eFAppdSECRNUmzZtTNZx9uxZBagjR448MPvNmzeVnZ2d+vLLL/N8nne9//77qm7dusbfnZ2dVVRUVK7LDhgwQA0dOtRk2u+//66srKxUSkqKWrZsmSpVqpS6efNmvrcvhMid7NmKEuvIkSNs376d3r17A2BjY0OvXr345ptvANi7dy8tW7Z8rG307t2b06dPs23bNgAWLlxIrVq1qFq1KgC7du1iw4YNODk5GX8qV64MwIkTJx647kOHDpGWlvbAjEuXLqVp06Z4e3vj5OTEhAkTTL6XHjNmDM8++yytWrVi2rRpJtvctWsXUVFRJtkiIiLIysri5MmTtG7dmvLlyxMYGMiAAQNYuHAhycnJj/xaCWHJpGxFifX111+TkZFBuXLlsLGxwcbGhtmzZxMTE8P169cxGAyPvQ0fHx/Cw8OJjo4GYNGiRfTv3984Pysri06dOrF3716Tn2PHjuU5JJtXvm3bttG7d2/atWvHqlWr2LNnD2+++SZ37twxLjNp0iQOHjxIhw4dWL9+PVWrVuXHH380Zhs2bJhJrn379nHs2DGCgoJwdnZm9+7dLFq0CB8fHyZOnEjNmjVJTEx8xFdLCAum9a61EIUhPT1deXl5qZkzZ6oDBw6Y/FSqVEl9+umnqnnz5g8cRq5YsaKaMWOGybT/DiPfnebp6am2bNmirKys1Llz54zz3njjDRUSEqLS09Mf+jmkpKQog8Fw32HkGTNmmAxhK6XUM888kyPfvXr37q06deqklFKqb9++qkWLFvnOk5SUpGxsbNSyZcvy/RghRDYpW1Ei/fjjj8rW1lYlJibmmPfGG2+oWrVqqQ0bNigrKys1ceJEFR8fr/bv36+mT59uXK5169bqqaeeUufOnVOXL19WSuVetjdu3FD29vaqZs2aqmXLlibz/vnnH1WmTBnVo0cP9eeff6oTJ06ouLg4NXjwYJWRkZHn85g0aZJyc3NT8+fPV8ePH1dbt25VX331lVJKqeXLlysbGxu1aNEidfz4cfXxxx8rd3d3Y77k5GT14osvqg0bNqhTp06pzZs3q6CgIDVu3DillFL79u1TBoNBvfDCC2rPnj3q6NGj6qefflIjRoxQSim1cuVK9fHHH6s9e/aoU6dOqc8//1xZWVmpv/76K3//E4QQRlK2okTq2LGjat++fa7zdu3apQC1a9cutWzZMlWrVi1la2urPDw8VLdu3YzLbd26VdWoUUPZ2dmpu4NAuZWtUko9/fTTClDffPNNjnlHjx5VXbt2Va6urspgMKjKlSurUaNGqaysrDyfR2Zmpnr33XdV+fLllV6vV/7+/mrq1KnG+WPHjlWlS5dWTk5OqlevXmrWrFnGfGlpaap3797Kz89P2draqrJly6oRI0aolJQU4+O3b9+uWrdurZycnJSjo6OqUaOG+t///qeUyj5YKiwsTLm5uSmDwaBq1KihlixZkmdmIUROOqX+PQ9CCCGEEIVCDpASQgghCpmUrRAaOXPmjMlpN//9edxLSwohig8ZRhZCIxkZGZw6deq+8wMCArCxsSm6QEKIQiNlK4QQQhQyGUYWQgghCpmMUQltZNyBjFTI/PfPjLR/f1JBZYGtI9g6gZ1z9o+VtdaJhRDikUnZioKTegNunocb/8DNf7L/++a5f/88D0kXIT0lu1R5yG8vbAz/Fq/T/5WwwQ1KlQUXP3D1+/fP8uBUplCenhBCPCr5zlY8vJRESNgHF/Zn/3nxICSehTu3tE6Wzc4FSgeCexCUDgbPylCuLrj6a51MCGGhpGzFg926mF2oCfvgwr9/JprpKSlO3uAbmv1TLhTK1ckerhZCiEImZStMpSTC3xvhxDo4sQFunNU6UeHRWYNn1X8LuB5UeFL2foUQhULK1tJlZcH5PdnlevxXOLcTVKbWqbTjWQ1C2kFI++w9X51O60RCiBJAytYSpVyHI7FwfG323mvKNa0TFU9O3lApIrt4A5uD3l7rREIIMyVlaykyM+DYGti3CI7GQWaa1onMi94RgsKhcgeo8lT2UdFCCJFPUrYl3fk9sG8xHFgKyVe0TlMy2DrBE92gbmT2Uc5CCJEHKduS6OZ52L8E9i2By4e0TlOyeVeHOoOgRk+wd9E6jRCimJKyLUlOb4E/Ps4eLlZZWqexLHoHqNole2/Xv4HWaYQQxYyUrblTCg7/nF2y57ZrnUYAlKkCjV6Emn3AWi7SJoSQsjVfGXeyh4q3fAJXjmqdRuTG1R+ajoHa/cFar3UaIYSGpGzNTdot2PkNbJsDt85rnUbkh4sfNHkZ6gwEGzut0wghNCBlay7SbsEfn8CfcyHthtZpxKNwLptdunUj5ZxdISyMlG1xl5kBu+bBxmly6k5J4eSVXbr1npU9XSEshJRtcRa/AtZNhqvHtU4iCoN7ILR7Hyq21jqJEKKQSdkWRxfj4ZdxcOp3rZOIohDSHtq+B24BWicRQhQSKdviJOU6bJgKO7627JsBWCIbe2g6GpqMku9zhSiBpGyLi32LIe4NSL6qdRKhJbcAaDst+85DQogSQ8pWa0mXYdUoOLxK6ySiOKkYAe2mg3sFrZMIIQqAlK2W4n+CVWPkKGORO70jtJuWfX6uEMKsSdlqIeU6rB4LB37QOokwB1Wegk4fg4O71kmEEI9IyraoHVsLK16CWwlaJxHmpFQ56DoHKjTTOokQ4hFI2RaVtFvZB0Dt/lbrJMJc6ayg8UvQYoJca1kIMyNlWxQuH4XFfeTiFKJg+NSE7l+DR0Wtkwgh8knKtrAdXg0/DoO0m1onESWJ3iH76lN1BmidRAiRD1K2hUUp+O192PgeIC+xKCQNX4A2/wMrK62TCCEeQMq2MKQlZe/NyrmzoihUagvdvwI7Z62TCCHuQ8q2oF37Gxb1hcuHtE4iLIlnNei7BFz9tE4ihMiFlG1BOv4rLH0GUhO1TiIskaMn9FkEvqFaJxFC/IeUbUHZ8RWsHic3EBDasrGHLp/DE921TiKEuIeUbUHY/BH8+rbWKYT4lw6av5b9I4QoFqRsH9e6d+D3GVqnECKn2gOg0ydypLIQxYCU7aNSCmJfhz9na51EiPur3jP7Mo9W1lonEcKiSdk+iqwsWDkS9nyndRIh8la1c/YVp+QSj0JoRsr2YWVmwI9D4a9lWicRIv8qtYOe34KNrdZJhLBIUrYPIyMNvh8ER3/ROokQDy+kA/ScL3u4QmhAjpzIr8wMWDJAilaYryM/w9Ih2e9lIUSRkrLNr5Uvw7E4rVMI8XgOrYCY5yBLzgcXoihJ2ebH+ndh7wKtUwhRMA7GZH94FEIUGSnbvOz4GjZ9oHUKIQrWnu9g8yytUwhhMeQAqQc5tBK+HwgqS+skQhQCXfYBU1U7ax1EiBJP9mzv5/RWWPasFK0owRTEDINzu7QOIkSJJ2Wbm0uHYVFvyEjVOokQhSsjJfu9nnhG6yRClGhStv916yIs6C63yROW4/YliO4FqTe1TiJEiSVle6+sTFj2DNw8p3USIYrWpXj4IVLOwRWikEjZ3mvD/+DU71qnEEIbJ9bBL+O0TiFEiSRle9exX+H3D7VOIYS2dn4N+7/XOoUQJY6ULcCNc9lX1UHOghKCVWPg2kmtUwhRokjZZqbDD4Mh5ZrWSYQoHu7cyj7tTb6/FaLASNmufRvObdc6hRDFyz87s49hEEIUCMsu20MrYdv/0zqFEMXTHx/ByU1apxCiRLDcsk08C8tf1DqFEMWXyoKYoZAsX7EI8bgst2xXjYK0G1qnEKJ4u5UAP8mHUiEel2WW7f4f4PivWqcQwjwcWQ3bv9Q6hRBmzfLu+pN8DT6rB8lXtE4ihPnQO8KI7eDiq3USIcyS5e3Zxr4uRSvEw0q/DbGvaZ1CCLNlWWV7fB3sX6x1CiHM06GV2VdaE0I8NMsp2zvJsGq01imEMG+/jIWMNK1TCGF2LKdsN/wPEk9rnUII83btb9j8kdYphDA7llG25/fAttlapxCiZNj8oVw7WYiHZBllG/s6qEytUwhRMmSkwi/jtU4hhFkp+WV7NA7ObNU6hRAly7E4OPyz1imEMBslu2yVgnXvaJ1CiJLpl9cg447WKYQwCyW7bA8shYsHtE4hRMl04wzsnq91CiHMQskt28x0uUWYEIVt8yzZuxUiH0pu2e6KgutyxKQQhermP7J3K0Q+lMyyvZMMmz7QOoUQlkH2boXIU8ks2z9nQ9JFrVMIYRlk71aIPJW8sk1JhD8+1jqFEJZF9m6FeKCSV7Y7v4ZUuSm8EEVK9m6FeKCSVbaZ6XKTayG0Inu3QtxXySrbv5bBrQStUwhhmW7+A/uitU4hRLFUssp26//TOoEQlm3nN1onEKJYKjFle/DCLla5libdSq91FCEsV8I++Ge31imEKHZKTNl+fXghr6edICKkGrNrdeCqUxmtIwlhmWTvVogcdEoppXWIx3Xx9kXaLmtLhsowTtNb6WnrEkK/i2ep9o9cH1mIIqN3hFcOg30prZMIUWyUiD3bmGMxJkULkJ6Vzsrrf9Hb9gb9a4azunJzGWIWoiik34b9S7ROIUSxYvZ7tkop2sW045+kf/Jc1tO+ND1tfXj6+Hbcb18pgnRCWCivJ2D4H1qnEKLYMPs9292XdueraAEupV7ls5t/0drblTfrtCe+bLVCTieEhbr4F5zdrnUKIYoNsy/blSdWPvRj7mTdYcX1v+hld4uBNcOJrRRGhpVNIaQTwoLtnKd1AiGKDbMeRk7LTCN8STi30m899rq8DB700nvR4/h23G5fLYB0Qlg4GwO8egTsXbROIoTmzHrPdsPZDQVStAAXU67wyc2DtPZxZ0KdDhz2qVog6xXCYmWkwLG1WqcQolgw67JddWJVga8zLTON5dcP8LR9EoNqtWBNpWZk6qwLfDtCWITDBf93VAhzZLbDyEl3kmi2pBnpWemFvi0fQxl62njS4/ifuCZfK/TtCVFi2DrDuL/BxlbrJEJoymz3bDef31wkRQuQkHKZj28dpHXZ0rxdpwNHvKsUyXaFMHt3bsHJ37ROIYTmzLZsN57dWOTbTM1MI+b6AXoYbjO4Vkt+rfikDDELkRcZShbCPIeRM7MyCfs+jBtp2t8kvqzBk142Zeh+bCsuKYlaxxGi+HHygleOgE6ndRIhNGOWe7a7L+0uFkULcD7lErNuHaR1OU8m1enAMa8QrSMJUbwkXYRzO7VOIYSmzLJstRhCzktKZirLrh+gm0MKz9ZqxbqKTcnSmeXLK0TBk6FkYeHMchi504+dOHXzlNYx8lTOwYve1qXpdmwrpVKKx564EJooXRFekr1bYbnMrmwvJ1+mxQ8ttI7xUAw2Bjo5B9Pv3FECLx3TOo4Q2hh1AFz9tU4hhCbMbpxz18VdWkd4aCkZKXx//QCdHdN4rnYrNgY3kSFmYXnkxgTCgpndv/g7L5r3UNS2xKO8lHmWjlVD+bZ6W27JdWOFpZCyFRbM7MrWHPdsc3M2+QIfJMXTys+Hd+t04G/PYK0jCVG4zv6pdQIhNGNW39leT71O2JIwFGYTOd906GjkWol+N2/z5Imt6ErgcxQWzsoGXjsLtg5aJxGiyJnVnu3ui7tLZNECKBRbEo/wYtY5Olarz4LqESTZl9I6lhAFJysDzu/WOoUQmjCrst13ZZ/WEYrEmeQEpicdopVfWabW7sCpMkFaRxKiYMj3tsJCmVXZHr56WOsIRep2RjKLEg/wlFMGz9duw+9BjVDIJe+EGTu3Q+sEQmjCRusAD+PI9SNaR9CEQvFH4mH+AAKeaEBvnQtdjm7BMe2W1tGEeDiyZysslNns2V5Ovsy1VLmX7Knb55mWdIhW5X2ZVrsDZzwqaB1JiPxLvgJXT2idQogiZzZle/iaZQ0h5yUp/TYLEw/Q0TmLF2q34Y/ABjLELMzDxb+0TiBEkTObYWRLHULOi0Lxe+JhfgcqPNGQPjjT+dgWHNKStI4mRO6uHNU6gRBFzmz2bI9ck7LNy8nb/zD19mFalfdneu0OnC1dXutIQuR05bjWCYQocmZTtqdvntY6gtm4lZ7EgsQDdHTRMaJ2BFsr1Nc6khD/R/ZshQUym2Hkc0nntI5gdrJUFr8lHuI3IKh6Y/pmOdLp2B8Y7iRrHU1YsKxbF8znU74QBcQsLtd4885NmixqonWMEsFZ70RXxwr0OX0A32tntI4jSqgsezdSnPy5Zu/LPzofTmR6ciClNDtvuHI82cCut1pR2slO65hCFBmz2LP959Y/WkcoMW6lJ/Ft4gEWuFoRFtCWfteu0OCUed9JSWgjy8GDZKfyXLEtxz86H45leLI/2Z3tN1w5l2gHifd/7LnrKWZbtlFRUYwaNYrExEStowgzYh5lmyRlW9CyVBYbrsezQQfB1ZvQN8uBjjLELO6h0JHl5E2Soz9X9OU4q/PmaHoZ9t8uzfabLly6podHPPX97PVkavq5PtJjIyMjmT9/PgA2Nja4u7tTo0YN+vTpQ2RkJFZWBTdIHRAQwKhRoxg1alSBrVNYJilbwfGks0wBPq4QSDeH8vQ+dYCy12WI2RIonRWZTmVJcvTnkr4cZ5QXR9LLsO+2O3/ecOHGFRu4UvDbPXst5bEe37ZtW+bNm0dmZiYXL14kNjaWl19+maVLl7JixQpsbMzinzZhQcziOAUp26Jx485N5iUeoL2bNaNqt2VH+VCtI4kCoKxsSHepwFWfZhzy680vvi8zq8y7DHL8fzxx51uCL79PrVMjaHOsK88eb8wHpyuy5kppbqQXXmEl3Hi8srWzs8Pb25ty5cpRp04d3njjDX766Sd++eUXoqKiALhx4wZDhw7F09OTUqVK0aJFC/bt+7+bmZw4cYLOnTvj5eWFk5MT9erV49dffzXOb968OadPn2b06NHodDp0OtOLxsTFxVGlShWcnJxo27YtCQkJxnkbN26kfv36ODo64urqSpMmTTh9Ws6osGRm8fHveup1rSNYlEyVybrEeNZZQaXqTembaU+HY39gn/54/0CKwqOs7Uh39uOGwY8LNmU5leXFoTQPdie5seemM2nJxetz9dXbdwp8nS1atKBmzZrExMTwzDPP0KFDB9zd3Vm9ejUuLi7MnTuXli1bcvToUdzd3UlKSqJ9+/a8++672NvbM3/+fDp16sSRI0fw9/cnJiaGmjVrMnToUJ577jmTbSUnJzNjxgy+++47rKys6N+/P6+++ioLFy4kIyODLl268Nxzz7Fo0SLu3LnD9u3bc5S1sCxmUbaJaYlaR7BYR5POMAn4KDCYbgZ/+pzah3einIalBaV3IM3Zn0R7Py5Y+/B3lheHUkuzK8mNfTcdybxdvAr1Qa4lFXzZAlSuXJn9+/ezYcMGDhw4wKVLl7Czyz4Qa8aMGSxfvpylS5cydOhQatasSc2aNY2Pfffdd/nxxx9ZsWIFI0aMwN3dHWtra5ydnfH29jbZTnp6OnPmzCEoKPv2lyNGjGDKlCkA3Lx5kxs3btCxY0fj/CpVqhTK8xXmwyzK9kbaDa0jWLzEOzf45s4B5rvraRHYlr5XLhN6ZpfWsUocZedMqlN5rtv7kmCVfcrMwVQPdtx0Jf6WI5SQGz1dK4Q9WwClFDqdjl27dpGUlETp0qVN5qekpHDiRPaNEG7fvs3kyZNZtWoV58+fJyMjg5SUFM6cyft4BQcHB2ORAvj4+HDp0iUA3N3diYyMJCIigtatW9OqVSt69uyJj49PAT5TYW6kbMVDyVSZrL0ez1prqFzjSfpm2NH+6GbsMlK1jmY27j0H9byuLCcyPDiQWpodN9w4fsMAFvB2v5ZcOGV76NAhKlSoQFZWFj4+PmzcuDHHMq6urgCMHTuWuLg4ZsyYQXBwMAaDgR49enDnTt7Z9Hq9ye86nY57L1kwb948Ro4cSWxsLEuWLOGtt95i7dq1NGzY8LGenzBfZlG2MoxcPB2+dZqJwKyginQ3+NPr1F68E+VgNni8c1Atwa3U9AJf5/r16zlw4ACjR4/G19eXCxcuYGNjQ0BAQK7L//7770RGRtK1a1cAkpKSOHXqlMkytra2ZGZmPlKe2rVrU7t2bV5//XUaNWpEdHS0lK0FK/Zlm56ZTnKGnPtZnF2/c4Ov7hwgyt2OFoHt6Hf5AnXO7tE6VqHK7RzUY+ke7Ltdmu03XR/rHFRLkJqeRXpmFnrrR/ueOS0tjQsXLpic+vPee+/RsWNHBg4ciJWVFY0aNaJLly5Mnz6dkJAQzp8/z+rVq+nSpQuhoaEEBwcTExNDp06d0Ol0TJgwgaysLJPtBAQEsGnTJnr37o2dnR0eHh55Zjt58iRffPEFTz31FGXLluXIkSMcPXqUgQMHPtJzFSVDsS/bW+kl5EsqC5ChMlhz/SBrbKBKjWb0TdfT/uhmbDPTtI72SLQ6B9VSJKVm4OZo+0iPjY2NxcfHBxsbG9zc3KhZsyaffPIJgwYNMl7UYvXq1bz55psMGTKEy5cv4+3tTbNmzfDy8gJg1qxZDBkyhMaNG+Ph4cH48eO5efOmyXamTJnCsGHDCAoKIi0tjfxc3dbBwYHDhw8zf/58rl69io+PDyNGjGDYsGGP9FxFyVDsr4188fZFWi1tpXUM8Yjc7dzoYe9Lr5O78byRkPcDipiysiHD2Y+bDn5ctvHhlPLmyJ0y7E5yY+cNF25nms8RvuZm09hw/Es7aB1DiCJR7PdsM1SG1hHEY7iWdp0v0q7zjYeBVkHt6Hc5gVpn9xZpBnM7B9VSpP9nyFaIkqz4l22WlG1JkJGVQez1g8TaQLWaYfS7Y03bo5vRZxbMUan3noN60dqbv7O8iE/1MMtzUC1FVlaxHlQTokBJ2Yoid/DmSd4AZlaswtP2vvQ6sROPWxfzfJylnINqKTKL9zdYQhQoKVuhmatp15mTdp2vPB1pU7E9/S6d44krZ0j5t1D/0flwIqOMxZ2DaikyMqVsheUo/mUr39mWeBlZGay+/her9YBPKeD6vz8Hst+h9oArOGuYURQ8a/vvARetYwhRJOSLLCGEJqx08s+PsBzF/t2ut9LnvZAQwuxI2QpLUuzf7XbWdlpHEEIUAmsra60jCFFkpGyFEJpwtHHUOoIQRabYl629tb3WEYQQhcDJ1knrCEIUmWJftg56uZybECWNlc4KBxv5uy0sR7EvW1trW2ysiv0ZSkKIh+Bg44BOp9M6hhBFptiXLUAp21JaRxBCFCAZQhaWxizKtrShtNYRhBAFyEkvZSssi1mUrYd93jdsFkKYDxmtEpbGPMrWIGUrREni5eildQQhipSUrRCiyHk7emsdQYgiZRZlK9/ZClGyeDtI2QrLYhZlW8ZQRusIQogCJMPIwtKYRdmWdSqrdQQhRAGSYWRhacyibCu4VNA6ghCiAHk5yJ6tsCxmUbYudi642rlqHUMIUQAc9Y6UtpfjMIRlMYuyBShfqrzWEYQQBSDIJUgu1SgsjpStEKJIBbkGaR1BiCJnNmUbUCpA6whCiAIgZSsskdmUrRwkJUTJEOwarHUEIYqc2ZRtldJVtI4ghCgAsmcrLJHZlG05p3K42blpHUMI8Ric9c5yjq2wSGZTtgDVPKppHUEI8RiqelTVOoIQmjCrsq3uUV3rCEKIx1CrTC2tIwihCbMq2yc8ntA6ghDiMdTyrKV1BCE0YVZlW620DCMLYa506KhRpobWMYTQhFmVbWlDaXydfLWOIYR4BIEugZSyLaV1DCE0YVZlC9DAp4HWEYQQj0CGkIUlM7uybejTUOsIQohHUNuzttYRhNCM2ZVtA58G6JCLmAthTnToaFKuidYxhNCM2ZWtm70bIe4hWscQQjyEyu6V8TB4aB1DCM2YXdmCDCULYW6almuqdQQhNGWWZdvIp5HWEYQQD0GGkIWlM8uyDfUOxVHvqHUMIUQ+OOudqVmmptYxhNCUWZatrbUtzXybaR1DCJEPDcs2xMbKRusYQmjKLMsWoHX51lpHEELkQ0v/llpHEEJzZlu2Tcs1xWBj0DqGEOIBDDYGwv3CtY4hhObMtmwNNgY5wlGIYu7Jck/ioHfQOoYQmjPbsgVo5d9K6whCiAdoX6G91hGEKBbMumzD/MJkKFmIYspJ78STvk9qHUOIYsGsy9ZR7ygHSglRTLXwb4Gtta3WMYQoFsy6bAG6VeymdQQhRC46BHbQOoIQxYbZl21dr7oElArQOoYQ4h5+zn5ypTch7mH2ZQvQtWJXrSMIIe7Ro1IPdDq5O5cQd5WIsn0q6ClsdHKFGiGKA1srW7oGywdgIe5VIsrWw+BBmF+Y1jGEEEDrgNa42btpHUOIYqVElC1Avyr9tI4ghAB6VuqpdQQhip0SU7b1vOtRrXQ1rWMIYdGCXYOp41VH6xhCFDslpmwBBlUbpHUEISya/B0UInclqmzblG9DWceyWscQwiJ5OXjJubVC3EeJKltrK2v6V+2vdQwhLNKAqgPQW+m1jiFEsVSiyhage8XuONs6ax1DCIviaufK05We1jqGEMVWiStbB70D/avI3q0QRal/lf5yKz0hHqDElS1kD2eVsi2ldQwhLIKz3pm+VfpqHUOIYq1Elq2zrTOR1SK1jiGERRj8xGD56kaIPJTIsoXsi1yUti+tdQwhSjRPB08GVB2gdQwhir0Se0FhB70DQ2sM5b3t72kdRYgS68VaL2JvY691jEKTmZlJenq61jFEMaTX67G2ts738jqllCrEPJpKz0rnqR+f4lzSOa2jCFHiBLsGs7TTUqyt8v8PjrlQSnHhwgUSExO1jiKKMVdXV7y9vfN1h6sSu2cLoLfS80roK4zeOFrrKEKUOKPqjCqRRQsYi9bT0xMHBwe5XaAwoZQiOTmZS5cuAeDj45PnY0p02QK0Kt+KRj6N2JqwVesoQpQYoV6hJfZOW5mZmcaiLV1ajvsQuTMYDABcunQJT0/PPIeUS+wBUvd6rcFr2FiV+M8VQhQJG50Nr9V/TesYhebud7QODnLesHiwu++R/HyvbxFlG+gSKBe6EKKA9KvSjxD3EK1jFDoZOhZ5eZj3iEWULcDwmsPxNHhqHUMIs+bj6MMLtV7QOoYQZsdiytZB78Aroa9oHUMIs/Z6/dflsowaaN68OaNGjdI6hngMFlO2AO0D2/NkuSe1jiGEWQr3CyfcP1zrGMVaZGQkOp0OnU6HXq8nMDCQV199ldu3b+fr8Rs3bkSn0+U45SgmJoZ33nmnwLN26dKlQNd5P5MmTaJWrVpFsq3iyqLKFmBS40lyaTkhHpKDjQNvNHhD6xhmoW3btiQkJPD333/z7rvv8vnnn/Pqq68+1jrd3d1xdpZ/t8yZxZWtp4NniT6SUojCML7+eLwdvbWOYRbs7Ozw9vbGz8+Pvn370q9fP5YvXw7AggULCA0NxdnZGW9vb/r27Ws8V/PUqVOEh2ePHLi5uaHT6YiMjARyDiPfuXOHcePGUa5cORwdHWnQoAEbN240zo+KisLV1ZW4uDiqVKmCk5OT8UMAZO9pzp8/n59++sm4J37v4++VlpbGyJEj8fT0xN7enqZNm7Jjx44c27rX8uXLjQcPRUVFMXnyZPbt22fcVlRUFACJiYkMHToULy8v7O3teeKJJ1i1apVxPcuWLaNatWrY2dkREBDAzJkzTbYTEBDAu+++y8CBA3FycqJ8+fL89NNPXL58mc6dO+Pk5ET16tXZuXOnyeO2bNlCs2bNMBgM+Pn5MXLkyHyPPjwqiytbgKeCnqK5X3OtYwhhFsL9wulWsZvWMcyWwWAwnhpy584d3nnnHfbt28fy5cs5efKksVD9/PxYtmwZAEeOHCEhIYGPP/4413UOHjyYP/74g8WLF7N//36efvpp2rZty7Fjx4zLJCcnM2PGDL777js2bdrEmTNnjHvYr776Kj179jQWcEJCAo0bN851W+PGjWPZsmXMnz+f3bt3ExwcTEREBNeuXcvX8+/VqxevvPIK1apVM26rV69eZGVl0a5dO7Zs2cKCBQuIj49n2rRpxvNVd+3aRc+ePenduzcHDhxg0qRJTJgwwVjUd82aNYsmTZqwZ88eOnTowIABAxg4cCD9+/c35h04cCB3L5Z44MABIiIi6NatG/v372fJkiVs3ryZESNG5Ov5PCqLPfn07UZvs/fSXhLTErWOIkSxVdq+NJMaT9I6htnavn070dHRtGzZEoAhQ4YY5wUGBvLJJ59Qv359kpKScHJywt3dHQBPT88ce4t3nThxgkWLFnHu3DnKli0LZJdnbGws8+bNY+rUqUD2uZ9z5swhKCgIgBEjRjBlyhQAnJycMBgMpKWl4e19/xGL27dvM3v2bKKiomjXrh0AX375JWvXruXrr79m7Nixeb4GBoMBJycnbGxsTLa1Zs0atm/fzqFDh6hUqZLxNbnrww8/pGXLlkyYMAGASpUqER8fzwcffGD8gALQvn17hg0bBsDEiROZPXs29erV4+mnnwZg/PjxNGrUiIsXL+Lt7c0HH3xA3759jSMFFStW5JNPPiEsLIzZs2djb1841/q2yD1bAA+DB282eFPrGEIUa1OaTMHd3l3rGGZl1apVODk5YW9vT6NGjWjWrBmffvopAHv27KFz586UL18eZ2dnmjdvDsCZM2fyvf7du3ejlKJSpUo4OTkZf3777TdOnDhhXM7BwcFYtJB9ScG7Q9b5deLECdLT02nSpIlxml6vp379+hw6dOih1vVfe/fuxdfX11i0/3Xo0CGT7QI0adKEY8eOkZmZaZxWo0YN4397eXkBUL169RzT7j73Xbt2ERUVZfLaRUREkJWVxcmTJx/rOT2Ixe7ZArSt0JY/L/zJ0qNLtY4iRLHTo1IPmvk20zqG2QkPD2f27Nno9XrKli2LXq8HsvcS27RpQ5s2bViwYAFlypThzJkzREREcOfOnXyvPysrC2tra3bt2pXjEoFOTk7G/7673bt0Oh0Pe9+Zu8v/9+INSinjNCsrqxzrzc8Vle5e7vBB285tu/917/O8u3xu07Kysox/Dhs2jJEjR+ZYl7+/f565H5VFly3Aa/Vf468rf3H42mGtowhRbAS6BDI2NO8hQpGTo6MjwcHBOaYfPnyYK1euMG3aNPz8/AByHLhja2sLYLLn9l+1a9cmMzOTS5cu8eSTj34qo62t7QO3AxAcHIytrS2bN2+mb9++QHaR7ty50zgMW6ZMGW7dusXt27dxdHQEsvda89pWjRo1OHfuHEePHs1177Zq1aps3rzZZNqWLVuoVKnSQ93a7r/q1KnDwYMHc/1/VJgsdhj5LjtrO2aGzcRJ75T3wkJYACe9Ex+FfyQXryhg/v7+2Nra8umnn/L333+zYsWKHOfOli9fHp1Ox6pVq7h8+TJJSUk51lOpUiX69evHwIEDiYmJ4eTJk+zYsYPp06ezevXqfOcJCAhg//79HDlyhCtXruS6N+ro6Mjw4cMZO3YssbGxxMfH89xzz5GcnMwzzzwDQIMGDXBwcOCNN97g+PHjREdH5ziIKSAggJMnT7J3716uXLlCWloaYWFhNGvWjO7du7N27VpOnjzJL7/8QmxsLACvvPIK69at45133uHo0aPMnz+fzz777LFPoxo/fjxbt27lxRdfZO/evRw7dowVK1bw0ksvPdZ682LxZQvgX8qfyY0nax1DiGLh3SbvUsGlgtYxSpwyZcoQFRXFDz/8QNWqVZk2bRozZswwWaZcuXJMnjyZ1157DS8vr/seITtv3jwGDhzIK6+8QkhICE899RR//vmncY85P5577jlCQkIIDQ2lTJky/PHHH7kuN23aNLp3786AAQOoU6cOx48fJy4uDjc3NyD7HOAFCxawevVqqlevzqJFi5g0aZLJOrp3707btm0JDw+nTJkyLFq0CMg+tadevXr06dOHqlWrMm7cOOMecJ06dfj+++9ZvHgxTzzxBBMnTmTKlCkmB0c9iho1avDbb79x7NgxnnzySWrXrs2ECRPydZu8x1Gibx7/sKb+OZVFhxdpHUMIzQx5Ygij61r2/Z9TU1M5efIkFSpUKLQjU0XJ8DDvFdmzvcfYemMJ9QrVOoYQmmjg04CRtXMeNCKEeHxStvfQW+n5KPwjypcqr3UUIYqUj6MPHzT7AGurRz/wRAhxf1K2/+Fi58JnLT6jlG0praMIUSScbZ2Z3Wo2bvZuWkcRosSSss1FgEsAH4V/hI2VxZ8ZJUo4vZWej8M/Jsg1KO+FhRCPTMr2Pup512Niw4laxxCi0OjQ8W6Td6nnXU/rKEKUeFK2D9C1YleG1xyudQwhCsXLdV6mfWB7rWMIYRGkbPPwQq0XGFB1gNYxhChQvUJ68Uz1Z7SOIYTFkLLNh3H1xtG9YnetYwhRIJ4KekpuBC9EEZOyzaeJjSbSNqCt1jGEeCztKrTjnSbvYKWTv/pCFCX5G5dPVjorpj45lTDfMK2jCPFI2pRvw3tN35OiFYUmKirqvvfhtXRybstD0Fvp+bD5h4zZOIbfzv2mdRwh8q2lf0umN5suF614TAGv/Vxk2zo1rcNDPyYyMpL58+cDYGNjg7u7OzVq1KBPnz5ERkZiZVVwH7QCAgIYNWqU8e4/4sHkI+5DsrW2ZVb4LBlSFmajuV9zPgj7QM4btxBt27YlISGBU6dO8csvvxAeHs7LL79Mx44dycjI0DqexZKyfQR6Kz3Tm02nW8VuWkcR4oGeCnqKWc1nobfS572wKBHs7Ozw9vamXLly1KlThzfeeIOffvqJX375xXjruxs3bjB06FA8PT0pVaoULVq0YN++fcZ1nDhxgs6dO+Pl5YWTkxP16tXj119/Nc5v3rw5p0+fZvTo0eh0uhw3eY+Li6NKlSo4OTkZy/+ujRs3Ur9+fRwdHXF1daVJkyacPn26cF+UYkDK9hFZ6ayY1GgS/av01zqKELmKrBbJu03elT1aQYsWLahZsyYxMTEopejQoQMXLlxg9erV7Nq1izp16tCyZUuuXbsGQFJSEu3bt+fXX39lz549RERE0KlTJ86cOQNATEwMvr6+TJkyhYSEBJMyTU5OZsaMGXz33Xds2rSJM2fOGO9Bm5GRQZcuXQgLC2P//v1s3bqVoUOH5ijrkkj+Fj4GnU7H+Prjs68tu2+21nGEALKvDDW67mgGPzFY6yiiGKlcuTL79+9nw4YNHDhwgEuXLmFnZwfAjBkzWL58OUuXLmXo0KHUrFmTmjVrGh/77rvv8uOPP7JixQpGjBiBu7s71tbWODs74+3tbbKd9PR05syZQ1BQ9iVAR4wYwZQpUwC4efMmN27coGPHjsb5VapUKYqnrzkp2wLwQq0X8HH0Ycq2KWRkyXciQjs2OhsmNZ5E5+DOWkcRxYxSCp1Ox65du0hKSqJ06dIm81NSUjhx4gQAt2/fZvLkyaxatYrz58+TkZFBSkqKcc/2QRwcHIxFCuDj48OlS5eA7BvNR0ZGEhERQevWrWnVqhU9e/Ys9Bu3FwdStgWka8Wu+Dr7MnrjaG6k3dA6jrBAjnpH3m/2Ps18m2kdRRRDhw4dokKFCmRlZeHj48PGjRtzLHP3tJ2xY8cSFxfHjBkzCA4OxmAw0KNHD+7cuZPndvR60+MDdDodSinj7/PmzWPkyJHExsayZMkS3nrrLdauXUvDhg0f6/kVd1K2Baiedz0WtFvAiPUjOH2z5H/hL4oPXydfPmv5mdy9R+Rq/fr1HDhwgNGjR+Pr68uFCxewsbEhICAg1+V///13IiMj6dq1K5D9He6pU6dMlrG1tSUzM/OR8tSuXZvatWvz+uuv06hRI6Kjo0t82coBUgUswCWAhe0Xyp1URJGp512PRR0WSdEKANLS0rhw4QL//PMPu3fvZurUqXTu3JmOHTsycOBAWrVqRaNGjejSpQtxcXGcOnWKLVu28NZbb7Fz504AgoODiYmJYe/evezbt4++ffuSlZVlsp2AgAA2bdrEP//8w5UrV/KV7eTJk7z++uts3bqV06dPs2bNGo4ePWoR39vKnm0hcLFzYW7ruby//X0WH1msdRxRgvWv0p9XQl+RI46LyKNcaKKoxcbG4uPjg42NDW5ubtSsWZNPPvmEQYMGGS9qsXr1at58802GDBnC5cuX8fb2plmzZnh5eQEwa9YshgwZQuPGjfHw8GD8+PHcvHnTZDtTpkxh2LBhBAUFkZaWZjJUfD8ODg4cPnyY+fPnc/XqVXx8fBgxYgTDhg0r+BeimNGp/LxC4pGt/ns1k7ZOIiUjResoogQx2BiY0HACnYI6aR2lxElNTeXkyZNUqFABe3t7reOIYuxh3isyjFzI2ge2Z1GHRQS7BmsdRZQQIW4hLO64WIpWCDMiZVsEglyDWNRhkdymTzy2flX6Ed0hmkCXQK2jCCEegpRtEbG3sWdS40l8EPYBLnYuWscRZsbNzo3PWnzGa/Vfw9baVus4QoiHJGVbxNoGtGV55+WE+4VrHUWYiUY+jVj21DLC/OT2jkKYKylbDXgYPPikxSdMbTqVUraltI4jiqlStqWY0ngKX7T5gjIOZbSOI4R4DFK2GuoU1InlnZfLDelFDq3Lt+anLj/RtWJXraMIIQqAlK3GyjiU4bOWnzH9yel4Gjy1jiM0VsZQho/CP+LD5h/iYfDQOo4QooBI2RYT7QPbs7LrSgZXGywXKLBANjob+lTuw/Iuy2np31LrOEKIAiZlW4w46B0YEzqGmKdiaOTTSOs4oog0KdeEZU8t440Gb8h3+EKUUFK2xVAFlwp80eYLZjWfha+Tr9ZxRCEJdAnk85afM6fVHAJd5bxZUTxFRUUZ7wYkHp1crrGYS89K58djPzJ3/1wuJV/SOo4oAO727gyrMYyeIT3lK4Ni6IGX4JtUhOfIT3r0W3Vu2bKFJ598ktatWxMbG5vvxwUEBDBq1ChGjRplnJaSksKtW7fw9JRjSv5LLtdYguit9PQM6cnqbqt5NfRV3OzctI4kHpG7vTtj6o7hl26/0LdKXylaUWi++eYbXnrpJTZv3pyvG74/iMFgkKItAFK2ZsLO2o5B1QYR2z2WEbVG4GzrrHUkkU/u9u68UvcVYrvHMviJwTjoHbSOJEqw27dv8/333zN8+HA6duxIVFSUyfwVK1YQGhqKvb09Hh4edOvWDYDmzZtz+vRpRo8ejU6nQ6fTAabDyEeOHEGn03H48GGTdX744YcEBAQY7/wTHx9P+/btcXJywsvLiwEDBuT7NnxZWVlMnz6d4OBg7Ozs8Pf353//+59x/vjx46lUqRIODg4EBgYyYcIE0tPTjfP37dtHeHg4zs7OlCpVirp16xpvHQjZe/3NmjXDYDDg5+fHyJEjuX37tnH+559/TsWKFbG3t8fLy4sePXrkK3depGzNjIPegWE1h/Frj18ZV28cZR3Lah1J3EcZQxleDX2V2O6xRD4RicHGoHUkYQGWLFlCSEgIISEh9O/fn3nz5hlL8Oeff6Zbt2506NCBPXv2sG7dOkJDQwGIiYnB19eXKVOmkJCQQEJCQo51h4SEULduXRYuXGgyPTo6mr59+6LT6UhISCAsLIxatWqxc+dOYmNjuXjxIj179sxX/tdff53p06czYcIE4uPjiY6ONt76D8DZ2ZmoqCji4+P5+OOP+fLLL5k1a5Zxfr9+/fD19WXHjh3s2rWL1157Db1eD8CBAweIiIigW7du7N+/nyVLlrB582ZGjBgBwM6dOxk5ciRTpkzhyJEjxMbG0qxZs4d49e9PvrM1c5lZmaw9vZaog1EcvHpQ6zgCqO5RnX5V+tEmoA16K73WccRDMvfvbJs0aULPnj15+eWXycjIwMfHh0WLFtGqVSsaN25MYGAgCxYsyPWxuX1nGxUVxahRo0hMTASy73X72WefceLECQCOHj1KSEgIBw8epGrVqkycOJE///yTuLg44zrOnTuHn58fR44coVKlSvfNfuvWLcqUKcNnn33Gs88+m6/n+8EHH7BkyRLj3mupUqX49NNPGTRoUI5lBw4ciMFgYO7cucZpmzdvJiwsjNu3b7N69WoGDx7MuXPncHbOe/RQvrO1INZW1rSt0JbFHRczL2IeLfxaYKOT7wKLmo2VDe0rtGdh+4VEd4imQ2AHKVpR5I4cOcL27dvp3bs3ADY2NvTq1YtvvvkGgL1799Ky5eOdx927d29Onz7Ntm3bAFi4cCG1atWiatWqAOzatYsNGzbg5ORk/KlcuTKAsaDv59ChQ6SlpT0w49KlS2natCne3t44OTkxYcIEk++lx4wZw7PPPkurVq2YNm2ayTZ37dpFVFSUSbaIiAiysrI4efIkrVu3pnz58gQGBjJgwAAWLlxIcnLyI79W95J/lUuQUO9QQr1DuZJyhRUnVvDjsR85dfOU1rFKNF8nX54KeooelXrI9YuF5r7++msyMjIoV66ccZpSCr1ez/Xr1zEYHv+rDB8fH8LDw4mOjqZhw4YsWrSIYcOGGednZWXRqVMnpk+fnutjHySvfNu2baN3795MnjyZiIgIXFxcWLx4MTNnzjQuM2nSJPr27cvPP//ML7/8wttvv83ixYvp2rUrWVlZDBs2jJEjR+ZYt7+/P7a2tuzevZuNGzeyZs0aJk6cyKRJk9ixY8djn/4kZVsCeRg8GPLEEIY8MYTdF3cTcyyGNafXkJKRonW0EsHZ1pmIgAg6BXaijlcdreMIAUBGRgbffvstM2fOpE2bNibzunfvzsKFC6lRowbr1q1j8ODBua7D1taWzMzMPLfVr18/xo8fT58+fThx4oRxTxqgTp06LFu2jICAAGxsHq5iKlasiMFgYN26dbkOI//xxx+UL1+eN9980zjt9OnTOZarVKkSlSpVYvTo0fTp04d58+bRtWtX6tSpw8GDBwkODr5vBhsbG1q1akWrVq14++23cXV1Zf369cYDyR6VlG0JV8erDnW86vB6g9fZdG4Ta0+vZfM/m6V4H5LeSk/jso3pFNSJcL9wuaesKHZWrVrF9evXeeaZZ3BxMf1uuUePHnz99dfMmjWLli1bEhQURO/evcnIyOCXX35h3LhxQPZ3tps2baJ3797Y2dnh4ZH79bm7devG8OHDGT58OOHh4SZ70i+++CJffvklffr0YezYsXh4eHD8+HEWL17Ml19+ibW19X2fg729PePHj2fcuHHY2trSpEkTLl++zMGDB3nmmWcIDg7mzJkzLF68mHr16vHzzz/z448/Gh+fkpLC2LFj6dGjBxUqVODcuXPs2LGD7t27A9lHMjds2JAXX3yR5557DkdHRw4dOsTatWv59NNPWbVqFX///TfNmjXDzc2N1atXk5WVRUhIyCP/f7lLytZCOOodaVehHe0qtCM1I5U//vmDNafXsOncJpLSk7SOVyy52LnwZLknCfcLp0m5JjjqHbWOJLT2GBeaKGxff/01rVq1ylG0kL1nO3XqVEqVKsUPP/zAO++8w7Rp0yhVqpTJ0bZTpkxh2LBhBAUFkZaWxv2Ony1VqhSdOnXihx9+MH4ffFfZsmX5448/GD9+PBEREaSlpVG+fHnatm2LlVXehwlNmDABGxsbJk6cyPnz5/Hx8eH5558HoHPnzowePZoRI0aQlpZGhw4dmDBhApMmTQLA2tqaq1evMnDgQC5evGg8tWny5MkA1KhRg99++40333yTJ598EqUUQUFB9OrVCwBXV1diYmKYNGkSqampVKxYkUWLFlGtWrW8/wfkQY5GtnDpmensuLCDbQnb2JawjcPXDqOw3LdEQKkAmvk2o7lfc+p41sHa6v6fwkXJ9DBHmArL9jDvFdmztXB6az2NyzWmcbnGAFxPvc72C9uzy/f8Ns4lndM4YeEqX6o8dTzrUM+7Hg18GuDpIFfKEUIUPClbYcLN3o2IgAgiAiIAuJJyhf2X93PgygEOXDnAoauHuHnnpsYpH01p+9JUdq9MJfdKVPeoTm3P2nLPWCGK0JkzZ4ynCOUmPj4ef3//IkxUdKRsxQN5GDxo4d+CFv4tjNPO3TrHkWtHOHnzJKdunOL0zdOcvnma62nXNUz6f1zsXPB18sW/lD8hbiGEuIdQ2b2yFKsQGitbtix79+594PySSspWPDRfZ198nXPe+u9G2g1O3zzNuVvnuJxymaupV7makv1zJeUKV1OvciPtBulZ6bmsNW+Oekdc7VxxsXMx/ulm50ZZp7L4OmVnKudUDidbp8d9ikKIQmBjY/PA025KMilbUWBc7FyoUaYGNcrUeOByWSqL1IxUUjNTjX+mZaShUNhY2WCjs8n+854fZ70zemu5IpMQwjxJ2YoiZ6WzwkHvIHe/EUJYDLk2shBCCFHIpGxFDhs3bkSn0xnv8iGEEOLxSNkCkZGRxpsl29jY4O/vz/Dhw7l+vXgcXSuEEMK8Sdn+q23btiQkJHDq1Cm++uorVq5cyQsvvKB1rEemlCIjI0PrGEIIoZniNEonZfsvOzs7vL298fX1pU2bNvTq1Ys1a9YY58+bN48qVapgb29P5cqV+fzzz00ef+7cOXr37o27uzuOjo6Ehoby559/GufPnj2boKAgbG1tCQkJ4bvvvjPO69Onj8ldMwDS09Px8PBg3rx5QHZ5vv/++wQGBmIwGKhZsyZLly41Ln/3TRUXF0doaCh2dnb8/vvveT4OYPXq1VSqVAmDwUB4eDinTp167NdTiJKo+vzqRfbzKGSUrviSo5Fz8ffffxMbG4ten32qyZdffsnbb7/NZ599Ru3atdmzZ4/xjhGDBg0iKSmJsLAwypUrx4oVK/D29mb37t1kZWUB8OOPP/Lyyy/z0Ucf0apVK1atWsXgwYPx9fUlPDycfv360bNnT5KSknByyj5HNC4ujtu3bxvvVvHWW28RExPD7NmzqVixIps2baJ///6UKVOGsLAwY/Zx48YxY8YMAgMDcXV1zfNxZ8+epVu3bjz//PMMHz6cnTt38sorrxTxKy6EKCht27Zl3rx5ZGRkEB8fz5AhQ0hMTGTRokVaR3skSikyMzMf+nZ9xY3s2f5r1apVODk5YTAYCAoKIj4+nvHjxwPwzjvvMHPmTLp160aFChXo1q0bo0ePZu7cuQBER0dz+fJlli9fTtOmTQkODqZnz540atQIgBkzZhAZGckLL7xApUqVGDNmDN26dWPGjBkARERE4OjoaHKrqOjoaDp16kSpUqW4ffs2H374Id988w0REREEBgYSGRlJ//79jRnumjJlCq1btyYoKAh7e/s8Hzd79mwCAwOZNWsWISEh9OvXj8jIyMJ+uYUQhURG6YrnKJ15f1QoQOHh4cyePZvk5GS++uorjh49yksvvcTly5c5e/YszzzzDM8995xx+YyMDOOtrPbu3Uvt2rVxd3fPdd2HDh1i6NChJtOaNGnCxx9/DIBer+fpp59m4cKFDBgwgNu3b/PTTz8RHR0NZF8vNDU1ldatW5us486dO9SuXdtkWmhoqPG/8/O4Q4cO0bBhQ3Q6nXH+3Q8JQgjzJqN0xWeUTsr2X46OjsbLiH3yySeEh4czefJkRowYAWS/SRs0aGDymLs3QTYYDHmu/94yg+xPd/dO69evH2FhYVy6dIm1a9dib29Pu3btAIxv9J9//tnkJs2Q/Sn2v8/jrvw8Tu6wKETJcneULjMzk9TUVAA+/PBDwHSUDqBChQrEx8czd+5cBg0aZByl27Fjh3Hn4d7LK947SgcwZswYtm3bxowZMwgPDzcZpRswYACQ+yjd+vXrjR/qAwMD2bx5M3PnzjUp27ujdEC+HnfvKJ1OpyMkJIQDBw4wffr0QnutH4aU7X28/fbbtGvXjuHDh1OuXDn+/vtv+vXrl+uyNWrU4KuvvuLatWu57t1WqVKFzZs3M3DgQOO0LVu2UKVKFePvjRs3xs/PjyVLlvDLL7/w9NNPY2trC0DVqlWxs7PjzJkzJm/GvOTncVWrVmX58uUm07Zt25bvbQghihcZpSueo3RStvfRvHlzqlWrxtSpU5k0aRIjR46kVKlStGvXjrS0NHbu3Mn169cZM2YMffr0YerUqXTp0oX33nsPHx8f9uzZQ9myZWnUqBFjx46lZ8+e1KlTh5YtW7Jy5UpiYmL49ddfjdvT6XT07duXOXPmcPToUTZs2GCc5+zszKuvvsro0aPJysqiadOm3Lx5ky1btuDk5MSgQYNyfQ75edzzzz/PzJkzGTNmDMOGDWPXrl1ERUUV9ssrhCgkMkpXPMkBUg8wZswYvvzySyIiIvjqq6+IioqievXqhIWFERUVRYUKFQCwtbVlzZo1eHp60r59e6pXr860adOMb+AuXbrw8ccf88EHH1CtWjXmzp3LvHnzaN68ucn2+vXrR3x8POXKlaNJkyYm89555x0mTpzIe++9R5UqVYiIiGDlypXGDPeT1+P8/f1ZtmwZK1eupGbNmsyZM4epU6cW0CsohNDa22+/zYwZM8jMzDSO0gUHB5v83P33oEaNGuzdu5dr167luq67o3T3etAo3cKFC+87SvffDH5+fvd9Dvl5XNWqVXOMyhWnUTqdKu4fB4QQogilpqZy8uRJKlSogL29vcm8Rz3/9VEcGHTgoR8TGRlJYmJijq+GQkNDadiwIbVq1WLkyJG89957uY7S3blzh+rVq+Pl5ZXrKN3y5cvp2bMnn3zyiXGUbty4cfz6668mOw9vvvkmy5cvN47SNW3a1DjvrbfeYs6cOcycOTPX0baNGzcSHh7O9evXcXV1zffjzpw5Q8WKFXnxxReNo3SvvPIKFy5cyLGugvKg98p/yZ6tEEKUcDJKpz3ZsxVCiHs8zN6KsGyyZyuEEEIUI1K2QgghRCGTshVCCCEKmZStEEIIUcikbIUQIhdy7KjIy8O8R6RshRDiHncv2p+cnKxxElHc3X2P3H3PPIhcrlEIIe5hbW2Nq6srly5dAsDBwSHHJQqFZVNKkZyczKVLl3B1dTWeh/wgcp6tEEL8h1KKCxcukJiYqHUUUYy5urri7e2drw9jUrZCCHEfmZmZpKenax1DFEN6vT5fe7R3SdkKIYQQhUwOkBJCCCEKmZStEEIIUcikbIUQQohCJmUrhBBCFDIpWyGEEKKQSdkKIYQQhUzKVgghhChkUrZCCCFEIZOyFUIIIQqZlK0QQghRyKRshRBCiEImZSuEEEIUMilbIYQQopBJ2QohhBCF7P8Dn/Sxd0gPJzQAAAAASUVORK5CYII=",
      "text/plain": [
       "<Figure size 700x400 with 1 Axes>"
      ]
     },
     "metadata": {},
     "output_type": "display_data"
    }
   ],
   "source": [
    "flipped.pieplot(\n",
    "    parts=\"value\",\n",
    "    labels=\"variable\",\n",
    "    title=\"Global Covid outcomes\",\n",
    "    key_title=\"Patient outcome\",\n",
    "    key_loc=\"lower right\",\n",
    ")"
   ]
  },
  {
   "attachments": {},
   "cell_type": "markdown",
   "metadata": {},
   "source": [
    "Now let's imagine we want to see the outcomes just for patients from France, Spain and Germany. Firstly we will filter down the by_country RemoteLazyFrame instance to only contain data relating to France, Germany and Spain and then we will collect().fetch() this dataframe."
   ]
  },
  {
   "cell_type": "code",
   "execution_count": 23,
   "metadata": {},
   "outputs": [
    {
     "data": {
      "text/html": [
       "<div>\n",
       "<style scoped>\n",
       "    .dataframe tbody tr th:only-of-type {\n",
       "        vertical-align: middle;\n",
       "    }\n",
       "\n",
       "    .dataframe tbody tr th {\n",
       "        vertical-align: top;\n",
       "    }\n",
       "\n",
       "    .dataframe thead th {\n",
       "        text-align: right;\n",
       "    }\n",
       "\n",
       "    .dataframe td {\n",
       "        white-space: pre;\n",
       "    }\n",
       "\n",
       "    .dataframe td {\n",
       "        padding-top: 0;\n",
       "    }\n",
       "\n",
       "    .dataframe td {\n",
       "        padding-bottom: 0;\n",
       "    }\n",
       "</style>\n",
       "<table border=\"1\" class=\"dataframe\" >\n",
       "<small>shape: (3, 5)</small>\n",
       "<thead>\n",
       "<tr>\n",
       "<th>\n",
       "Country/Region\n",
       "</th>\n",
       "<th>\n",
       "Deaths\n",
       "</th>\n",
       "<th>\n",
       "Confirmed\n",
       "</th>\n",
       "<th>\n",
       "Recovered\n",
       "</th>\n",
       "<th>\n",
       "Active_cases\n",
       "</th>\n",
       "</tr>\n",
       "<tr>\n",
       "<td>\n",
       "str\n",
       "</td>\n",
       "<td>\n",
       "i64\n",
       "</td>\n",
       "<td>\n",
       "i64\n",
       "</td>\n",
       "<td>\n",
       "i64\n",
       "</td>\n",
       "<td>\n",
       "i64\n",
       "</td>\n",
       "</tr>\n",
       "</thead>\n",
       "<tbody>\n",
       "<tr>\n",
       "<td>\n",
       "&quot;France&quot;\n",
       "</td>\n",
       "<td>\n",
       "85741\n",
       "</td>\n",
       "<td>\n",
       "3747263\n",
       "</td>\n",
       "<td>\n",
       "261649\n",
       "</td>\n",
       "<td>\n",
       "3399873\n",
       "</td>\n",
       "</tr>\n",
       "<tr>\n",
       "<td>\n",
       "&quot;Germany&quot;\n",
       "</td>\n",
       "<td>\n",
       "70092\n",
       "</td>\n",
       "<td>\n",
       "2444177\n",
       "</td>\n",
       "<td>\n",
       "2252970\n",
       "</td>\n",
       "<td>\n",
       "121115\n",
       "</td>\n",
       "</tr>\n",
       "<tr>\n",
       "<td>\n",
       "&quot;Spain&quot;\n",
       "</td>\n",
       "<td>\n",
       "69142\n",
       "</td>\n",
       "<td>\n",
       "3188553\n",
       "</td>\n",
       "<td>\n",
       "150376\n",
       "</td>\n",
       "<td>\n",
       "2969035\n",
       "</td>\n",
       "</tr>\n",
       "</tbody>\n",
       "</table>\n",
       "</div>"
      ],
      "text/plain": [
       "shape: (3, 5)\n",
       "┌────────────────┬────────┬───────────┬───────────┬──────────────┐\n",
       "│ Country/Region ┆ Deaths ┆ Confirmed ┆ Recovered ┆ Active_cases │\n",
       "│ ---            ┆ ---    ┆ ---       ┆ ---       ┆ ---          │\n",
       "│ str            ┆ i64    ┆ i64       ┆ i64       ┆ i64          │\n",
       "╞════════════════╪════════╪═══════════╪═══════════╪══════════════╡\n",
       "│ France         ┆ 85741  ┆ 3747263   ┆ 261649    ┆ 3399873      │\n",
       "├╌╌╌╌╌╌╌╌╌╌╌╌╌╌╌╌┼╌╌╌╌╌╌╌╌┼╌╌╌╌╌╌╌╌╌╌╌┼╌╌╌╌╌╌╌╌╌╌╌┼╌╌╌╌╌╌╌╌╌╌╌╌╌╌┤\n",
       "│ Germany        ┆ 70092  ┆ 2444177   ┆ 2252970   ┆ 121115       │\n",
       "├╌╌╌╌╌╌╌╌╌╌╌╌╌╌╌╌┼╌╌╌╌╌╌╌╌┼╌╌╌╌╌╌╌╌╌╌╌┼╌╌╌╌╌╌╌╌╌╌╌┼╌╌╌╌╌╌╌╌╌╌╌╌╌╌┤\n",
       "│ Spain          ┆ 69142  ┆ 3188553   ┆ 150376    ┆ 2969035      │\n",
       "└────────────────┴────────┴───────────┴───────────┴──────────────┘"
      ]
     },
     "execution_count": 23,
     "metadata": {},
     "output_type": "execute_result"
    }
   ],
   "source": [
    "compare = by_country.filter(\n",
    "    (pl.col(\"Country/Region\") == \"France\")\n",
    "    | (pl.col(\"Country/Region\") == \"Germany\")\n",
    "    | (pl.col(\"Country/Region\") == \"Spain\")\n",
    ").sort(pl.col(\"Country/Region\"))\n",
    "compare.collect().fetch()"
   ]
  },
  {
   "attachments": {},
   "cell_type": "markdown",
   "metadata": {},
   "source": [
    "So next, we will create a figure comparing the deaths, recovered and active cases in these three countries. This example illustrates how you can work with both our pieplot function and matplotlib pyplot to modify the output you will get from this function.\n",
    "\n",
    "In this example, instead of letting the pieplot function take care of creating our axis, we create our own fig and ax variables using matplotlib pyplot's subplots function in order to create a grid with three columns, one for each of the three pieplot's we will display. \n",
    "\n",
    "We then use a for loop to iterate over each column in our grid, create the dataframe needed for each country's pie chart and send our axis indexed to the correct column to get the following output."
   ]
  },
  {
   "cell_type": "code",
   "execution_count": 24,
   "metadata": {},
   "outputs": [
    {
     "data": {
      "image/png": "iVBORw0KGgoAAAANSUhEUgAAB/0AAAJiCAYAAAAlodHAAAAAOXRFWHRTb2Z0d2FyZQBNYXRwbG90bGliIHZlcnNpb24zLjUuMiwgaHR0cHM6Ly9tYXRwbG90bGliLm9yZy8qNh9FAAAACXBIWXMAAA9hAAAPYQGoP6dpAAD6zUlEQVR4nOzdd3hUZd6H8e+kV1IgoQRCLxGpoqi4ImJj1RW7WLGBWBfsWLAr2F5soKAgKkoRQXrvvRp6DwmQQEjvbc77R5ZoBCRAkmfK/dkrFzKZcs9A1sf5zXmOzbIsSwAAAAAAAAAAAAAAwOl4mA4AAAAAAAAAAAAAAABnh6E/AAAAAAAAAAAAAABOiqE/AAAAAAAAAAAAAABOiqE/AAAAAAAAAAAAAABOiqE/AAAAAAAAAAAAAABOiqE/AAAAAAAAAAAAAABOiqE/AAAAAAAAAAAAAABOiqE/AAAAAAAAAAAAAABOiqE/AAAAAAAAAAAAAABOiqE/UIViY2P18MMPq2nTpvL395e/v7+aN2+uvn37at26deWu+8Ybb8hms53V41xxxRU6//zzKyO53H1eccUVFbqu3W7XDz/8oKuuukq1atWSt7e3IiMjdcMNN2jq1Kmy2+2V2nZcXFycbDabRo8efdrrnsvrey5yc3P1xhtvaNGiRdX+2I6md+/eatSoUaXd3/E//5N9derUqdIeBwAAZ8MalDUoa9A/VfYa9LgjR45o4MCBat++vWrUqCEfHx/Vr19ft9xyi37//XeVlJRU+mMCAADWuqx1Wev+VVWsdRMSEvT444+rRYsW8vf3V3h4uNq0aaNHH31UCQkJlfpYf1dVa3fAXXiZDgBc1ddff60nn3xSLVu21DPPPKPWrVvLZrNp+/bt+vnnn3XhhRdqz549atq0qenUc5Kfn6+ePXtqzpw5uuuuuzRs2DDVqVNHycnJmjVrlm6//XaNGzdON910U6U/dt26dbVy5UqHfg1zc3P15ptvSlKFF/Wu6rXXXtMzzzxT6ff71FNP6e677y53WVBQUKU/DgAAzoA1KGtQiTXoX1XFGnTVqlX6z3/+I8uy1K9fP1188cUKCgpSfHy8pk6dqltuuUVff/21Hn744Up9XAAA3B1rXda6Emvdv6rste7BgwfVsWNHhYaG6tlnn1XLli2VkZGhbdu2afz48dq3b58aNGhQaY/3d1X1/jHgLhj6A1Vg+fLlevzxx3X99ddr4sSJ8vHxKfvelVdeqSeeeEITJkyQv7+/wcrKMWDAAM2ePVvff/+97r///nLfu+WWW/T8888rLy+vSh7b19dXF198cZXcNypfVf3HQnR0dIX/HliWpfz8fJf42QMA4O9Yg5ZiDYq/quw1aHp6unr27KmgoCAtX75cdevWLff9e++9V7GxsUpJSamUxyspKVFxcbF8fX0r5f4AAHBWrHVLsdbFX1X2WnfEiBE6duyY1qxZo8aNG5dd3rNnTw0cOLDKdpg4zpE/bAI4A7b3B6rAe++9J09PT3399dflFqB/dfvtt6tevXr/eD92u11DhgxRq1at5Ovrq8jISN1///06ePDgSa+/dOlSXXzxxfL391dUVJRee+21E7aVfPPNN9W5c2eFh4erRo0a6tixo7799ltZlnXGzzMpKUkjR47Utddee8IC9LjmzZurbdu2Zb+Pj4/Xvffeq8jISPn6+iomJkYff/xx2YKhqKhIkZGRuu+++064r/T0dPn7+2vAgAGSTr3d1PTp09W+fXv5+vqqcePG+uijj87oeX333Xdq166d/Pz8FB4erptvvlnbt28vd51Tbcf11y2I4uLiFBERIan0dT++9Xzv3r3Lrr9jxw716tVLtWvXlq+vr6Kjo3X//feroKCg7DpbtmzRTTfdpLCwMPn5+al9+/b6/vvvyz3uokWLZLPZNHbsWL344ouqW7eugoKCdOONN+rIkSPKyspSnz59VKtWLdWqVUsPPvigsrOzy92HZVn66quv1L59e/n7+yssLEy33Xab9u3bV+56Gzdu1A033FD2Z1ivXj1df/31p/x7ebLX5jibzaYnn3xSP/zwg2JiYhQQEKB27dpp2rRp/3hfFXX8/ocPH66YmBj5+vqWvXYV/Vlo1KiRbrjhBs2aNUsdO3aUv7+/WrVqpe++++6Exzt06JD69OmjBg0ayMfHR/Xq1dNtt92mI0eOlF0nMzNTzz33nBo3biwfHx9FRUXpv//9r3JycirlOQMA3Bdr0D+xBmUNerLX5rhzWYOOGDFCR44c0ZAhQ04Y+B/Xtm1bdevWrdxlSUlJ6tu3r+rXry8fHx81btxYb775poqLi8uuc/zv1pAhQ/TOO++ocePG8vX11cKFC8u2z42NjdXtt9+ukJAQhYeHa8CAASouLtbOnTt13XXXKTg4WI0aNdKQIUPKPX5+fr6effZZtW/fvuy2l1xyiaZMmXJCf0Ven6VLl8pms+nnn38+4fZjxoyRzWbT2rVrT/t6AgBQUax1/8Ral7XuyV6b485lrZuSkiIPDw9FRkae9PseHn+OFHv37q2goCBt3bpV3bt3V2BgoCIiIvTkk08qNze33O2+/PJLXX755YqMjFRgYKDatGmjIUOGqKioqEqfD+B2LACVqri42PL397cuueSSM7rdoEGDrL//SPbp08eSZD355JPWrFmzrOHDh1sRERFWgwYNrOTk5LLrde3a1apZs6ZVr14967PPPrNmz55tPf3005Yk64knnih3n71797a+/fZba+7cudbcuXOtt99+2/L397fefPPNctfr2rWr1bVr139sHjt2rCXJGjZsWIWe49GjR62oqCgrIiLCGj58uDVr1izrySeftCRZ/fr1K7te//79LX9/fysjI6Pc7b/66itLkhUbG2tZlmXt37/fkmSNGjWq7Drz5s2zPD09rcsuu8yaNGmSNWHCBOvCCy+0oqOjT3h9T+a9996zJFm9evWypk+fbo0ZM8Zq0qSJFRISYu3atavseqd6fR544AGrYcOGlmVZVn5+vjVr1ixLkvXwww9bK1eutFauXGnt2bPHsizL2rRpkxUUFGQ1atTIGj58uDV//nzrxx9/tO644w4rMzPTsizL2rFjhxUcHGw1bdrUGjNmjDV9+nSrV69eliRr8ODBZY+7cOFCS5LVsGFDq3fv3mV/X4KCgqxu3bpZV199tfXcc89Zc+bMsQYPHmx5enpaTz31VLn2Rx991PL29raeffZZa9asWdbYsWOtVq1aWbVr17aSkpIsy7Ks7Oxsq2bNmlanTp2s8ePHW4sXL7bGjRtnPfbYY9a2bdv+8bX962tznCSrUaNG1kUXXWSNHz/emjFjhnXFFVdYXl5e1t69e//x/o7/+Q8ePNgqKioq92W328vuPyoqymrbtq01duxYa8GCBdaWLVssy6r4z0LDhg2t+vXrW+edd541ZswYa/bs2dbtt99uSbIWL15cdr2DBw9adevWtWrVqmV98skn1rx586xx48ZZDz30kLV9+3bLsiwrJyfHat++fbnrDB061AoJCbGuvPLKsm4AAM4Ua9BTYw3KGrQy16BXX3215enpaeXk5Pzj9f4qMTHRatCggdWwYUPr66+/tubNm2e9/fbblq+vr9W7d++y6x3/uxUVFWV169bNmjhxojVnzhxr//79ZT+rLVu2tN5++21r7ty51gsvvFD2s9qqVSvrs88+s+bOnWs9+OCDliTr119/Lbvv9PR0q3fv3tYPP/xgLViwwJo1a5b13HPPWR4eHtb3339/Vq9Phw4drC5dupzwfC+88ELrwgsvrPDrAwDA6bDWPTXWuqx1K3Ot++OPP1qSrGuuucaaNWvWCX9f/v7YPj4+VnR0tPXuu+9ac+bMsd544w3Ly8vLuuGGG8pdt3///tawYcOsWbNmWQsWLLA+/fRTq1atWtaDDz5Ypc8HcDcM/YFKlpSUZEmy7rrrrhO+V1xcfNLBpGWduAjdvn27Jcl6/PHHy93H6tWrLUnWwIEDyy7r2rWrJcmaMmVKues++uijloeHh3XgwIGTtpaUlFhFRUXWW2+9ZdWsWbNcT0UWoR988IElyZo1a9Y/Xu+4l156yZJkrV69utzl/fr1s2w2m7Vz507LsiwrNjbWkmR988035a530UUXWRdccEHZ70+2CO3cubNVr149Ky8vr+yyzMxMKzw8/LSL0LS0NMvf39/697//Xe7y+Ph4y9fX17r77rvLLqvIItSyLCs5OdmSZA0aNOiE61555ZVWaGiodfTo0VM23XXXXZavr68VHx9f7vIePXpYAQEBVnp6umVZfy5Cb7zxxnLX++9//2tJsp5++ulyl/fs2dMKDw8v+/3KlSstSdbHH39c7noJCQmWv7+/9cILL1iWZVnr1q2zJFmTJ08+ZfOpnGrRVrt27bJFt2WV/gx5eHhY77///j/e3/E//5N9zZ07t+z+Q0JCrNTU1H+8r3/6WWjYsKHl5+dX7ucoLy/PCg8Pt/r27Vt22UMPPWR5e3v/42L8/ffftzw8PKy1a9eWu3zixImWJGvGjBn/2AkAwKmwBj011qDlsQY9tzVoq1atrDp16pxw+fG/18e/SkpKyr7Xt29fKygo6ISfiY8++siSZG3dutWyrD//bjVt2tQqLCwsd93jP6t/f63at29vSbImTZpUdllRUZEVERFh3XLLLad8Hsf/f+Hhhx+2OnToUO57FX19Ro0aZUmyNm7cWHbZmjVrLEknfJAAAIBzwVr31Fjrlsda99zWuna73erbt6/l4eFhSbJsNpsVExNj9e/f39q/f/8Jjy3JGjp0aLnL3333XUuStWzZspM+xvGfkTFjxlienp7l3ret7OcDuBu29weq0QUXXCBvb++yr48//viU1124cKEklduaSJIuuugixcTEaP78+eUuDw4O1n/+859yl919992y2+1asmRJ2WULFizQVVddpZCQEHl6esrb21uvv/66UlJSdPTo0XN8hv9swYIFOu+883TRRReVu7x3796yLEsLFiyQJLVp00YXXHCBRo0aVXad7du3a82aNXrooYdOef85OTlau3atbrnlFvn5+ZVdHhwcrBtvvPG0fStXrlReXt4Jr3mDBg105ZVXnvCan4vc3FwtXrxYd9xxR9mWVCezYMECde/eXQ0aNCh3ee/evZWbm6uVK1eWu/yGG24o9/uYmBhJ0vXXX3/C5ampqWVbTk2bNk02m0333nuviouLy77q1Kmjdu3aadGiRZKkZs2aKSwsTC+++KKGDx+ubdu2ndXz/6tu3bopODi47Pe1a9dWZGSkDhw4UKHbP/PMM1q7dm25r86dO5d9/8orr1RYWNgJtzuTn4X27dsrOjq67Pd+fn5q0aJFucaZM2eqW7duZa/5yUybNk3nn3++2rdvX+51vvbaa2Wz2cpeZwAAKhNrUNagx7EG/dO5rkH/bsCAAeV+zv76czFt2jR169ZN9erVK/c8e/ToIUlavHhxufv6z3/+I29v75M+zslea5vNVnZfkuTl5aVmzZqd8FwmTJigLl26KCgoSF5eXvL29ta33357wta6UsVen169eikyMlJffvll2WWff/65IiIidOedd57ytQIAoDKx1mWtexxr3T+d7VrXZrNp+PDh2rdvn7766is9+OCDKioq0qeffqrWrVufsG6VpHvuuafc7++++25Jf/68SaWnL/jPf/6jmjVrlv2M3H///SopKdGuXbuq7PkA7oahP1DJatWqJX9//5P+C2fs2LFau3atfv/999PeT0pKiiSd9DyR9erVK/v+cbVr1z7henXq1Cl3X2vWrNE111wjqfRclMuXL9fatWv1yiuvSJLy8vJO2/VXx4eg+/fvr9D1U1JSTvl8/topSQ899JBWrlypHTt2SJJGjRolX19f9erV65T3n5aWJrvdXva8/+pkl52sT6r4a34u0tLSVFJSovr165+2qaKvmSSFh4eX+/3xc5yd6vL8/HxJ0pEjR2RZlmrXrl3uP5S8vb21atUqHTt2TJIUEhKixYsXq3379ho4cKBat26tevXqadCgQSecg6miatasecJlvr6+Ff77WL9+fXXq1Knc118XgSd7/c70Z6EijcnJyaf98zxy5IhiY2NPeI2Dg4NlWVbZ6wwAwJliDXpqrEH/xBr0T2e7Bo2OjlZycvIJ5yl99tlnyz6A+vfX7siRI5o6deoJz7F169aSdMIa8GSv/XEne00DAgLKvQl//PLjr7MkTZo0SXfccYeioqL0448/auXKlVq7dq0eeuihctc7riKvj6+vr/r27auxY8cqPT1dycnJGj9+vB555BH5+vqe8jkAAHCmWOueGmvdP7HW/dO5vt/asGFD9evXT99++612796tcePGKT8/X88//3y563l5eZ3wWH//GYmPj9e//vUvHTp0SEOHDtXSpUu1du3asg+OVqTpXJ8P4C68TAcArsbT01NXXnml5syZo8TExHILiPPOO0+SFBcXd9r7Of4vssTExBMWKocPH1atWrXKXXbkyJET7iMpKancff3yyy/y9vbWtGnTyr0pNHny5NM/sZPo1q2bvL29NXnyZD322GOnvX7NmjWVmJh4wuWHDx+WpHLPqVevXhowYIBGjx6td999Vz/88IN69ux50iO2jwsLC5PNZit73n91sstO1ifplI1/7fPz81NGRsYJ16vo0DY8PFyenp46ePDgaZsq+pqdi1q1aslms2np0qUnfYPur5e1adNGv/zyiyzLUmxsrEaPHq233npL/v7+eumllyqlpzLZbLYTLqvsnwVJioiIOO2f5/H/SP3uu+9O+X0AAM4Ga9BTYw36J9ag5+7qq6/WnDlzNGPGDN12221llzdo0KDsaLHjb/geV6tWLbVt21bvvvvuSe/z+BvMx51s/XqufvzxRzVu3Fjjxo0rd/8FBQXndL/9+vXTBx98oO+++075+fkqLi6u0M8lAABngrXuqbHW/RNr3apzxx136P3339eWLVvKXV5cXKyUlJRyQ/m//4xMnjxZOTk5mjRpkho2bFh2vU2bNlV9OOBmONIfqAIvv/yySkpK9Nhjj531p/GuvPJKSaVvzvzV2rVrtX37dnXv3r3c5VlZWSd8onXs2LHy8PDQ5ZdfLqn0zSMvLy95enqWXScvL08//PDDWTXWqVNHjzzyiGbPnq0xY8ac9Dp79+5VbGysJKl79+7atm2bNmzYUO46Y8aMkc1mU7du3couCwsLU8+ePTVmzBhNmzZNSUlJ/7jVlCQFBgbqoosu0qRJk8odrZKVlaWpU6ee9vlccskl8vf3P+E1P3jwYNm2T8c1atRIu3btKvcmWUpKilasWFHutscXb3//1KG/v7+6du2qCRMm/OPCtXv37lqwYEHZovO4MWPGKCAgQBdffPFpn1dF3HDDDbIsS4cOHTrhqPlOnTqpTZs2J9zGZrOpXbt2+vTTTxUaGnrCn6sjq+yfBUnq0aOHFi5cqJ07d57yOjfccIP27t2rmjVrnvR1btSo0Vk/PgAArEH/xBqUNWhVeeSRR1S7dm298MILJ32z+GRuuOEGbdmyRU2bNj3p8/z70L8q2Gw2+fj4lBv4JyUlacqUKed0v3Xr1tXtt9+ur776SsOHD9eNN95Y7rRYAABUFta6f2Kty1q3qpxqfZudna2EhISTrlt/+umncr8fO3asJOmKK66Q9OcHWv/6IQfLsjRixIjKSAbwFxzpD1SBLl266Msvv9RTTz2ljh07qk+fPmrdurU8PDyUmJioX3/9VZJUo0aNU95Hy5Yt1adPH33++efy8PBQjx49FBcXp9dee00NGjRQ//79y12/Zs2a6tevn+Lj49WiRQvNmDFDI0aMUL9+/credLn++uv1ySef6O6771afPn2UkpKijz766Jy2Xvzkk0+0b98+9e7dW7Nnz9bNN9+s2rVr69ixY5o7d65GjRqlX375RW3btlX//v01ZswYXX/99XrrrbfUsGFDTZ8+XV999ZX69eunFi1alLvvhx56SOPGjdOTTz6p+vXr66qrrjptz9tvv63rrrtOV199tZ599lmVlJRo8ODBCgwMVGpq6j/eNjQ0VK+99poGDhyo+++/X7169VJKSorefPNN+fn5adCgQWXXve+++/T111/r3nvv1aOPPqqUlBQNGTLkhD/T4OBgNWzYUFOmTFH37t0VHh6uWrVqqVGjRvrkk0902WWXqXPnznrppZfUrFkzHTlyRL///ru+/vprBQcHa9CgQWXnAH399dcVHh6un376SdOnT9eQIUMUEhJyBn9ap9alSxf16dNHDz74oNatW6fLL79cgYGBSkxM1LJly9SmTRv169dP06ZN01dffaWePXuqSZMmsixLkyZNUnp6uq6++upKaakOVfGz8NZbb2nmzJm6/PLLNXDgQLVp00bp6emaNWuWBgwYoFatWum///2vfv31V11++eXq37+/2rZtK7vdrvj4eM2ZM0fPPvusOnfuXInPFADgTliDsgY9jjVo1QkNDdXkyZN14403ql27durXr58uvvhiBQUFKSUlRUuWLFFSUpIuvfTSstu89dZbmjt3ri699FI9/fTTatmypfLz8xUXF6cZM2Zo+PDhp92G9lzdcMMNmjRpkh5//HHddtttSkhI0Ntvv626detq9+7d53TfzzzzTNka9q/nCQYAoDKx1mWtexxr3arz7rvvavny5brzzjvVvn17+fv7a//+/friiy+UkpKiDz/8sNz1fXx89PHHHys7O1sXXnihVqxYoXfeeUc9evTQZZddJql0pywfHx/16tVLL7zwgvLz8zVs2DClpaVV63MD3IIFoMps2rTJevDBB63GjRtbvr6+lp+fn9WsWTPr/vvvt+bPn1/uuoMGDbL+/iNZUlJiDR482GrRooXl7e1t1apVy7r33nuthISEctfr2rWr1bp1a2vRokVWp06dLF9fX6tu3brWwIEDraKionLX/e6776yWLVtavr6+VpMmTaz333/f+vbbby1J1v79+8vdZ9euXSv0PIuLi63vv//euvLKK63w8HDLy8vLioiIsHr06GGNHTvWKikpKbvugQMHrLvvvtuqWbOm5e3tbbVs2dL68MMPy13nr8+/QYMGliTrlVdeOeH7+/fvtyRZo0aNKnf577//brVt29by8fGxoqOjrQ8++OCkr++pjBw5suz2ISEh1k033WRt3br1hOt9//33VkxMjOXn52edd9551rhx46wHHnjAatiwYbnrzZs3z+rQoYPl6+trSbIeeOCBsu9t27bNuv32262aNWuW9fbu3dvKz88vu87mzZutG2+80QoJCbF8fHysdu3anfCcFy5caEmyJkyYUO7yUaNGWZKstWvXlrv8+OuRnJxc7vLvvvvO6ty5sxUYGGj5+/tbTZs2te6//35r3bp1lmVZ1o4dO6xevXpZTZs2tfz9/a2QkBDroosuskaPHn3a1/Vkr40k64knnjjhug0bNiz3Op3M8T//Dz/88JTXOdX9W1bFfxYaNmxoXX/99Sfc/mQ/IwkJCdZDDz1k1alTx/L29rbq1atn3XHHHdaRI0fKrpOdnW29+uqrVsuWLcv+jrVp08bq37+/lZSU9I/PGQCAimANyhrUsliDHlfZa9DjkpKSrJdfftlq27atFRgYWLb2u/HGG60xY8ac8DOQnJxsPf3001bjxo0tb29vKzw83LrgggusV155xcrOzrYs65/Xt6d67R544AErMDDwhOsf//n8qw8++MBq1KiR5evra8XExFgjRow46d/Rs3l9GjVqZMXExJz0ewAAVCbWuqx1LYu17nGVvdZdtWqV9cQTT1jt2rWzwsPDLU9PTysiIsK67rrrrBkzZpzw2IGBgVZsbKx1xRVXWP7+/lZ4eLjVr1+/svXtcVOnTrXatWtn+fn5WVFRUdbzzz9vzZw505JkLVy4sMqeD+BubJZlWVX4mQIAAAAAAAC4qNjYWLVr105ffvmlHn/8cdM5AAAAqAa9e/fWxIkTlZ2dbToFwP+wvT8AAAAAAADOyN69e3XgwAENHDhQdevWVe/evU0nAQAAAIDb8jAdAAAAAAAAAOfy9ttv6+qrr1Z2drYmTJiggIAA00kAAAAA4LbY3h8AAAAAAAAAAAAAACfFkf4AAAAAAAAAAAAAADgphv4AAAAAAAAAAAAAADgphv4AAAAAAAAAAAAAADgphv4AAAAAAAAAAAAAADgphv4AAAAAAAAAAAAAADgphv4AAAAAAAAAAAAAADgphv4AAAAAAAAAAAAAADgphv4AAAAAAAAAAAAAADgphv4AAAAAAAAAAAAAADgphv4AAAAAAAAAAAAAADgphv4AAAAAAAAAAAAAADgphv4AAAAAAAAAAAAAADgphv4AAAAAAAAAAAAAADgphv4AAAAAAAAAAAAAADgphv4AAAAAAAAAAAAAADgphv4AAAAAAAAAAAAAADgphv4AAAAAAAAAAAAAADgphv4AAAAAAAAAAAAAADgphv4AAAAAAAAAAAAAADgphv4AAAAAAAAAAAAAADgphv4AAAAAAAAAAAAAADgphv4AAAAAAAAAAAAAADgphv4AAAAAAAAAAAAAADgphv4AAAAAAAAAAAAAADgphv4AAAAAAAAAAAAAADgphv4AAAAAAAAAAAAAADgphv4AAAAAAAAAAAAAADgphv4AAAAAAAAAAAAAADgphv4AAAAAAAAAAAAAADgphv4AAAAAAAAAAAAAADgphv4AAAAAAAAAAAAAADgphv4AAAAAAAAAAAAAADgphv4AAAAAAAAAAAAAADgphv4AAAAAAAAAAAAAADgphv4AAAAAAAAAAAAAADgphv4AAAAAAAAAAAAAADgphv4AAAAAAAAAAAAAADgphv4AAAAAAAAAAAAAADgphv4AAAAAAAAAAAAAADgphv4AAAAAAAAAAAAAADgphv4AAAAAAAAAAAAAADgphv4AAAAAAAAAAAAAADgphv4AAAAAAAAAAAAAADgphv4AAAAAAAAAAAAAADgphv4AAAAAAAAAAAAAADgphv4AAAAAAAAAAAAAADgphv4AAAAAAAAAAAAAADgphv4AAAAAAAAAAAAAADgphv4AAAAAAAAAAAAAADgphv4AAAAAAAAAAAAAADgphv4AAAAAAAAAAAAAADgphv4AAAAAAAAAAAAAADgphv4AAAAAAAAAAAAAADgphv4AAAAAAAAAAAAAADgphv4AAAAAAAAAAAAAADgphv4AAAAAAAAAAAAAADgphv4AAAAAAAAAAAAAADgphv4AAAAAAAAAAAAAADgphv4AAAAAAAAAAAAAADgphv4AAAAAAAAAAAAAADgphv4AAAAAAAAAAAAAADgpL9MBAODosguzlZqfqvSCdKUXpCujIEMZBRnKLMxUfnG+8kvyVVBSoLziPBUUF6igpKD0suLSXwtLCiVJHjYP2Ww2eeh/v9o85GnzLLvMw8ND/p7+CvQOVJBPkAK8AhTkE6RA78DSy7yDFOAdoGDvYIX5hSnCP0KhfqFmXxwAAACYZVlSboqUfVTKT5fy0qX8jNJ/zs+UCjKlwhypMFsqyC791V4s2Uskq+Qvv9r/9+tfvufhJXn5/fnl7Xfy3/sESQHhUkDN//1aq/SfA2tJ3v6GXyAAAACYllGQoWN5x3Qs75iyCrOUU5Sj3OLc0l+LSn/962U5RTkqLCmUJUuWZansf5YlSbJb9nK/9/H0kZ+nn3w8feTr6StfT18FeAcowCtAgd6BCvAu/bWGTw3V9K+pcL9whfuFq6ZfTXl7ept8aQCg0jD0B+DWUvNTdSjrkA7lHNLh7MM6nH1YSTlJSslLUUp+ilLzU1VQUmA685S8PbxVy79W2VeEf4RqBZT+GuEfoXpB9dQguIH8vPxMpwIAAOBMFeVLGQelrMNSZqKU9devpNLLspOk/33I1CF5+f/5YYDACCmkvhQaLYU2/N+vDaTgupLNZroUAAAAZ6igpEAJmQk6lH1IyXnJSs5L1rHcY2UD/uS8ZKXkpajQ7rjr1WCfYNX0K/0gwPEPBET4RygqOEr1g+qrfnB91fKvZToTAE7LZh3/KBQAuCDLsnQo+5D2pu/V/oz9Oph9sGy4fzjnsPKK80wnVjmbbIoMiFTDGg0VXSNa0cHRiq4RrYbBDdWgRgP5evqaTgQAAHBfdruUfkBK2Sul7Cn/lXlIsuymC6uep68UEvW/DwH876tWCynyPCm8ieThaboQAADAbR0f7B/IOnDCr0dzj8ruButVfy9/1Q+uX/YhgOO/RgdHq0FwA3myXgXgABj6A3AZybnJ2p2+W3vS9mhPeunX3vS9yi3ONZ3msGyyqXZgbTUNbapWYa3UKrz0K7pGtDxsHqbzAAAAXEtanJT4h5QYKyXvkI7tLr3MgXeWMs7LT6rZXIqMKf8V2pDdAQAAACqRZVk6kHlAO9J2aEfKDu1I26G96Xt1JOeILDFGOhVfT181CWmiFmEt1DK8ZemvYS05LSuAasfQH4BTSsxO1B/H/tDm5M3amrJVe9L3KKMgw3SWywjwClDzsOZlHwJoFd5KzcOasysAAABARVhW6ZH6iX9IiZv+HPTnp5sucx3egVJkK6luO6n+hVJUJ6lWcz4IAAAAUAGFJYXanbZbO1J3aHvqdu1M3aldabs4eKoSRfhHqEVYi9Kv8BY6v+b5ahTSyHQWABfG0B+Aw8stytXWlK2KTY5VbHKsNh/brOS8ZNNZbsfL5qXmYc3VsXZHdYjsoAtqX8D5rAAAACQpN1U6sEKKXykdWi8lbZEKs0xXuR+/UCnqgtIPAdTvVPrPAeGmqwAAAIw7lndM64+s14YjG7Tx6EbtTtutYqvYdJbbCfcLV9uItmof0V7tI9vr/Frnc5AVgErD0B+Aw0nNT9WaxDVam7RWfyT/oT3pe1RilZjOwkk0CG6gDpEd1DGyozrW7qjGIY1NJwEAAFS9rCTpwPLSQX/c8tKt+tny1AHZpJpNSz8EEH2J1LSbFBptOgoAAKDKxWXEacPRDdpwZIM2HN2ghKwE00k4CW8Pb8WEx6hdZDu1j2ivDpEdFBEQYToLgJNi6A/AuLziPK0/sl6rDq/SqsRV2pW2i/NEOalwv3B1iOygi+pcpC5RXdSwRkPTSQAAAOcu46C0f+n/Bv3LpdR9potwtsIaS02uKP1qfDk7AQAAAJdwIPOAlh1apnVJ67Tx6Eal5KeYTsJZalSjkS6td6kurXepLqxzoQK8A0wnAXASDP0BVLtie7G2HNuiVYmlQ/7Y5FgV2YtMZ6EKRAVF6ZJ6l6hLvS66uO7FCvIJMp0EAABweiXFUsJqafdsafdc6eg200WoCjYPqU7bPz8EEH2J5O1nugoAAOC08ovztTZprZYdWqZlh5YpPivedBKqgLeHtzpEdtCl9S5Vl6guahnWUjabzXQWAAfF0B9AtcgpytHSQ0u1IH6Blh1apizOcep2vDy81DGyo/4V9S9dXv9yNQltYjoJAADgT9nJ0p650u450t4FUn6G6SJUNy8/qdG/pJY9pJb/lmrUNV0EAABQJiEzQUsOLSk7oj+/JN90EqpZTb+auqTeJbq03qX6V9S/FOoXajoJgANh6A+gyhzLO6aFCQu1IH6B1iSuUaG90HQSHEj9oPq6quFVuqbhNWoT0cZ0DgAAcEeJsdLOGaWD/kMbJE4xhTI2qV57qeX1UswNUmSM6SAAAOBmLMvSxqMbNffAXC09tFQHMg+YToID8bJ56YI6F+jq6KvVvWF31fKvZToJgGEM/QFUqgOZBzQ/fr4WxC/Q5mObZbfsppPgBOoF1tPVDa/WNY2uUduItqZzAACAKzu6Q9ryq7R1kpSyx3QNnEXN5lLMjdJ5/5HqdTBdAwAAXFSJvUTrj6zXnANztCB+gZLzkk0nwQl42DzUPqK9rml0jbpHd1edwDqmkwAYwNAfwDk7mntUM/bN0NR9U7UrbZfpHDi5uoF1//wAQK22nKcKAACcu5S90pZJpYP+o9tM18DZhUZL598qteslRbQ0XQMAAJycZVnalLxJM/bN0NwDc5WSn2I6CU7MJpvaRLTR1dFX6+pGVysqKMp0EoBqwtAfwFnJLcrVvPh5mrp3qtYkreGIflSJOoF1dF2j69SzWU81DW1qOgcAADiT9Pg/B/2Jf5iugauq2750+N/mNimQLVUBAEDF7UzdqWn7pml23Gwl5iSazoGLahfRTj2b9dR1ja5TkE+Q6RwAVYihP4AKK7GXaFXiKk3dN1UL4hcorzjPdBLcSNtabdWzeU/1aNSDBSoAADi5onxp2xRpwxjpwHJJ/OcuqomHl9TsKqntnVLLf0vefqaLAACAA8oqzNKMfTP06+5ftT11u+kcuBF/L391j+6uns166qI6F7G7KuCCGPoDOK39Gfs1cddEzdg/Q8fyjpnOgZs7vkC9udnNurDOhSxQAQCAdGSrtP57KXaclJ9uugbuzjdEan2T1O5uqeElpmsAAIADWJu0Vr/t/k1zD8xVfkm+6Ry4uaigKN3Y9Ebd1PQm1Q+ubzoHQCVh6A/gpIrtxVoQv0Djd47X6qTVpnOAk4oKitJNzW5Sz6Y9VTeorukcAABQnQqypS0TS4/qP7TedA1wcpGtpQsfLt0BwJfdqgAAcCfJucmasneKJu+ZrAOZB0znACewyaZOdTqpZ7OeurbRtfL19DWdBOAcMPQHUM7R3KOauGuift31q47mHTWdA1SIh81DXet31b0x9+qiuheZzgEAAFXp4Hpp/Shp629SYbbpGqBifGtI7XpJFz4iRbQwXQMAAKrQ8kPL9cvOX7Ts4DIVW8Wmc4AKCfUN1c3Nbtadre5UVFCU6RwAZ4GhPwBJ0urE1Rq3c5wWxi9kMQqn1iKshe6JuUfXN7meT6cCAOAqSoqlbZOlVcOkQ+tM1wDnpvHl0oWPSq2ulzw8TdcAAIBKUFBSoKl7p+rHbT9qb8Ze0znAWfOweejyqMvVK6aXLq13qekcAGeAoT/gxvKL8zV5z2SN3TFW+zP2m84BKlWYb5hua3Gb7mp1lyIDIk3nAACAs5GbWnpU/5qRUtZh0zVA5aoRJV3QW+r0kBRYy3QNAAA4C8fyjunnHT9rws4JSitIM50DVKpmoc10b8y9uqHpDRxcBTgBhv6AG0rLT9PPO37WLzt+YTEKl+fl4aWrG16te2PuVduItqZzAABARaTul1Z+KW36SSrKNV0DVC3vAKnDfdKlT0mhDUzXAACACtiRukM/bPtBM/fPVJG9yHQOUKXC/cJ1W4vb1KtVL9Xy58OqgKNi6A+4kYNZBzV662hN2TNF+SX5pnOAatcxsqP6tuvL1lQAADiqg+ulFUOl7VMly266BqheHl5Sm9uly/pLES1N1wAAgJNYnLBY32/7XmuT1ppOAaqdr6evbml+ix46/yHVCaxjOgfA3zD0B9zA3vS9Grl5pGbtn6Viq9h0DmBc24i26tu2ry6vf7npFAAAIEnxq6SF70n7F5suARyATWp1vXTZAKn+BaZjAABwe5ZlaUHCAn39x9fanrrddA5gnLeHt/7T9D96pM0jqh9c33QOgP9h6A+4sK0pW/XNH99oYcJCWeJHHfi7mPAY9WnbR92ju8tms5nOAQDA/TDsB/5Zo39J/xogNb3SdAkAAG7HsiwtiF+g4bHDtSN1h+kcwOF42bzUo3EPPdr2UTUOaWw6B3B7DP0BF7Q3fa8+3/i55sfPN50COIVmoc3Up20fXdvoWnnYPEznAADg+uJXS4vek/YtMl0COIeoTlL316UmXU2XAADg8izL0vz4+Rr+x3DtTNtpOgdweB42D13d8Gr1adtHLcJamM4B3BZDf8CFJGQlaNimYZq+f7rsnAMVOGONajRSv3b91KNxD478BwCgKjDsB85NkytKh/9RbPsPAEBlsyxL8+Lnafgfw7UrbZfpHMDp2GRTtwbd9HTHp9U0tKnpHMDtMPQHXMDR3KP6+o+vNWnPJBXbi03nAE7vvJrnacAFA9S5bmfTKQAAuIaD66UFb0v7FpouAVxDzI3Sla9JES1NlwAA4BKWHFyioRuGMuwHKoGnzVM3NbtJT7R/QpEBkaZzALfB0B9wYun56fp2y7f6Zccvyi/JN50DuJwuUV3Uv2N/tQznzVQAAM5Kerw07w1pyyRJ/KcnUKlsnlK7u6QrXpJCo03XAADglHam7tSH6z7U6sTVplMAl+Pv5a97Y+7VQ+c/pCCfINM5gMtj6A84oYKSAn2/9XuN2jJK2UXZpnMAl+Zh89ANTW7QUx2eUp3AOqZzAABwDvmZ0tKPpdXDpWI+nApUKU8fqdND0r+ek4IiTNcAAOAUjuQc0WcbP9O0fdM4TSpQxcJ8w9S3XV/d0fIOeXt4m84BXBZDf8DJzImbo0/Wf6JD2YdMpwBuxdfTV3e3uluPtH1ENXxqmM4BAMAxlRRL60dJiz6Qco+ZrgHci28NqeuLUue+kidvpgIAcDK5Rbn6dsu3+mHbD8orzjOdA7iV+kH19XTHp3Vdo+tks9lM5wAuh6E/4CR2pu7UkLVDtCZpjekUwK2F+Ibo8XaP686Wd8rTw9N0DgAAjmPnLGnua9IxzoMKGFWrpdTjA6nplaZLAABwGCX2Ev26+1d9tekrpeSnmM4B3Frrmq31cueX1S6inekUwKUw9AccXHp+uj7f+Ll+3f2rSqwS0zkA/icmPEYDOw9U+8j2plMAADDryFZp1kvS/iWmSwD8Vcvrpevek8IamS4BAMCoNYlr9P6a97UnfY/pFAD/Y5NNNze/Wf079leoX6jpHMAlMPQHHFSxvVjjdo7TV5u+UmZhpukcACdhk009m/VU/wv6K8wvzHQOAADVqzBHWvS+tGqYZC82XQPgZLz8pEufki4bIPkEmK4BAKBapeSl6KN1H2navmmmUwCcQohviJ7p+IxubX6rPGwepnMAp8bQH3BAa5PW6r3V7/HpU8BJ1PCpoac7PK3bW97O4hQA4B52zpRmPC9lJJguAVARNepL17wlnX+r6RIAAKqcZVmasGuChm4YysFUgJNoU6uNXrn4FbWu2dp0CuC0GPoDDiSrMEsfr/tYk3ZPkiV+NAFn07pma7168as6v9b5plMAAKgaGYekmS9IOzhaCnBKjbtKNw6VwhubLgEAoErsTN2pt1a9pdjkWNMpAM6Qh81Dt7e4XU93fFo1fGqYzgGcDkN/wEHMPzBf765+V8l5yaZTAJwDD5uHbm1+q/pf0F/BPsGmcwAAqBz2Emn1cGnhe1JhtukaAOfCO0C68lWpcz/Jg12qAACuIbcoV19u+lI/bf9JJVaJ6RwA5yDcL1wDLhigm5rdZDoFcCoM/QHDknOT9e7qdzU/fr7pFACVqHZAbb1x6Ru6LOoy0ykAAJybQ+ulqf+VkjhaCnAp9S+U/vOFFNnKdAkAAOdkfvx8fbDmAyXlJJlOAVCJukR10RuXvKE6gXVMpwBOgaE/YIhlWfp196/6ZP0nyirMMp0DoIrc3OxmPX/h8xz1DwBwPsUF0vy3pFVfSZbddA2AquDpI/3rOelfAyRPb9M1AACckYyCDL276l3NjJtpOgVAFQn2DtbzFz6vm5vfbDoFcHgM/QEDDmQe0Jsr39TapLWmUwBUg9oBtTXokkH6V/1/mU4BAKBiDm+SfntMSt5uugRAdah9vvSfz6WojqZLAACokCUHl+iNFW9wqlTATVwWdZneuOQN1Q6sbToFcFgM/YFq9suOX/Txuo+VX5JvOgVANevZrKdeuPAFjvoHADiukmJp6cfSkg8le5HpGgDVyeYpXfKE1O0VydvPdA0AACeVU5SjIWuHaNLuSaZTAFSzYJ9gvXDhC+rZrKfpFMAhMfQHqklKXopeX/G6lhxcYjoFgEEc9Q8AcFjJu6Tf+kqHN5guAWBS5HnSrd9Ktc8zXQIAQDlrk9bqteWv6VD2IdMpAAy6vP7lGnTJIEUGRJpOARwKQ3+gGixOWKzXV7yu1PxU0ykAHMStzW/Vixe9KH8vf9MpAAB3Z1nSqmHS/DelYnajAiDJy0+6+i2pc1/TJQAAKL84X0M3DNVP23+SJcYZAEqP+n+l8yu6vsn1plMAh8HQH6hCecV5+mjtRxq/a7zpFAAOqHFIYw25fIhahbcynQIAcFfp8dLkx6W4paZLADii5tdIN30lBUWYLgEAuKktx7bo5aUvKy4zznQKAAd0U9ObNLDzQAV4B5hOAYxj6A9Uka0pW/Xy0pe1P2O/6RQADszHw0fPdHxG9513n2w2m+kcAIA72T5VmvKElJ9hugSAIwuMlHp+JTW/2nQJAMDNjNk6Rp9u+FTF9mLTKQAcWOOQxvrw8g/VMryl6RTAKIb+QCWzW3Z9t+U7fbnpSxakACrsX1H/0ruXvaswvzDTKQAAV1dSJM15TVo9zHQJAKdhkzo/Jl39puTlazoGAODiMgsz9eqyV7UwYaHpFABOwtfTV893el53trrTdApgDEN/oBKl56frpWUvafmh5aZTADihyIBIDf7XYHWq08l0CgDAVaXHSxN6S4fWmy4B4Ixqny/d+q0UyempAABVY3PyZj2/5Hkdyj5kOgWAE7q64dV689I3FewTbDoFqHYM/YFKsvXYVg1YNECHcw6bTgHgxDxtnnqs3WPq07aPPGwepnMAAK5kxwxpcj8pP910CQBn5h0o/eczqc1tpksAAC7mh20/6JP1n7B7KoBzEhUUpSGXD1HbiLamU4BqxdAfqATjd47X4DWDVWgvNJ0CwEVcWu9SDbl8iEJ8Q0ynAACcXUmRNHeQtOpL0yUAXMlFfaRr35M8vU2XAACcXGZhpl5f/rrmx883nQLARXh5eOnpDk/rwfMfNJ0CVBuG/sA5yC/O19ur3tbve383nQLABdUPqq+hVw5Vi7AWplMAAM4qPUGa+KB0cK3pEgCuqP5F0u2jpZAo0yUAACe19dhWPbv4WbbzB1Alrml4jd7u8rYCvANMpwBVjqE/cJYSMhPUf1F/7UzbaToFgAvz9/LXO13e0TWNrjGdAgBwNvuXSOMfkPJSTZcAcGWBEdLt30uNupguAQA4md92/6a3V72tInuR6RQALqxlWEsNvXKoooL4oCpcG0N/4CwsjF+oV5a9oqyiLNMpANzEI20e0VMdnpKHzcN0CgDAGaz9Vpr5gsT5UAFUBw/v0q3+O/cxXQIAcALF9mINWTtEP+/42XQKADcR5humj7p+pIvqXmQ6BagyDP2BMzT8j+H6atNXssSPDoDqdVnUZRp8+WDV8KlhOgUA4KhKiqVZL0prR5ouAeCO2t8jXf+J5O1nugQA4KDS89P13OLntDpptekUAG7Gy+al5y58TvfE3GM6BagSDP2BCioqKdKgFYM0dd9U0ykA3Fh0cLQ+u/IzNQ1tajoFAOBoclOlCQ+UbusPAKZEXSD1+kUKijRdAgBwMHvS9ujJBU/qUPYh0ykA3FjPZj312sWvycfTx3QKUKkY+gMVkJafpv8u/K82HN1gOgUAFOgdqPcve1/doruZTgEAOIrkXdLPd0qp+0yXAIAUGi3dM1GKaGm6BADgIJYeXKoXlryg7KJs0ykAoLYRbfV/V/yfIgIiTKcAlYahP3Aa+zP264n5TyghK8F0CgCU8bB56KWLXlKvVr1MpwAATNs9V5r4sFSQYboEAP7kFyLd8YPUpKvpEgCAYWO2jtEn6z9RiVViOgUAykT6R+rLq75Uq/BWplOASsHQH/gHqxNXq/+i/soqzDKdAgAn9WDrB9X/gv6y2WymUwAAJqz8UprzqmTZTZcAwIk8vKUbh0odOG8qALijEnuJ3l39ribsmmA6BQBOKtA7UJ9e8akuqXeJ6RTgnDH0B07h112/6p3V76jYXmw6BQD+UY9GPfTOZe9wHioAcCeWJc1+RVr1pekSADi9y5+XrnzVdAUAoBrlF+fr+cXPa9HBRaZTAOAfeXl46a1L39KNTW80nQKcE4b+wN9YlqVPN3yqUVtGmU4BgAq7oPYFGtptqEJ8Q0ynAACqWkmRNPlxafN40yUAUHFtbpdu+lLy8jVdAgCoYhkFGXpy/pPalLzJdAoAVIhNNj3d8Wk90uYR0ynAWWPoD/xFib1Eg1YM0pS9U0ynAMAZaxLSRMOuGqZ6QfVMpwAAqkpBtjT+fmnvfNMlAHDmoi+V7vpJCgg3XQIAqCJJOUl6bO5j2pux13QKAJyxu1repZc7vywPm4fpFOCMMfQH/qewpFDPL35eCxIWmE4BgLMW4R+hL7t/qZiaMaZTAACVLeeY9NPt0uENpksA4OxFxEj3T5aC65guAQBUsn3p+9R3Xl8l5SSZTgGAs9Y9ursGXz5Yvp7sUAXnwtAfkJRTlKNnFjyj1UmrTacAwDkL8ArQZ1d+ps51O5tOAQBUlrQD0o+3SCl7TJcAwLkLayzdP0UKa2i6BABQSTYd3aQnFzypjIIM0ykAcM46RHbQ51d+zqlU4VQY+sPtpeenq9+8ftqSssV0CgBUGl9PX316xaf6V/1/mU4BAJyrpC3Sj7dK2RwxBcCFBNcrHfxHtDBdAgA4R0sOLtFzi59TXnGe6RQAqDRNQppoxDUjFBkQaToFqBCG/nBrSTlJ6ju3r/Zl7DOdAgCVztvDWx9e/qG6N+xuOgUAcLYOrJDG3iVxxBQAVxRQS7rvN6luW9MlAICz9Pve3zVo+SAVW8WmUwCg0jUIbqCR14xUvaB6plOA02LoD7d1IPOA+szpo8M5h02nAECV8bJ56d3L3tW/m/zbdAoA4EztWyz9fJdUlGu6BACqjl+IdPcEKZpTUwGAs5m0e5LeWPGGLDFiAOC66gbW1chrRiq6RrTpFOAfMfSHW9qZulN95vZRan6q6RQAqHIeNg+9cckburn5zaZTAAAVtWee9Mu9ElukAnAH3oHSXT9JTbuZLgEAVNDEXRP11sq3GPgDcAsR/hEacc0INQ1tajoFOCWG/nA7O1N36tE5jyqtIM10CgBUG5tsernzy+rVqpfpFADA6eyaLY27TyopMF0CANXH01e6fZTU6nrTJQCA05iwa4LeXvk2A38AbiXcL1wjrxmp5mHNTacAJ8XQH26FgT8Ad/fsBc+q9/m9TWcAAE5l50xp/P1SSaHpEgCofh5e0h1jGPwDgAMbv3O83ln1DgN/AG4pzDdMI64ZoZbhLU2nACdg6A+3wcAfAEo90/EZPdLmEdMZAIC/2zlLGn8fA38A7s3TR7rrZ6n5VaZLAAB/88uOX/Te6vcY+ANwa6G+oRp5zUgG/3A4HqYDgOqwJ20PA38A+J+hG4bqp+0/mc4AAPzVrtkM/AFAKv3/wXH3SvuXmC4BAPzF2O1j9e7qdxn4A3B76QXpenjOw9qZutN0ClAOQ3+4vP0Z+/XInEcY+APAXwxeM1i/7f7NdAYAQJJ2z5XGMfAHgDLFedLYu6T4VaZLAACSftr+k95f877pDABwGBkFGeo7t68OZB4wnQKUYegPl5aQmaBH5jyilPwU0ykA4FAsWXpj5RuauX+m6RQAcG9xy0uPaC0pMF0CAI6lKEf66Xbp0HrTJQDg1n7d9as+WPOB6QwAcDgp+Sl6dM6jSspJMp0CSGLoDxeWmJ2oh+c8rKO5R02nAIBDslt2DVw6UIsSFplOAQD3lBgr/dxLKs43XQIAjqkgU/rhltL/vwQAVLt5B+bp7VVvm84AAIeVmJOoR+c8qtT8VNMpAEN/uKb0/HT1mdtHiTmJplMAwKEVW8V6dtGzWpXI1qkAUK1S9ko/3ioVZJguAQDHlp8u/dBTOrrddAkAuJXViav14pIXVWKVmE4BAIcWlxmnx+Y+pqzCLNMpcHMM/eFy8orz9MT8JxSXGWc6BQCcQqG9UE8veFobj240nQIA7iErSfrhZimHHakAoEJyU6QxN0mp+02XAIBb2JqyVc8sfEaF9kLTKQDgFLanbteT859UPjv5wSCG/nApxfZiPbf4OcUeY+s/ADgTecV5emLeE9qewhFUAFCl8tJKt6pOP2C6BACcS/YR6afbpFy2TgWAqrQ/Y78en/e4copyTKcAgFPZcHSD+i/qryJ7kekUuCmG/nApb6x4Q0sOLjGdAQBOKasoS0/Mf0KJ2ZwaBQCqRGGuNPZO6ehW0yUA4JxS9pT+/2hRnukSAHBJR3KOqO/cvpybGgDO0rJDy/Ty0pdlt+ymU+CGGPrDZQzdMFRT9k4xnQEATi05L1mPz3+cc1ABQGUrKZLG3y8lrDZdAgDO7eAa6ddHJDtvpAJAZcooyFDfuX2VmMOBAABwLmbHzdYHaz4wnQE3xNAfLmHs9rEauXmk6QwAcAl70vewFRUAVLYpT0h75pquAADXsGOaNOtF0xUA4DLyivP0+PzHtTdjr+kUAHAJP+/4WT9t/8l0BtwMQ384vdlxszV47WDTGQDgUlYnrtYbK94wnQEArmHRYCl2nOkKAHAta76Rlg81XQEATs+yLL2y7BXFJseaTgEAl/Lh2g85HTWqFUN/OLUNRzZo4NKBnB8FAKrA73t/17BNw0xnAIBz2zJJWvS+6QoAcE1zB0mbJ5quAACn9sWmLzT3ADtSAUBlK7FK9Pzi57UjdYfpFLgJhv5wWonZieq/qL8K7YWmUwDAZX31x1f6fe/vpjMAwDkdXC9NflySZboEAFyUJU3uJ+1fajoEAJzStH3T9E3sN6YzAMBl5Rbn6sn5T+po7lHTKXADDP3hlHKLcvXUgqeUmp9qOgUAXN6gFYO0OnG16QwAcC4ZB6VfeknFeaZLAMC1lRRK4+6RUjgPNQCciU1HN2nQ8kGmMwDA5R3JPaIn5z+p3KJc0ylwcQz94XSOn2dqZ9pO0ykA4BaK7cXqv7C/4jLiTKcAgHMozJF+vkvKPmK6BADcQ36G9MvdUkG26RIAcAqJ2Yl6ZuEz7KAKANVke+p2vbj0RU5VjSrF0B9OZ9gfwzQvfp7pDABwK1lFWXpm4TPKKcoxnQIAjs1ul359VErabLoEANxL8g7pt76SxSlVAOCf5Bbl6okFT7CDKgBUs0UJi/TRuo9MZ8CFMfSHU5kTN0fD/xhuOgMA3NK+jH16ddmrsngjFQBObd4gaed00xUA4J52TJMWDzFdAQAOy27Z9cKSF7Q7bbfpFABwSz9s+0FT9kwxnQEXxdAfTmNH6g69uvxVWWLYBACmzIufp5GbR5rOAADHtOlnacVnpisAwL0tel/aOdN0BQA4pP9b/39afHCx6QwAcGvvrHpHO1M5fTUqH0N/OIWUvBQ9veBp5RXnmU4BALf3xaYvtOzQMtMZAOBYjmyVpg8wXQEAkCVN6iMl7zIdAgAOZd6BeRq1dZTpDABwe/kl+frvwv8qszDTdApcDEN/OLwSe4meW/ycEnMSTacAAFS6HeCLS15UQmaC6RQAcAwFWdL4+6WiXNMlAABJKsiUfukl5WeYLgEAhxCfGa/Xlr9mOgMA8D8Hsw9q4NKBnEYVlYqhPxzel5u+1Loj60xnAAD+IrMwU88seka5DLgAQJrypJSyx3QFAOCvUvZIvz4i2e2mSwDAqIKSAg1YNEDZRdmmUwAAf7H44GKN2DzCdAZcCEN/OLQVh1Zw7mgAcFC703Zr0IpBpjMAwKxVw6Rtk01XAABOZvccacmHpisAwKj3Vr+nnWmcOxoAHNGXm77UisMrTGfARTD0h8M6knNELy97WZbY3gQAHNWsuFn6aftPpjMAwIyEtdIctkkFAIe2eLB0gDdSAbinyXsma9LuSaYzAACnYLfsemnJS0rM5vTWOHcM/eGQSuwlemHJC0rNTzWdAgA4jU/WfaIdqTtMZwBA9cpJkSb0luxFpksAAP/EKind5j+X9xcAuJddabv07qp3TWcAAE4jrSBNzy5+VkUlvL+Ac8PQHw7pi01faMPRDaYzAAAVUGgv1AtLXlBecZ7pFACoHna7NOlRKfOg6RIAQEVkHpKmPGG6AgCqTU5Rjp5d9KzyS/JNpwAAKmDzsc36cB2npcK5YegPh7P80HJ9u/lb0xkAgDOwP2O/Bq8ZbDoDAKrH0o+kvfNNVwAAzsTOGdLqr01XAEC1eH3564rLjDOdAQA4Az/v+FlLDy41nQEnxtAfDuVIzhG9vPRlWbJMpwAAztCvu3/V7LjZpjMAoGodXFd6fmgAgPOZ85qUGGu6AgCq1KTdkzTnwBzTGQCAs/Da8tc47TXOGkN/OAy7ZddLS19SWkGa6RQAwFl6c+WbOpx92HQGAFSNwhxpUh/JXmy6BABwNkoKpIkPSgXZpksAoEokZCWwCx8AOLGU/BQNWj7IdAacFEN/OIwftv2gdUfWmc4AAJyDrMIsvbT0JZXYS0ynAEDlm/2KlLrXdAUA4Fyk7JFmPGe6AgAqnd2y69Vlryq3ONd0CgDgHCw6uEjjd443nQEnxNAfDmFv+l59vvFz0xkAgEqw8ehGDY8dbjoDACrXrjnS+lGmKwAAleGPn6XYCaYrAKBSfbflO204usF0BgCgEny07iPtz9hvOgNOhqE/jCu2F2vgsoEqKCkwnQIAqCQjYkdowxHebADgInJSpN+fNF0BAKhMM5+Xso6YrgCASrEzdae+2vSV6QwAQCXJK87TS0tfUpG9yHQKnAhDfxg3InaEtqVsM50BAKhEJVaJXlv+mvKK80ynAMC5m/q0lM1gCABcSl6aNK2/6QoAOGeFJYUMhgDABW1L2cYHunBGGPrDqK0pW/VN7DemMwAAVSA+K15DNww1nQEA52bjj9KOaaYrAABVYed0KZbzpQJwbkM3DNWe9D2mMwAAVeC7Ld9pXdI60xlwEgz9YUxBSYFeWfqKiq1i0ykAgCoydvtYFqYAnFdanDTzJdMVAICqNPMFKfuo6QoAOCtrk9bqh20/mM4AAFQRu2XXoBWDOD02KoShP4z5fMPn2pux13QGAKAKWbL00ZrBUmGu6RQAOHO/PyUVZpmuAABUJbb5B+Ckcoty9eqyV2XJMp0CAKhC8VnxbPOPCmHoDyM2HNmgH7bzKVQAcHXdws7T53tipQXvmE4BgDOz8Sdp/xLTFQCA6rBjmhQ7wXQFAJyRzzd+rsM5h01nAACqwZitY7QjdYfpDDg4m2VZfBQQ1aqopEi3Tr1V+zP2m04BAFSRMJ8QvWSrqX/vWFR6gc1DenieVP8Co10AUCE5x6QvLpTyUk2XAACqi3+49MRqKSjSdAkAnNbWlK26Z/o9KrFKTKcAAKrJeTXP09h/j5Wnh6fpFDgojvRHtRu1dRQDfwBwYdeEtdZvh5L+HPhLkmUv3Sa7pMhYFwBU2OyBDPwBwN3kpbLNPwCnUGIv0Zsr3mTgDwBuZlvKNv2wjR20cWoM/VGtEjIT9E3sN6YzAABVoKZvmD7xbqSPN8xUzezkE69wdKu09JPqDwOAM7F3gRQ7znQFAMCEHdOkbVNMVwDAP/px+4/anrrddAYAwICv/vhKCVkJpjPgoBj6o1q9s/odFZQUmM4AAFSy68PO1+T4BF296zTnv176kXSU808BcFBFeRzlCQDubtbLUkG26QoAOKnD2Yf15aYvTWcAAAzJK87TWyvfMp0BB8XQH9Vm5v6ZWnF4hekMAEAlivSrqc89o/XBhhkKza3AVtglhdKM56o+DADOxqIPpLQ40xUAAJMyD0mL3jddAQAn9e7qd5VXnGc6AwBg0KrEVZq8Z7LpDDgghv6oFlmFWRqydojpDABAJeoZ1ka/xe3TFXuWndkN45ZKWydXSRMAnLWkLdLKL0xXAAAcwerhpf9eAAAHMidujpYcPM3uegAAt/DRuo+Uml+BA7DgVhj6o1oM3TBUx/KOmc4AAFSCuv4RGm6rp7c3TFeNvIyzu5M5r5Vuow0AjsCypKnPSPZi0yUAAEdgL5amDyj99wMAOICswix9sOYD0xkAAAeRUZChLzZy4ALKY+iPKrc5ebMm7JpgOgMAcI5ssumOsDb6be8uddm36tzuLCNeWv5Z5YQBwLna9JN0aJ3pCgCAI0lYLf3xi+kKAJAkfbHxCyXnJZvOAAA4kF93/6qdqTtNZ8CBMPRHlbIsS2+velt2y246BQBwDqICamuEIvXahukKLMiqnDtd9qmUnlA59wUAZ6sgW5r/tukKAIAjmjdIys80XQHAze1N36vxO8ebzgAAOBi7ZdfgtYNNZ8CBMPRHlfp97+/anrrddAYA4CzZZNPdoW00afc2dd6/tnLvvDhPmvta5d4nAJypZZ9I2UmmKwAAjij7iLSYN1IBmDVk7RAVW5yGCgBworVJazUnbo7pDDgIhv6oMnnFefpsI1s3A4CzahhYT6NLaurljdMVUJhTNQ+y9TcpblnV3DcAnE56vLTyS9MVAABHtnq4dHSH6QoAbmpRwiKtOLzCdAYAwIF9sv4TFZQUmM6AA2Dojyrz/dbvdTT3qOkMAMAZ8rB5qHdoW03c+Yc6xm+o+gec+ZJkL6n6xwGAv5v7ulScb7oCAODI7MXsTgXAiCJ7kT5a95HpDACAgzuUfUijt4w2nQEHwNAfVSI5N1nfbfnOdAYA4Aw1CaqvHwpD9OzGafIryqueBz2yWVo/unoeCwCOi19VutsIAACns3sOu1MBqHa/7PhFBzIPmM4AADiBb7d8qyM5R0xnwDCG/qgSX2z6QnnF1TQsAgCcMy+blx4JaaMJ29ar7cE/qj9gwTtSXlr1Py4A92RZ0qyXTFcAAJzJ3NdNFwBwIxkFGfo69mvTGQAAJ5FXnKdPN3xqOgOGMfRHpduZulOT90w2nQEAqKAWQdH6Kd9fz2yaLh9T53/KS5UWvm/msQG4nz9+lg5vNF0BAHAmh9azQwyAavNN7DfKKMgwnQEAcCIz9s1QbHKs6QwYxNAfle7jdR/LbtlNZwAATsPLw0uPh7TRL1tX67zDW03nSOu+k9LYuhBAFSvMlea/ZboCAOCM5r8llRSZrgDg4hKyEvTzjp9NZwAAnIwlS59t+Mx0Bgxi6I9KteTgEq1MXGk6AwBwGjHBjfRLjq/6bZoub7uDvHFpL5KWDDFdAcDVrflGyko0XQEAcEap+6T1o01XAHBxn2/4XEWO8t/pAACnsjpptdYkrjGdAUMY+qPSWJal/9vwf6YzAAD/wMfDR8/UaK2xW1aoZdJ20zkn+uMXKWWv6QoArqogS1o+1HQFAMCZLR5c+u8TAKgCu9N2a1bcLNMZAAAn9tlGjvZ3Vwz9UWnmHJij3Wm7TWcAAE6hbY2mmpBl0yN/zJSXvdh0zsnZi0vfSAWAqrBquJSXaroCAODMcpKlFZ+brgDgoob9MUyWLNMZAAAn9kfyH1pycInpDBjA0B+VwrIsDf9juOkMAMBJ+Hn66rng8/RD7GI1OeoEH87aPEFK3mm6AoCryUuXVjKkAQBUgpVfStlHTVcAcDE7U3dq3oF5pjMAAC7gi41fyLL4EJm7YeiPSjH7wGztSd9jOgMA8DcdQ5ppYnqJHoidJQ/LbjqnYiy7tOh90xUAXM3KL6X8DNMVAABXUJgtLfvUdAUAF/Plpi85yh8AUCm2p27X3ANzTWegmjH0xzmzW3YN38RR/gDgSPy9/PVSUIxGb1qohsf2mc45c1snS0lbTFcAcBW5qdKqYaYrAACuZP1oKeeY6QoALmJbyjYtTFhoOgMA4EK+3PSl7M5yEBgqBUN/nLPZcbO1N2Ov6QwAwP90DmmhSSl5umfzbNmc9igBi6P9AVSe5UOlwizTFQAAV1KUK638wnQFABfx1aavTCcAAFzMvox9mrZvmukMVCOG/jgndsuu4X9wlD8AOIJArwC9FtBSIzbNV/3UeNM5527HNOnwRtMVAJxddrK0ZoTpCgCAK1ozUspLM10BwMltObZFiw8uNp0BAHBBX236SkX2ItMZqCYM/XFOZu2fpX0ZTrhtNAC4mC6hrTQ5OVt3bJ3rxEf3n8TC90wXAHB2y/9PKsoxXQEAcEWFWdLqr01XAHByX2xi1xAAQNU4lH1IM/bNMJ2BasLQH2fNbtk1PJaj/AHApGDvIL3l31zDN85RnfSDpnMq3+45UsJa0xUAnFVOirTuO9MVAABXtnq4VMApZACcnT+S/9DyQ8tNZwAAXNh3W76TZbnQQWI4JYb+OGtz4uZof8Z+0xkA4LauCIvR5CNpunnbfNMpVWvZp6YLADirNd+UnnMZAICqkpcmrR1pugKAkxq1ZZTpBACAi9uXsU8LEhaYzkA1YOiPszZqK4tSADAh1CdE7/s21ecbZisyI9F0TtXbNVNK2Wu6AoCzKcwtHfoDAFDVVn4pFeWZrgDgZOIz47UwYaHpDACAG/h287emE1ANGPrjrKxJXKNtKdtMZwCA27k6rLV+O3REN+xwozcGLLu0apjpCre3aNEi2Ww2paenm04BKmbDGCkv1XQFAMAd5CRL60ebrgDgZMZsGyO7ZTedAQBwA+m5yTp2cLXpDFQxhv44KxzlDwDVK9w3TB/5NNInG2aqVvZR0znVb9PY0q1Tq1Hv3r1ls9lks9nk5eWl6Oho9evXT2lp1dsB4CyUFJcedQkAQHVZ8Xnpv38AoAIyCjL0+97fTWcAAFxc6xqN9ZFPY03btk61Fn9sOgdVjKE/ztjutN1admiZ6QwAcBs9ws7X5ISDunbnEtMp5hTlGDl66rrrrlNiYqLi4uI0cuRITZ06VY8//ni1d1QWy7JUXMyb0XAD2yZLGfGmKwAA7iTzkLSdAR6Aivllxy/KK+a0IACAqtEltJVGWpH65Y/FunbnYnlYdmn3HCl5l+k0VCGG/jhjY7aNMZ0AAG4hwi9cn3lFa8iGGQrLSTGdY97qb6SSomp9SF9fX9WpU0f169fXNddcozvvvFNz5swp+/6oUaMUExMjPz8/tWrVSl999VW52x88eFB33XWXwsPDFRgYqE6dOmn16j+30ho2bJiaNm0qHx8ftWzZUj/88EPZ93r16qW77rqr3P0VFRWpVq1aGjWqdMcdy7I0ZMgQNWnSRP7+/mrXrp0mTpxYdv3jW/LPnj1bnTp1kq+vr5YuXXra20nSjBkz1KJFC/n7+6tbt26Ki4s759cTqDYc5Q8AMGH116YLADiBwpJC/bzjZ9MZAAAX42Xz0vVh52tiXqCGb5yjznHr/nYNS1rF+yWuzMt0AJxLSl6KZuybYToDAFzef8LO1wvbVygkL910iuPIOixt/U1qe4eRh9+3b59mzZolb29vSdKIESM0aNAgffHFF+rQoYM2btyoRx99VIGBgXrggQeUnZ2trl27KioqSr///rvq1KmjDRs2yG4vPWfjb7/9pmeeeUb/93//p6uuukrTpk3Tgw8+qPr166tbt2665557dMcddyg7O1tBQUGSpNmzZysnJ0e33nqrJOnVV1/VpEmTNGzYMDVv3lxLlizRvffeq4iICHXt2rWs/YUXXtBHH32kJk2aKDQ09LS3S0hI0C233KLHHntM/fr107p16/Tss89W8ysOnKUDK6TDG0xXAADcUcIq6fBGqV4H0yUAHNi0fdOUks8H+wEAlcPfy1+3BDXT/XGbVe9087s/fpGufF0KrFk9cahWNsuyLNMRcB7DNg3TV398dforAgDOSh3/CL1e4KN/7V1pOsUx1W0v9V1cLQ/Vu3dv/fjjj/Lz81NJSYny8/MlSZ988on69++v6OhoDR48WL169Sq7zTvvvKMZM2ZoxYoV+uabb/Tcc88pLi5O4eHhJ9x/ly5d1Lp1a33zzTdll91xxx3KycnR9OnTVVRUpHr16umTTz7RfffdJ0m6++67VVxcrPHjxysnJ0e1atXSggULdMkll5TdxyOPPKLc3FyNHTtWixYtUrdu3TR58mTddNNNklSh2w0cOFCTJ0/W1q1bZbPZJEkvvfSSBg8erLS0NIWGhlbeCw1Utl/ukXZMM10BAHBX7XpJNw83XQHAQVmWpZun3Ky9GXtNpwAAnFy4b6h6+dZXr90rFZKbVvEbXjFQuuLFqguDMRzpjworKinSuJ3jTGcAgMu6LayNnt22VEH5maZTHFfiJiluudSoS7U8XLdu3TRs2DDl5uZq5MiR2rVrl5566iklJycrISFBDz/8sB599NGy6xcXFyskJESStGnTJnXo0OGkA39J2r59u/r06VPusi5dumjo0KGSJG9vb91+++366aefdN999yknJ0dTpkzR2LFjJUnbtm1Tfn6+rr766nL3UVhYqA4dyh9d1qlTp7J/rsjttm/frosvvrhs4C+p3AcEAIeVFiftZFcqAIBBWyZJV78tBUWYLgHggJYdWsbAHwBwTuoH1NEDtlD13LlUfkWxZ34Ha0dKl/1X8vKt9DaYxdAfFTYrbhZbTwFAFYgKqK03cm26eMN00ynOYeWX1Tb0DwwMVLNmzSRJn332mbp166Y333xTTz75pKTSLf47d+5c7jaenp6SJH9//9Pe/1+H6lLpUR9/veyee+5R165ddfToUc2dO1d+fn7q0aOHJJWdJmD69OmKiooqdz++vuUX7YGBgWX/XJHbsREUnNb67yXLbroCAODOSgqk9aOkri+YLgHggH7a8ZPpBACAkzovuJEezLfp6m3L5GmVnP0d5RyVYsdJHe+vvDg4BIb+qLDxO8ebTgAAl2KTTXeFttF/ty5UQGGO6RznsWumlLJXqtm02h960KBB6tGjh/r166eoqCjt27dP99xzz0mv27ZtW40cOVKpqaknPdo/JiZGy5Yt0/33/7nAXrFihWJiYsp+f+mll6pBgwYaN26cZs6cqdtvv10+Pj6SpPPOO0++vr6Kj49X165dK/wcKnK78847T5MnTy532apVqyr8GIARJUXSxh9NVwAAIK39Vrqsv+TpbboEgAM5lH1IKw9zKj8AwJm5NLSlHkpPV+fYJZV3p2u+Yejvghj6o0L2pu/VpuRNpjMAwGVEB9TVm9nF6rSR806fMcsurRkh9fig2h/6iiuuUOvWrfXee+/pjTfe0NNPP60aNWqoR48eKigo0Lp165SWlqYBAwaoV69eeu+999SzZ0+9//77qlu3rjZu3Kh69erpkksu0fPPP6877rhDHTt2VPfu3TV16lRNmjRJ8+bNK3s8m82mu+++W8OHD9euXbu0cOHCsu8FBwfrueeeU//+/WW323XZZZcpMzNTK1asUFBQkB544IGTPoeK3O6xxx7Txx9/rAEDBqhv375av369Ro8eXdUvL3Buds4o/bQ6AACmZSdJWydLbW83XQLAgfy661fZ2ZUKAFABXjYvXRPaSg8djlPL/XMr/wGSNkuJsVLdtpV/3zDGw3QAnMPEXRNNJwCAS/Cweej+0Lb6dVesOh1YbzrHecWOk4oLjDz0gAEDNGLECF177bUaOXKkRo8erTZt2qhr164aPXq0GjduLEny8fHRnDlzFBkZqX//+99q06aNPvjgg7Lt/3v27KmhQ4fqww8/VOvWrfX1119r1KhRuuKKK8o93j333KNt27YpKipKXbqUP63B22+/rddff13vv/++YmJidO2112rq1KllDadyuttFR0fr119/1dSpU9WuXTsNHz5c7733XiW9gkAVWTfKdAEAAH9a87XpAgAOpMReoil7ppjOAAA4OH9PP90T2lbT04o1eMMMtUzaVnUPtmls1d03jLBZnLQVp1FYUqgrJ1ypjIIM0ykA4NQaB0bprYw8tU/YZDrFNdz6rdTmNtMVABxB6j7ps46S+E8bAIADeXyVFBlz+usBcHkL4hfomYXPmM4AADiocN9Q3eVbX712r1Jobmr1PGhALenZHZySyoVwpD9Oa+6BuQz8AeAceNo89XBoG03cvoGBf2XaMMZ0AQBHsf57MfAHADicjT+aLgDgIH7d/avpBACAA6ofUEevBLbS7L271e+PGdU38Jek3GPSrtnV93iocgz9cVosSgHg7DUPitZPBUH678bp8ikxsx29y9q/REqLM10BwLSSImnTT6YrAAA4Uex4qaTYdAUAw5JykrT80HLTGQAABxIT3Egf+jTWtG3rddeWOfIryjMTwhb/LoWhP/7RgcwDWpu01nQGADgdLw8vPRbSRuO2rVHrQ5tN57goS9rwg+kIAKZtnyrlJJuuAADgRDlHpd1zTFcAMGzS7kkqsUpMZwAAHMCloS01QrU1PnaJrtu5WJ6m//2we46Uc8xsAyoNQ3/8o193cZQ/AJypmOCG+iXHT09smi7vkkLTOa7tj58lu910BQCT1o82XQAAwKmxGw3g1uyWXb/t+c10BgDAIE+bp3qEna8J+UH6euNcXbzfgQ60tReV7k4Fl8DQH6dUZC/SlL1TTGcAgNPw9vDWUzXO19gtK9UyaZvpHPeQeUjav9h0BQBTMg6VnuoDAABHtWs2R08BbmzZoWVKykkynQEAMMDf0093h7bR9PQSDdkwQ60SHfT94j/Y4t9VMPTHKS07uEyp+ammMwDAKbSp0UQTsjzV548Z8rJz3s5q9ccvpgsAmLJloiTLdAUAAKfG0VOAW5u6d6rpBABANQvzCdHjIW005/AxvbxxuqJS400n/bOkzaVfcHoM/XFKM+Nmmk4AAIfn6+mrAcGt9UPsUjU9ust0jnvaPlUqyDZdAcCEzRNMFwAAcHps8Q+4pdyiXC0+yM50AOAu6gfU0cDAVpqzb4/6bZqu0FwnOqh2E0f7uwKG/jipvOI8LUpYZDoDABxah5Bmmphh14OxM+VplZjOcV9FOdI2TkcDuJ3kXXwSHQDgHI5skRL/MF0BoJotPrhYecV5pjMAAFUsJriRPvRprGnb1qvXljnyK3LC/++PHS+VFJmucFuLFi2SzWZTenr6Od0PQ3+cFItSADg1f08/vRgUo9F/LFKj5L2mcyBJf/xsugBAdeMofwCAM+GUVIDbmbmfXVQBwJVdEtpS36iOxscu0XU7Fzv3QWG5x6Tdc6rt4Xr37i2bzSabzSYvLy9FR0erX79+SktLq7YGV8TQHyc1cx+LUgA4mQtDmuvXtALdu3m2PCy76Rwcd2C5lHXEdAWA6rRloukCAAAqbtvvkmWZrgBQTTILM7Xs0DLTGQCASuZp81SPsPM1IT9I32ycq0v2rzGdVHmqeYv/6667TomJiYqLi9PIkSM1depUPf7449XaUJksy1JxcbHRBob+OEF2YTaLUgD4mwCvAL0a2ErfblqgBikHTOfg7yy7tHO66QoA1eXQeil1n+kKAAAqLvOgdHCd6QoA1WT+gfkqsrNNMgC4Cn9PP/UKbaPp6SUasmGGWiVuM51U+XbNlnJSqu3hfH19VadOHdWvX1/XXHON7rzzTs2Z8+duA6NGjVJMTIz8/PzUqlUrffXVV+Vuf/DgQd11110KDw9XYGCgOnXqpNWrV5d9f9iwYWratKl8fHzUsmVL/fDDD2Xf69Wrl+66665y91dUVKRatWpp1KhRkkqH+EOGDFGTJk3k7++vdu3aaeLEPw9AOb4l/+zZs9WpUyf5+vpq6dKlp72dJM2YMUMtWrSQv7+/unXrpri4uHN+PSXJq1LuBS5lfvx8FdoLTWcAgMO4NLSlBsXtVL206tviCGdh+1Sp00OmKwBUh80c5Q8AcELbp0gNLjRdAaAazIqbZToBAFAJwnxC1Mu/gXrtWqXQ3F2mc6qWvUjaPF66uF+1P/S+ffs0a9YseXt7S5JGjBihQYMG6YsvvlCHDh20ceNGPfroowoMDNQDDzyg7Oxsde3aVVFRUfr9999Vp04dbdiwQXZ76c68v/32m5555hn93//9n6666ipNmzZNDz74oOrXr69u3brpnnvu0R133KHs7GwFBQVJkmbPnq2cnBzdeuutkqRXX31VkyZN0rBhw9S8eXMtWbJE9957ryIiItS1a9ey9hdeeEEfffSRmjRpotDQ0NPeLiEhQbfccosee+wx9evXT+vWrdOzzz5bKa+jzbLYWwzlPTb3MS0/vNx0BgAYF+wdpOe86uqWbfNNp6AiPLyl5/dI/qGmSwBUJbtd+iRGyk4yXQIAwJkJbSj9N9Z0BYAqlpqfqu7ju6vYMrvFLwDg7EUF1NYDtnDdvHOJ/IryTOdUn/oXSY/MrfKH6d27t3788Uf5+fmppKRE+fn5kqRPPvlE/fv3V3R0tAYPHqxevXqV3eadd97RjBkztGLFCn3zzTd67rnnFBcXp/Dw8BPuv0uXLmrdurW++eabssvuuOMO5eTkaPr06SoqKlK9evX0ySef6L777pMk3X333SouLtb48eOVk5OjWrVqacGCBbrkkkvK7uORRx5Rbm6uxo4dq0WLFqlbt26aPHmybrrpJkmq0O0GDhyoyZMna+vWrbLZbJKkl156SYMHD1ZaWppCQ0PP+nXlSH+Uk5afptWJq09/RQBwcZeHxuj1fZtVO8MFt2pyVfai0m2o2t1pugRAVTqwjIE/AMA5pR+QDm+U6nUwXQKgCs2Jm8PAHwCcVExwIz1Y4KFrti2Vp1ViOqf6HVonZR+VgiKr/KG6deumYcOGKTc3VyNHjtSuXbv01FNPKTk5WQkJCXr44Yf16KOPll2/uLhYISEhkqRNmzapQ4cOJx34S9L27dvVp0+fcpd16dJFQ4cOlSR5e3vr9ttv108//aT77rtPOTk5mjJlisaOHStJ2rZtm/Lz83X11VeXu4/CwkJ16FB+Ld+pU6eyf67I7bZv366LL764bOAvqdwHBM4FQ3+UMy9+HotSAG4txKeGXvSI1I0bZ5tOwdnY/jtDf8DV7ZhhugAAgLO37XeG/oCLY2t/AHA+F4e20EPpmbokdonpFLMsu7RrltTx/ip/qMDAQDVr1kyS9Nlnn6lbt25688039eSTT0oq3eK/c+fO5W7j6ekpSfL39z/t/f91qC5JlmWVu+yee+5R165ddfToUc2dO1d+fn7q0aOHJJWdJmD69OmKiooqdz++vr4nPI/jKnK7qtyAn6E/ylkYv9B0AgAY0z3sPL26e6NqZW0xnYKztXeBVJQneZ9+4QfASe2aaboAAICzt22KdNUg0xUAqkhGQYY2Hd1kOgMAUAGeNk9dExqjBxPjFLNxnukcx7FjRrUM/f9u0KBB6tGjh/r166eoqCjt27dP99xzz0mv27ZtW40cOVKpqaknPdo/JiZGy5Yt0/33//k8VqxYoZiYmLLfX3rppWrQoIHGjRunmTNn6vbbb5ePj48k6bzzzpOvr6/i4+PVtWvXCj+HitzuvPPO0+TJk8tdtmrVqgo/xj9h6I8y+cX5Wpu01nQGAFS7cN9QvWyF6boNfBrf6RXlSnvmSTE3mi4BUBWO7pDS4kxXAABw9lL3Ske2SrVbmy4BUAWWHlqqEnfcDhoAnIi/p59uCm6uBw5sVv197CZ4gn2LjBxUdcUVV6h169Z677339MYbb+jpp59WjRo11KNHDxUUFGjdunVKS0vTgAED1KtXL7333nvq2bOn3n//fdWtW1cbN25UvXr1dMkll+j555/XHXfcoY4dO6p79+6aOnWqJk2apHnz/vxwh81m0913363hw4dr165dWrjwz4Oig4OD9dxzz6l///6y2+267LLLlJmZqRUrVigoKEgPPPDASZ9DRW732GOP6eOPP9aAAQPUt29frV+/XqNHj66U19CjUu4FLmF14mrll+SbzgCAanVdWGv9lnBI1+1cbDoFlWX7NNMFAKoKR/kDAFzBtimmCwBUkSUH3XxbaABwYKE+IepX43zNTkzRKxunq35qvOkkx1ScJ+01syv4gAEDNGLECF177bUaOXKkRo8erTZt2qhr164aPXq0GjduLEny8fHRnDlzFBkZqX//+99q06aNPvjgg7Lt/3v27KmhQ4fqww8/VOvWrfX1119r1KhRuuKKK8o93j333KNt27YpKipKXbp0Kfe9t99+W6+//rref/99xcTE6Nprr9XUqVPLGk7ldLeLjo7Wr7/+qqlTp6pdu3YaPny43nvvvUp5/WxWVZ48AE7lrZVvacKuCaYzAKBa1PIN16slweq+e6npFFQ2v1Dp+T2Sp7fpEgCV7dtrpYTK2fIMAABjareR+i0zXQGgkpXYS3T5uMuVWZhpOgUA8BdRAbV1vy1MN+9aJv/CXNM5zqHDvdJNX5quwBlie3+U4ZOoANzFjWHn68UdKxWSm2Y6BVUhP12KWyo1vdJ0CYDKlJMiHVxjugIAgHN3ZIuUdUQKrm26BEAl2pS8iYE/ADiQmOCG6l3oqWu3LZUnp145M7tmS3a75MGG8c6EPy1Iknam7tSR3COmMwCgSkX61dKXHvX13oYZDPxd3fappgsAVLbdcyTLbroCAIBKYEl7F5iOAFDJOKAKABzDxaEt9LXqaHzsUv17xyIG/mcjJ1k6vMF0Bc4QQ39IkhYf5FzWAFzbrWFtNHn/Xl2+d4XpFFSHPfNMFwCobLtmmi4AAKDy7J1vugBAJWPoDwDmeNo8dV1Ya40rCNaIjfN06X52Cjxne1ivOhu294ckhv4AXFc9/0gNyvPUpRumm05BdUqPl9LipLBGpksAVIbiQmkPR0QCAFzI3oWSZUk2m+kSAJXgcPZh7UnfYzoDANyOn6evega30AMHNqv+Pg4WqFR750tXvGi6AmeAoT+Ump+qLce2mM4AgEplk013hJ2vAVsXK6Ag23QOTNi3WLqgkekKAJUhfoVUmGW6AgCAypN7TErcJNXrYLoEQCXggCoAqF6hPiG6yz9ad+9epbA9HOxVJQ6uk/LSJf9Q0yWoILb3h1YcXiE750cF4EIaBNTRt1akXt0wnYG/O9vP1oqAy+DnGQDgitgyFXAZSw8uNZ0AAG4hKqC2XgqK0Zz9e/XEpukKy0kxneS6rBJp3yLTFTgDHOkPrUtaZzoBACqFh81Dd4ecr6e3LpB/Ya7pHJgWx5sugMuIW2a6AACAyrdnvnT5c6YrAJyjYnux1h9ZbzoDAFxaq+CGerDQU9duWypPq8R0jvvYM09q3dN0BSqIoT+0Nmmt6QQAOGeNAqP0dka+2m+cZjoFjiL7iHR0uxQZY7oEwLkozJEObTBdAQBA5Tu4RsrPlPxqmC4BcA62p2xXbjEHHgBAVegc0kIPZWTp0lgO7jFi7wLTBTgDbO/v5o7mHlV8VrzpDAA4a542Tz0Y2kYTd2xU+4SNpnPgaNgSHHB+8aske5HpCgAAKp+9mPUq4ALWHWEXVQCoTJ42T10X1lrjCoI1ctM8Xbp/tekk95V5qPSgKjgFhv5ujqP8ATizZkEN9GNBkAZsnC7f4nzTOXBEvIkKOD+29gcAuDLWq4DTY+gPAJXDz9NXd4a10dQMuz7cMFPnHd5qOgkS61Unwvb+bo5FKQBn5GXz0kM1YvTY5rnyLik0nQNHFrdUstslDz7nCDitOLbwAwC4sASOXAOcmd2ya+MRdh0EgHMR6hOiu/yjdffuVQrbM910Dv7u4Dqpc1/TFagAhv5ubl0SQ38AzqVVcEO9lZyimH0sAFEB+RlS4iYpqqPpEgBnozBHOsybqAAAF3ZkS+m/73wCTZcAOAs7UncoqyjLdAYAOKV6/pG636Ombt61TAGFm03n4FQOMUd0Fgz93dixvGOKy4wznQEAFeLt4a0+QS318Oa58ubczjgT+5cw9AecVfzK0vMdAwDgquzFpUdPNelqugTAWeCAKgA4c62CG6p3oaeu3bFMXvw3v+NL3SflpkoB4aZLcBrsdevG1iatNZ0AABXSukZjjcv20mN/zGDgjzPHeacA57Wfrf0BAG6ALf4Bp8WpUwGg4jqHtNDXtnqaELtU1+9YxMDfmRzaYLoAFcCR/m6MT6ICcHS+nr7qF9BMvWPnyNMqMZ0DZ3VwrWRZks1mugTAmTqwwnQBAABVj6E/4JQsy9KGowxBAOCfeNo8dVVoKz2YlKDWm+aZzsHZOrROan6V6QqcBkN/N7YpeZPpBAA4pXY1muqtxAQ12TPTdAqcXUGmlLJXqtXMdAmAM1FSLCXFmq4AAKDqJayV7HbJgw05AWeyO323MgoyTGcAgEPy8/TVTcEt9ED8VjXYx/u7Tu8gBxE7A4b+biq/OF970/eazgCAE/h7+ulJ/ya6N3aOPCy76Ry4isMbGfoDzuboNqk433QFAABVryBDSt4u1W5tugTAGdicvNl0AgA4nBCfGrrLv6Hu3r1a4Xumm85BZTnMzjbOgI8Qu6kdqTtUwlbZABxMp5DmmphepPs3z2Lgj8qVuMl0AYAzdXij6QIAAKpP/CrTBQDO0PbU7aYTAMBh1POP1EtB52nO/v16ctN0heccM52EypSbIqXuM12B0+BIfze1NWWr6QQAKBPgFaD/+kbrrk1zZZNlOgeuiOEh4Hz4FDkAwJ0krJEufNh0BYAzsC1lm+kEADCuZXBD9S700nU7lsrLXmw6B1Xp0AYpvInpCvwDhv5uikUpAEdxcWhLvXFgp6JS55hOgStLjJUsS7LZTJcAqCg+rAMAcCeHOE8q4EyK7cXalbbLdAYAGNM5pIUezMxSl9ilplNQXQ6uk9rcZroC/4Chv5ti6A/AtCDvQD3rHaXbNs41nQJ3UJglHdstRbQwXQKgIooLpCOsVwEAbiRlr1SQLfkGmS4BUAF70/eqoKTAdAYAVCtPm6e6h7bSQ0cOqvWmeaZzUN34kKrDY+jvhvKK87Q/Y7/pDABu7LLQVhq0f6vqpHP+O1SjxE0M/QFnkbRFsheZrgAAoBpZ0pEtUvTFpkMAVMD2VN7PAOA+/Dx9dVNwCz0Qv1UN9s00nQNTkjZLJUWSp7fpEpyCh+kAVL8dqTtUYpWYzgDghmr4BOsdv+YatnGO6qQfMp0Dd8NW4YDzOLzBdAEAANUvabPpAgAVxC6qANxBiE8N9Qlpo9mJaXp143Q1SIkznQSTivNZrzo4jvR3QyxKAZjQLew8vbZnkyIyt5pOgbs6vMl0AYCK4ucVAOCOEv8wXQCggrancKQ/ANdVzz9S93nW1C07lymgcIvpHDiSQ+ulqI6mK3AKDP3d0NZjDNwAVJ8wnxC9bKupHhtmmU6Bu0uKlex2yYONjgCHl7jJdAEAAFXO8vRRfmgzHfVvpl1qpL3ZbfSY6SgAp2W37NqZttN0BgBUuhZB0XqwyEfX7VgiL3ux6Rw4okPrJT1qugKnwNDfDe1O3206AYCbuCastQbuWqea2Wz7AwdQmC2l7JYiWpouAfBP7HbpGOtVAIBrKQmMVEZwC8V7N9Hm4vpanl1Xi1NDlXfIs+w6ft4e6mO35OFhM1gK4HT2Z+xXXnGe6QwAqDQXhbTQg5nZumzzMtMpcHQH15kuwD9g6O9mLMtSXEac6QwALq6mb5hetdfQVRtmmk4BykvazNAfcHTpcVJJgekKAADOiuXhrYLQZjoS0Fy7bQ21Lq+e5qdFaneKv5Tyz7fNL7LrQGquGtcKrJ5YAGdlV9ou0wkAcM48bB66KjRGDx05qNab5pnOgbNI3ScVF0pePqZLcBIM/d3M4ZzDyi/JN50BwIXdEHa+XtqxUiG5aaZTgBMd480ZwOEl83MKAHAO9oAIZdRooXifJtpS3EDLsupoUWqY8g57nv7Gp7AzKZOhP+Dg9mfsN50AAGfN19NXN9Vood4HtqrBPg7YwhmySqS0/RxU5aAY+rsZjvIHUFUi/WrqtaJAXbFhhukU4NQY+gOOj59TAICDKT16v6mOBjTXblsjrcuvq/mptbUr1V9KrdzH2pmUrevOr9z7BFC59mXsM50AAGcsxKeG7vRvqLv3rFHNPdNN58CZpexh6O+gGPq7GT6JCqAq3BzWRs9vW6bg/AzTKcA/O7bHdAGA02HoDwAwyB5QSxk1WirBu4m2FNfXsuy6WpwarpzDHtXy+LuOZlXL4wA4e7y/CsCZ1PWP0H2eEbp151IFFG4xnQNXcGy36QKcAkN/N8OiFEBlqusfoUH53uqygU+Hwkmk7JEsS7LZTJcAOBWG/gCAalB69H4TJR8/ej+vnhakR2pHakClH71/JuJTcs09OIDTslt2Hcg8YDoDAE6rRVC0ehd5q8eOpfKyF5vOgStJ4aAqR8XQ383sz2ToD+Dc2WTT7WHna8DWJQos4EgUOJHiPCkjQQqNNl0C4FQY+gMAKpndv5YyQ1oowaeJNhc30PKsulpUjUfvn4n4VIb+gCNLzElUQUmB6QwAOKULQ5rroaxcXbZ5mekUuKqUvaYLcAoM/d0MR/oDOFdRAbX1Vo50EUf3w0lY3gEqqNFIaX4NdNijnkJTC9Q01HQVgJPKOSblpZmuAAA4KcvDS4UhTXU0sJl22xppfX6UFqRFantagOQk/3rJyCtSRm6RQgK8TacAOAmO8gfgiDxsHuoeGqOHjhzU+Zvmm86Bq0the39HxdDfjWQXZutY3jHTGQCclE023R3aRk9vXaiAwhzTOUA5lpefCoMbKt2/gRI962mfvba25NfSmswwbckKkv6yIcU7rX3UtIm5VgD/gKP8AQAVZPevWXr0vncTbS2J1vLsOlqQGq6cRE/TaefsQGqO2gaEms4AcBLxmfGmEwCgjK+nr26q0UIPxG9T9L6ZpnPgLnKSpfwMyS/EdAn+hqG/G+EofwBnq1FgPb2ZWaiOG6eZToEbszx9VBQcrYyAaCV51dO+kjraWlBL67LC9UdmgEqyK7Y9awJbpgKOi6E/AOBvSo/eb6LkwObabWukDfn1tCA9UlvTAp3m6P0zdSAlV23rh5rOAHASHOkPwBHU8AnWnf6NdM+eNaq5h91YUTUs2VQSXE85AQ2U4lNPCaqtPcUR2pwbrr4pJYqJMl2Iv2Po70YOZh80nQDAyXjYPHR/yPl6Yst8+RXlmc6BG7A8vFQc3ECZ/xvs77fqamtBLa3PCtfGzGAV5djO+TE4TyrgwNI5cgoA3JndP1xZNVoowaeptpREa0V2bc1PrekSR++fCdargONKyEownQDAjdX1j9B9nhG6ddcyBRRsNZ0DF1B6kFUDZfnX1xGveoq3IrWzMEKbskO1JjNEOcknX4dfm1rA0N8BMfR3I0k5SaYTADiRpkH19VZajtpydD8qmWXzUElwfWUGROuod5TirDraXhih9dk1tTY9WAW5FTti/2zxJirgwDIPmy4AAFQDy+apwtDSo/f32BppQ0E9LUyrrc0ufPT+mYhPYb1a1eLi4tS4cWNt3LhR7du3N50DJ3Iwi4OqAFS/5kHRerDYRz12LJGXvdh0DpyM5Rus/KCGSveLUqJHHe2319a2/JramB1Wuntqzpm/F3swjQMEHRFDfzfC0B9ARXjZvPRgjRg9tnmefEoKTOfASR3f/ik7sKGOekfpgFVXO4oitD4rXGszQpRztGoH+/+EoT/gwDJ4ExUAXI3dL0xZIS100KeptpY00IqcupqfEq6sRN6SOpUDqTnV8ji9e/fW999/L0ny8vJSeHi42rZtq169eql3797y8DC3Zgcc1ZHcI6YTALiRC0Oa68GsXP1r8zLTKXBwJYGRyg2MVopPlA7Z6mhvcYQ254VrfWao9mX4SRmV+3gH03h/1RHxX1huhEUpgNNpERStt1PSdN4+zgWFiikJrKOcoIZK9qmvA6qjnYWR2phTU6szaigj2UtKNl14oqz8YqXnFio0wMd0CoC/40h/AHBals1TRSGNS4/e92ikDflRWpgRqdj0ICnddJ1zqc4j/a+77jqNGjVKJSUlOnLkiGbNmqVnnnlGEydO1O+//y4vL946BI7LLcpVdlG26QwALs7D5qHuoa304NHDarNpvukcOIjSU6LWV5Z/fSV711OCamtXYS3F5oZrbUYNpaR4SynV15PAkf4OiZW7GzmSw9AfwMl5eXipT3ArPRI7V972ItM5cDD2gAjlBDXUMd/6ildd7So6PtgPqfYFZWWJT81l6A84Iob+AOAU7H6hygppqUM+TbTFHq2V2XW1IDVcGUm8zVQZkjLzVVRil7dn1R9p7+vrqzp16kiSoqKi1LFjR1188cXq3r27Ro8erUceeUQZGRl6/vnnNXnyZOXn56tTp0769NNP1a5du7L7+f333/XWW29py5YtCgoK0uWXX65JkyZJkgoLC/Xqq6/qp59+Unp6us4//3wNHjxYV1xxhSQpJSVFTz75pJYuXarU1FQ1bdpUAwcOVK9evcruf+LEiXrzzTe1Z88eBQQEqEOHDpoyZYoCAwMlSaNGjdKQIUO0f/9+NWrUSE8//bQef/zxstuvWbNGffv21fbt23X++efrlVdeqeqXFi7oaO5R0wkAXJivp6/+U6OFesdvU/S+WaZzYIDl/f/s3Xd4VGX+v/H3zGTSk0nvFUhCSwgQehcQBEVFURSRYlldBFGEXUXFVewga1t13e/qrmv7rW0trKuACIogHQQEDL0Zajqp8/sDjaJITfJMuV/XxQVkJnPuzQpMzuc8zwlSRUiyCv2T9L0tXltrY/RtZZRWFIdrVVFwg98S9Uyw0t818d2YF2GlP4ATaRmSpge+L1Bm/mzTKTCoNiBCZcGpOuiXrF2WY4P9VeWRWnIkTPsO+UqHTBfWr12Hy5WTFGY6w2Nxj1SclbJDUjVXigOAK3FarKpypOtAUIa+s6ZrZUWiPjsSo1Ws3m9QtU5pf3GFEsICjBz/vPPOU5s2bfTOO+/ouuuu0+DBgxUREaHZs2fL4XDohRdeUN++fbVp0yZFREToo48+0tChQzV16lS98sorqqys1Ecf/bR73JgxY7Rt2za98cYbSkhI0LvvvquBAwdq7dq1ysjI0NGjR9W+fXv94Q9/UGhoqD766CONHDlSTZo0UadOnbR3715dddVVeuyxx3TppZequLhYCxculNPplCS9+OKLmjZtmp555hm1bdtWK1eu1A033KCgoCCNGjVKpaWluvDCC3XeeefpX//6l7Zu3apbb73VyNcW7m1/uQtuZQfA7YX6hujKgDSN+O5rRX7H7querjYgUuXByTrkl6Q9lnjl10RpXXmklheH6dviQKnYdOHp2c1Kf5fE0N9LVNVW6eBRN1yKCaDB+Fp9dXNwhkav/VQ+tdWmc9AInH4OlYek6aB/knZbErS5Okary6O0+EiYdh32kw6bLmw8+4srGvwY3CMVOEOFu0wXAIBXc/o5VByWpV2+TbW+JllflcZrzqFIVu8bUmBw6C9JzZs315o1a/TZZ59p7dq1KigokJ+fnyRpxowZeu+99/TWW2/pxhtv1IMPPqjhw4frT3/6U93n/7gLQH5+vl5//XXt2rVLCQkJkqQ77rhDH3/8sV566SU99NBDSkxM1B133FH3uePHj9fHH3+sf//733VD/+rqag0dOlSpqamSpOzs7LrnP/DAA5o5c6aGDh0qSUpPT9f69ev1wgsvaNSoUXr11VdVU1Ojv//97woMDFSrVq20a9cu3XzzzQ37RYTHYUEVgPoUFxCtkbZoXb7pCwVWrDOdg3ritFhVE5ygkqBkHbAnaKfi9F3Vj9vwO7TvsK9HnIMtrazRodJKRQSxk2pDOZtFVXzn5iX2l+1XrbPWdAYAF5ET2lQP7N2lJvn/NZ2Ceub0DdLRkHQd8k/WbmuCvquJ0ZryKH1dGK4thf5SoelC13CwtLJRjsM9UuHu5s+frz59+ujw4cMKCwtr2IOxtT8ANIpjq/fTdCAoU/nWNK2sSNT8wlitKAzmvaILKSg6avT4TqdTFotFy5cvV0lJiSIjI497vLy8XPn5+ZKkVatW6YYbbjjh66xYsUJOp1OZmZnHfbyioqLuNWtqavTII4/ozTff1O7du1VRUaGKioq6rfvbtGmjvn37Kjs7WwMGDND555+vyy+/XOHh4dq/f7927typ66677riG6upqORwOSdKGDRvUpk0bBQYG1j3epUuXc/wKwRuxvT+A+pARnKIx1b664NsFLMRyU04ff1WFJKswIEkFtnhtd8ZqY2WkVpWEa1mhQ6X7rZIXbA6zv7iiwYf+LKo6M5xp9hJciQpAkvxtfrolsKlGrvlEVi4EcltOe6AqQlJ1JCBZe2wJ+q4mVt+UR+vrojB9WxQoFZkudH0HSxp+pb/EPVLd0c+/mbDZbEpISNDgwYP10EMPKTw83HCdhytipT8A1DenX6iKHVna7ddU62tT9FVJnOYeitJhVu+7vIJG2JnqZDZs2KD09HTV1tYqPj5e8+fP/9VzfrwgMCDgt3ckqK2tlc1m0/Lly2Wz2Y57LDg4WJI0c+ZMzZo1S3/+85+VnZ2toKAgTZw4UZWVxy7Utdls+vTTT7Vo0SJ98sknevrppzV16lQtWbKkbpD/4osvqlOnTse9/o/H+/E2AMC52l/mBRMcAA0mz5GhMcVl6rn2C9MpOA3HdkxN0WG/RO21JWhLTbTWl0dqRUmY1hYHyVliMZ1o3MHSCkkhDX4cFlWdPr4SXuL7Uob+gLdr52im+3dtU+p3H5tOwWlw+vir8ofB/l5bgrbUxuqbo1FaWhShb0oC5SzmjeW5ONRIK/1PhHukur4fv5morq7W+vXrNXbsWB05ckSvv/666bSz4nQ6VVNT4/rfBLHSHwDOmtNiVVVoqg4G/7R6/7PCWK0oDGH1vpsyOfSfN2+e1q5dq9tuu01JSUnat2+ffHx8lJaWdsLn5+TkaO7cuRozZsyvHmvbtq1qampUUFCgHj16nPDzFy5cqIsvvljXXHONpGMXCmzevFktWrSoe47FYlG3bt3UrVs33XvvvUpNTdW7776r22+/XYmJidqyZYtGjBhxwtdv2bKlXnnlFZWXl9ddoLB48eIz+ZIAklhUBeDMWS1W9Q1roTEFu5W9aq7pHPyMUxbVBsepNChZB30TtEtx+q46Wt+URWhpkUM72DH1lA6XVjXKcVhUdfpc/Mwf6sv+cq5EBbxVgE+AbvVP09WrPpFFrHBwJU6rXVWhKSoMTNE+W4K21MZpXUW0lhVHaHVRoGpK2J6ooRwsMTf0l7hHqqv7+TcTSUlJuvLKK/Xyyy/XPX6qN+m7du3SHXfcoU8++UQVFRVq0aKFnn322brVZ88995xmzJihnTt3Kj09XXfffbdGjhwpSbrqqqvkdDr1xhtv1L1eVVWV4uPj9fjjj2vMmDFyOp16/PHH9fzzz2vv3r3KzMzUPffco8svv1zST1vyf/zxx5o6darWrFmj//3vf+rdu/dJP0+SZs+erYkTJ2rnzp3q3LmzRo0a1WBf518p4SQqAJwOp1+oShyZP63eL43XvEOROvi9XeKvUo/RWDtTVVRUaN++fcetnHr44Yd14YUX6tprr5XValWXLl10ySWX6NFHH1VWVpb27Nmj2bNn65JLLlFeXp6mTZumvn37qmnTpho+fLiqq6v13//+V1OmTFFmZqZGjBiha6+9VjNnzlTbtm114MABzZs3T9nZ2Ro0aJCaNWumt99+W4sWLVJ4eLieeOIJ7du3r27ov2TJEs2dO1fnn3++YmJitGTJEu3fv7/u8fvuu08TJkxQaGioLrjgAlVUVGjZsmU6fPiwbr/9dl199dWaOnWqrrvuOt19993atm2bZsyY0ShfX3gWVvoDOF1+Nj9dFJqp0Ts2KHULt1c1xWm1qzokWUWBSdrvE68dzlhtrIzWmrJwfV0YqsIDPtIB05Xu61AZi6pcbVEVQ38vcaTiiOkEAAZ0cmTqvh2blHTof6ZTvJbT6vPDm8sUfe+ToK3OOK3/YbC/oihEVWWs2Dfh2PZT5nCPVPexZcsWffzxx7Lb7ZJO/Sa9pKREvXr1UmJiot5//33FxcVpxYoVqq09dkuVd999V7feeqv+/Oc/q1+/fvrwww81ZswYJSUlqU+fPhoxYoSuuOIKlZSU1G15+7///U+lpaW67LLLJEl333233nnnHT333HPKyMjQggULdM011yg6Olq9evWqa58yZYpmzJihJk2aKCws7JSft3PnTg0dOlQ33XSTbr75Zi1btkyTJk1qvC922eHGOxYAuAGnLKp2pOlgcIbyrelaWZGo+YWxWsbqfa/QWDtTffzxx4qPj5ePj4/Cw8PVpk0bPfXUUxo1alTdPVJnz56tqVOnauzYsdq/f7/i4uLUs2dPxcbGSpJ69+6tf//733rggQf0yCOPKDQ0VD179qw7xksvvaTp06dr0qRJ2r17tyIjI9WlSxcNGjRIknTPPfdo69atGjBggAIDA3XjjTfqkksuUWHhsf/QQ0NDtWDBAv35z39WUVGRUlNTNXPmTF1wwQWSpOuvv16BgYF6/PHHNWXKFAUFBSk7O1sTJ06UdOw2Ah988IFuuukmtW3bVi1bttSjjz5a994KOF0sqgJwKqG+IboyIE1Xf7dUUd99dOpPwDlz+gYduw2qf6L2WeO1tTZGGyqitKI4XKuLgzn32oAOG9xJVWJR1Ykw9PcShRWcEQC8SbA9SLfZkzRs1RxW9zcCp8WqmpAkFQWmqMCeqG3OOG2ojNbykkgtLwxWeZnt1C+CRmVye3+Je6S6ug8//FDBwcGqqanR0aNHJUlPPPGEpFO/SX/ttde0f/9+LV26VBEREZKkZs2a1b32jBkzNHr06LqdAW6//XYtXrxYM2bMUJ8+fTRgwAAFBQXp3XffrVv9/9prr+miiy5SaGioSktL9cQTT2jevHl1F1c0adJEX3zxhV544YXjhv7333+/+vfvL0mn9XnPPfecmjRpolmzZslisSgrK0tr167Vo48+2mBf6+OUM/QH4L2cfiEqcWRpj19TratN0eLSeM1l9b5Xa4ydqV5++eXjdjP6LSEhIXrqqaf01FNP/eZzhg4dWvf+6Jfsdrv+9Kc/HXeS9eciIiL03nvv/eZrt2jRQh9/fPLb1F199dW6+uqrf/Pxzp07a9WqVcd9zBPfx6JhcX4VwG+JC4jWSFu0Lt/0hQIr1pnO8Ti1gVEqC07VQd9E7bHEKb8mWt+UR2h5UZg2FwVIRaYLvZPp86ssqvo1hv5egjelgPfoFtZc921dr7gjn5pO8ShOWVQTkqCSoBTttydpu+K0oSJGK0sjtKQwVKUFDPbdyZHyKtXUOmWzNv7Vvtwj1fX16dNHzz33nMrKyvS3v/1NmzZt0vjx40/rTfqqVavUtm3buoH/L23YsEE33njjcR/r1q2bnnzySUnHTooPGzZMr776qkaOHKnS0lL95z//0WuvvSZJWr9+vY4ePVo3zP9RZWWl2rZte9zH8vLy6n59Op+3YcMGde7cWRbLT38uGnXXhvJDjXcsADDk2Or9VB0MztAWa7pWVibq88JYLS0MkbOQVUj4iemdqQAcr9ZZq9KqUtMZAFxMs+Bkjan20wXfLpS9tnHub+6JnBabakISVRyYrAP2BO1UrDZVRmlNWYSWFjq0/5Bd4pSByzE99GdR1a8x9PcSDP0BzxdiD9YUnwRdsvIT0ylurSYoTqXBqdrve2ywv7EyRitLI7WkMFSF+30kdvPzCE6nVHy0SmGBvg16HO6R6p6CgoLqVuc/9dRT6tOnj/70pz/plltukXTyN+kn+ybiRz8fqks/XZn8oxEjRqhXr14qKCjQp59+Kn9//7rta3+8TcBHH32kxMTE417nxy3Mfv6/40en83nGV7uV8R08AM/i9A1WaViWdvs11QbnD6v3D0ZpP6v3cRpMn0QFcLzSqlI52UkRwA/aOzI0trhcPdd+aTrFbTh9AlQZkqLCgCR9b4vTdmesNlREaVVJuFYUBaucBVVu53CZuferLKo6MYb+XqKokv1NAE/WO7yF7slfo5jC9aZT3EJtYJRKg9N0wDdJOy3x2lR1bLC/uNChgwft0kHThWgMReXVDT705x6pnmHatGm64IILdPPNN5/yTXpOTo7+9re/6dChQydc7d+iRQt98cUXuvbaa+s+tmjRouO+SejatauSk5P15ptv6r///a+GDRsmX99j/622bNlSfn5+2rFjx3Fb+Z/K6Xxey5Ytf7W1bqPu2nD0SOMdCwDqkVMWVYem6GBwprbaflq9/3VhiJxFrN7H2SmpqDadAOBnWOUPwGqx6ryw5hpTsFc5q+aaznFJtf7hOhqcokP+idpriVN+TazWH43U8mKH1pcEylnCe2NPUnS0cd6vsqjq9Fmcxpf0oDEMfmewdhTvMJ0BoJ6F+Tr0R0uUBn/7mekUl1MbEHHsXk9+ydplidem6hitLovU4iNh2lfRsINeuIcPx3dX60SH6Qy4mNGjR+vIkSO/Gn7n5eWpc+fOys3N1YQJE/Twww+f8E16ZWWlsrOzFRsbq4cffljx8fFauXKlEhIS1KVLF7333nu64oor9NRTT6lv37764IMPNGXKFM2ZM0e9e/euO97UqVP13nvvadOmTfrss8/UvXv3usfuvvtuPf/885o5c6a6d++uoqIiLVq0SMHBwRo1apTmz5+vPn366PDhw3XbmJ3O5+3YsUMZGRkaN26cfve732n58uWaNGmS9u3b96vXqndVR6UHYxvu9QGgnjh9g1TqyNIe/6baUJuqxWVxmnsoWgUVdtNp8ECbH7xAdpvVdAYASZsPb9bQ94eazgBggK/VVxc5sjR657dK259vOseoH29/WhqYrIO+x7bh/646Wmt/2IZ/91G/U78IPEaT6CDNm9S7QY8xevRo/eMf/5Ck4xZVXX311cctqiouLtbUqVP19ttvH7eo6uGHH1ZycrIk6Z133tEDDzyg9evX1y2qevvttyVJVVVVmj59uv75z38et6jqT3/6k7Kzs3Xo0CGNHTtWc+fOrVtUtWPHDhUWFuq9997Thg0bdNttt2nFihV1i6rGjx9ft2uoJL322mt6/PHHtX79+uMWVV166aWSji28uemmm7Rhwwa1bNlS99xzjy677DKtXLlSubm5p/X1YujvJXq92UuHjrJlKuBJ+oe30l2bliuqpMB0ijFOP4fKQ9J00D9Juy0J2lwdo9XlUVp8JEy7eJOJU3jthk7q2jTKdAZczG8N/V977TWNGTNG3333nRYuXHjSN+nbt2/XpEmT9Omnn6q6ulotW7bUs88+q44dO0qSnnvuOc2YMUM7d+5Uenq67r77bo0cOfK4461fv16tWrVSamqqtm7detz2/06nU08//bT+8pe/aMuWLQoLC1O7du101113qWfPnr859D/V50nShx9+qNtuu007d+5Ux44dNWbMGI0dO7bhh/4lBdKMjIZ7fQA4Qz+u3j8UnKGttnStqkzU50WxWnwkVE4nK5TQOFbfe74cgVxQAriClQUrde1/rz31EwF4jBB7sK4MTNeI75Z61flXp81XVSHJKg5I0vc+CdrhjNHGymitKgnT10UOlVazDT+OiQnx09dT+5nOwM8w9PcS7V9pr8pa7gcHeIIIv3BNdTp0/sYFplMahdM3SEdD0nXYP0m7rQn6riZWa8ujtKQwTPllp753NvBbXhjZXgNaxZnOACBJB76TnmlvugKAlzq2ej9Te/2baYMzRYtL4zWH1ftwAV/deZ7iHXzPA7iCBbsWaNzccaYzADSC2IAojbTFaNimLxRYUWI6p0E4/UJ0NDhVR/wTtdcar6210Vp/NEorS8K1uihQNU52GsKpBdht2vDAQNMZ+Bkf0wFoeJU1lQz8AQ8xKLy17vx2scLKVptOqVdOe6AqQlJ1JCBZe2zHBvvflEfr66IwfVsUKBWZLoQnKm6k+04BOA0V/EUPoHFUhybrUHCmttqaaFVlohYUxWrRkVA5i1i9D9dTWlFjOgHAD0oqPXPwB+AnzYKTNbraX4O+XSB7bZXpnHNWExSjsqAUHfRN1G5LnPKro7W2PELLi8K0pdBfKjRdCHdXXlWj6ppa+XA7KpfB0N8LlFWVmU4AcI6i/SN0T3Ww+qyYbTrlrDltfqoMTVVhQLL2+iQovyZO3xyN0tKiCH1TEihnMSda0biKyt3/GzjAY1SWmi4A4GGc9iCVhWVoj38zfetM1ZLSOM05FK19Bb6S9+zOCjdXXsnQH3AVJVUM/QFP1d6RobHF5eqxdpEscp+NsZ1WH1WHJKk4IEn77QnaqVhtqozSmrIILS0M1cGDdumg6Up4upKKaoUF+prOwA8Y+nuBKg+4Kg3wZheHZ2vKhi8UWu76l186rXZVhaaoMDBF+2wJ2uqM07qj0VpaHK7VRUGqKeWqP7gOVvoDLqSGXakAnL1jq/cztNXWRKurErWgKE5fHQ5RTTHvPeHeSit5vwq4Cob+gGexWqzq42iusfv3KmfVXNM5v+nY7qgpKvRP0ve2eG1zxmhDRaRWFEdoVVGwKsp4vwuzio8y9HclDP29AEN/wD3FBURrWoWvuq/4yHTKcZwWm6pDk1UUmKrvfY4N9tdXRGtZcYRWFIWoqowV+3APFdWsnAJcRg3vVwGcmtMeqDJHhvYG/LB6vyxecw5Fay+r9+GhWOkPuI6j1UdNJwCoB75WX13kyNLond8qbcvHpnMkSbUBkSoPTtYhv0TtsSQovyZK68ojtbw4TN8WB0rFpguB31bG+1WXwtDfC1TXcmU44G4uD8/WpPULFXzUzD2OnRarakISVRyYogJ7krY547ShMlorSiK0tDBE5d/bjHQB9anG6T5btgEej4tUAfxCdUiSDodkaqstXaurErWwKE5fHg5l9T68Civ9AdfB+VXAvYXYg3VFULqu+W6ZovIbd4GV02JVTXCCSoKSdcCeoJ2K03dVP27D79C+w77S4UZNAupNdW2t6QT8DEN/L8CbUsB9JAbG6r4yizo3wup+pyyqCUlQSVCK9tuTtF1x2lARo5WlEVpSGKrSAgb78Gy1tQz9AZfBSn/Aa/24en9fQDN960zR12UJmnMoSrv3+0n7TdcBZrFyCnAdtU6GGoA7ig2I0kifGF2+8UsFVaxvsOM4ffxVFZKswoAkFdjitd0Zq42VkVpVGq5lRxwq3W/lvS08EjN/18LQ3wuwvT/g+iyyaHhYtiau+0yBlaX1+to1QbEqDU7VAd8kbVe8NlZGa2VppBYXOlS434c3nPBaNbwpBVwHF6kCXqE6JFGHgzO1zSdda6qStKA4Vl8ccrB6H/gNldW8YQVcBUN/wL00C07W6Gp/Dfp2gez1NB9x+jlUHpKiI36J2muNV35tjNaXR2pFSZjWFgfJWcItT+F9atlJ1aUw9PcCrPQHXFtKYLzuL65W+5UfnvVr1AZGqTQ4TQd8k7TTEq9NVTFaVRqpJYUO7T9olw7WYzDgIXhTCriQmkrTBQDqkdMnQOVhP67eT9WSsnjNPRStXazeB86Ik/ergMuocbLzBuAO2jmaaWzxUfVcu0gWndm/o05ZVBsUq9LgFB30TdAuxem76mh9UxahpUUO7Sj0lwobKBxwU9w+1bUw9PcCrPQHXJPVYtU1jtYa/81c+VeVn/L5tf7hKg9J1UG/ZO20JGhTdYxWl0VqSWGY9h7ylQ41QjTgQWrY3h9wHWzvD7it6pBEHQnO0DZ7E62uStTCwjh9eSRMVax0As4Z71YB18FKf8B1WS1W9QlrrjH796rNqnknfa7Tald1SLKKApO03ydeO5yx2lgZrTVl4fq6MFSFB31YPAWcAW6f6loY+nsBhv6A62kSnKT7j5SqzS9W9zv9QlUekqZD/snabUnQ5pqfBvs7jvhLR8z0Ap6IK1EBF8LOVIDLc/r4H1u9799MG5Wqr8viNfdwtHbs92f1PtBAOIkKuA5W+gOux9fqq4scWRq181ulb/m47uNO3yBVhKTqiH+i9lnjtc0Zo/VHI7WiOEKri4NVVcbFqUB9YVGVa2Ho7wXY3h9wHTaLTSMdObpu906V2eO1NLm9vquJ1dryKC0pDFN+YQDbRAGNhJOogAthpT/gUmqCE3Q4JEPbfZpoTVWSFhbHaeFhVu8DjY23q4DrqKll6A+4ihB7sC4JbqGhBwtlL7Bpj39ffZkwXN+UR2h5UZg2FwVIRaYrAe/AoirXwtDfC7D9FOA6LBaL3inbonfCJWn3Dz8khUiKkRLNpQFeJyhhkKQc0xkAJFb6Ay6kzD9UnyfnaE6gn5aVrlK1c5nkkGKSTJcB3sc/crykdNMZAMRKf8CVVDtr9J/STfqP/48f2XrsJ86vAo3OGjBLUpTpDPyAob8XsFltphMA/KC6tlpFlSzlB1xBjbPSdAKAH/F+FXAZgUeLdMGGj3WBpGJ/h+antdPcQD99WZSvozUVpvMAr2KxsIgDcBUsqgJcR3l1ucpVbjoDgCSrhZX+roShvxewW+2mEwAAcDkWC1sUAy7D5mu6AMAJhBwt1EXffqaLJJX7BuqLtDx9GhyshSVbVVJVajoP8Hg2CxfFAa7CKYYaAAD8EudXXQtDfy/A0B8AgF+zymo6AcCPGPoDLi+gskz9Ny1Qf0lVNl99lZanOY5wzS/docPsZAU0CKuF96uAq+D8KgAAv8b7VdfC0N8L8KYUAIBf40pUwIX4+JkuAHAG7DWV6pm/SD0l1VhsWpbaVnPCYzXv6B4VHD1oOg/wGKz0B1yHn433qwAA/BJDf9fC0N8L+LJyCgCAX+GiOMCF2PjzCLgrm7NGnbYtU6dt0l2yaHVyjuZGJWlO5X7tKttnOg9wazYrQ3/AVTD0BwDg13wsjJldCf9veAGGGgAA/FqAT4DpBAA/4iJVwCNY5FTuztXK3blakyR9G9dSc+LSNafmsPJLdpnOA9wOK/0B1+HHzlQAAPwK51ddC0N/L8DQHwCAXwu0B5pOAPAjVk4BHqn5vvVqvm+9bpG0Nbqp5iZk6VNnidYXbzOdBrgFhv6A6/C3+ZtOAADA5XB+1bUw9PcCdrZLBQDgV7gSFXAhvF8FPF76/nxdvz9f10vaE56iOUktNddWqVVFW1TrrDWdB7gk7pEKuA5unwoAwK9xftW1MPT3Aqz0BwDg1wJ9uBIVcBlslwp4lYTDO3Tt4R26VtKBkFjNS8nRHF9paWG+qp3VpvMAlxFkDzKdAOAHrPQHAODXWOnvWhj6ewGuRAUA4NcC7FyJCrgMtvcHvFZU8fe6Yt2nukJSYUCY5qe11xx/u74qzldFTYXpPMCoMP8w0wkAfsD5VQAAjudj8ZEf53NcCkN/LxDgEyAfiw8rJgAA+BlW+gMuxJeVjAAkR/kRXbxhri6WVOYXrAWp7TU3OFALireqrLrMdB7Q6ML9wk0nAPiBvw8r/QEA+Dm29nc9DP29RKhfqA4dPWQ6AwAAl8EbU8CFBDDUAHC8wIoSDdz0uQZKqvDx11dp7TUnNEzzS7ersLLIdB7QKML8wkwnAPgBKxkBADgeu6i6Hob+XiLUl6E/AAA/x0p/wIUw9AdwEn7VR9X7uy/VW1K11UdLU9tpTni05pXt1oEKvs+FZ/Kz+XGPVMCFhPiGmE4AAMClcG7V9TD09xIOP4fpBAAAXApXowIuxMdXsgdJVaWmSwC4OJ/aanXZ+rW6bJWmWqxandRGn0YlaF5lgXaXfW86D6g3nMcBXAs7bwAAcDx2UXU9DP29RKhvqOkEAABcSrA92HQCgJ8LCGfoD+CMWJ21artzpdruXKkpktYntNKcmDTNqT6kraW7TecB5yTcj11wAFcS4R9hOgEAAJcSZA8ynYBfYOjvJbhCHACAn1hkUbg/J1IBlxIQLhXtMl0BwI213LNOLfes0wRJ+TEZmhOfobnOYm0o3m46DThjYf5hphMA/Eyob6hsFptqnDWmUwAAcAmcW3U9DP29BCv9AQD4SahfqOxWu+kMAD8XEGa6AIAHaVqwWU0LNut3knZFpGhuUkt9aqnQmqItcsppOg84JVb6A67FYrHI4efQoaOHTKcAAOASIv0jTSfgFxj6ewlW+gMA8BPelAIuKIDhBoCGkXRoh0Yd2qFRkgoc8ZqXnK05PrVaXrRF1c5q03nACXH/cMD1hPuFM/QHAOAHkQGcX3U1DP29BEN/AAB+wptSwAUx9AfQCGIK92p44V4Nl3QkMEKfpbXTHD+bFhflq7K20nQeUIftUgHXE+YfJhWargAAwDVwftX1MPT3EmzvDwDATyL8I0wnAPglhv4AGllY2SFdun6OLpVU4h+qBWntNCcwQF8Ub1F5dbnpPHg5VvoDrofbbgAA8JMo/yjTCfgFhv5eIiYwxnQCAAAug+39ARcUFG26AIAXCz5apEHfztcgSUftAfoyrb3mhjg0v2SriqtKTOfBC7HSH3A9/LkEAOAnrPR3PQz9vURcUJzpBAAAXAZvSgEX5Eg0XQAAkiT/qnL13fyF+kqqstr1dVo7zQmL0ryyXTpUcdh0HrwEK/0B18OfSwAAfhIVwEp/V8PQ30vEBsaaTgAAwGWw0h9wQY5k0wUA8Cv22ip127JE3STdY7FqRUpbzYmI09yKfdpXvt90HjwYK4oB18NwAwCAn7CoyvUw9PcS/j7+CvcL12FWJQAAwJtSwBU5kkwXAMBJWZ21ytu+XHnbpT9K+iYxW59Gp2hu9UFtL91jOg8ehhXFgOtJCE4wnQAAgEsIsYfIz+ZnOgO/wNDfi8QFxTH0BwBArNAAXFJwrGTzlWoqTZcAwGlpvXutWu9eq9skbY7N0pz4pppTU6RNJTtMp8EDsNIfcD0M/QEAOIYFVa6Job8XiQ2K1YZDG0xnAABgXFIwK4oBl2OxSCHx0pHtpksA4IxlfL9RGd9v1M2SdkSla05Cc82xlOuboq1yymk6D24m0CeQlVOAC0oMTjSdAACAS+CW4q6Job8XiQuMM50AAIBxIfYQhfmHmc4AcCKOZIb+ANxeyoGtGntgq8ZK2heWqLnJrTXHVq2VRVtU46wxnQc3kBTCBaqAKwqyB8nh51BhRaHpFAAAjEoOTTadgBNg6O9F4oIY+gMAwElUwIU5+PMJwLPEHdmtEUd2a4SkQ0FR+iwtV5/6WvV1Ub6qaqtM58FFpYammk4A8BsSgxMZ+gMAvF5yCEN/V8TQ34sw9AcAgKE/4NIcbJkKwHNFlB7QZevm6DJJxf4OzU9rp7kBflpUvEXlNUdN58GFcBIVcF2JwYlaf3C96QwAAIxKCUkxnYATYOjvReKD4k0nAABgHEN/wIWx0h+Alwg5WqiLvv1MF0kq9w3UF2ntNSc4RAtKtqqkqtR0HgxjpT/guhKCEkwnAABgHBepuiaG/l4kJZQrbwAASApmqAi4rDDerwLwPgGVZeq/aaH6S6qy+eqrtPaa64jQZ6U7dLiSLaS9ESunANeVEMzQHwAAhv6uyWo6AI0nKiBKIb4hpjMAADCKlf6AC4vKNF0AAEbZayrVM/8r/WnFR/ps03r9nzNWV4XlKMY/ynQaGpE3rPTftm2bLBaLVq1aZToFOCOJwdyOCgDg3SL9IxVoDzSdgRNgpb+XSXeka83+NaYzAAAwhitRARfmSJbsQRJbWwOAbM4addy2VB23SXfKojXJOZoTlaQ5lfu1q2yf6Tw0kACfAEUHRpvOaHDJycnau3evoqK4oAXuhYvIAQDejnOrrouV/l6miaOJ6QQAAIzxsfgoPijedAaA32KxSFEZpisAwOVY5FSbnas1aeVH+u+6r/VWebB+58hWs2BOuHkab9na32azKS4uTj4+rEeCe0kJTZGPlf9uAQDei1uJuy6G/l6GoT8AwJvFB8dzggZwddHNTRcAgMvL2rdet6z6SO+u/VLvl9h1a2grtQpNN52FetDQW/tXVFRowoQJiomJkb+/v7p3766lS5fWPT5//nxZLBbNnTtXeXl5CgwMVNeuXbVx48bjXmf69OmKiYlRSEiIrr/+ev3xj39Ubm5u3eO1tbW6//77lZSUJD8/P+Xm5urjjz+ue/yX2/vX13FPZN26dRo8eLBCQ0MVEhKiHj16KD8/X5K0dOlS9e/fX1FRUXI4HOrVq5dWrFhx3Offd999SklJkZ+fnxISEjRhwoS6xyorKzVlyhQlJiYqKChInTp10vz58+se3759uy666CKFh4crKChIrVq10uzZs0/aC9dmt9qVGuL5t+AAAOC3sOuN62Lo72XSHZwEAAB4r4wwVhADLi8603QBALiV9P35un71f/XG6s/1yRGnpgS3VDtHM1ktnPJxR83CmjXo60+ZMkVvv/22/vGPf2jFihVq1qyZBgwYoEOHDh33vKlTp2rmzJlatmyZfHx8NHbs2LrHXn31VT344IN69NFHtXz5cqWkpOi555477vOffPJJzZw5UzNmzNCaNWs0YMAADRkyRJs3bz5p37ke95d2796tnj17yt/fX/PmzdPy5cs1duxYVVdXS5KKi4s1atQoLVy4UIsXL1ZGRoYGDRqk4uJiSdJbb72lWbNm6YUXXtDmzZv13nvvKTs7u+71x4wZoy+//FJvvPGG1qxZo2HDhmngwIF1/zvHjRuniooKLViwQGvXrtWjjz6q4ODgkzbD9TULb9g/pwAAuLK00DTTCfgNFqfT6TQdgcazo2iHBr872HQGAABG3NTmJo3LHWc6A8DJfPuR9MbVpisAwO0dCI7RvNQ2muMrLS3KV3VttekknIYnej+h/qn9G+S1S0tLFR4erpdffllXX33s39qqqiqlpaVp4sSJmjx5subPn68+ffpozpw56tu3ryRp9uzZGjx4sMrLy+Xv76/OnTsrLy9PzzzzTN1rd+/eXSUlJXUr9xMTEzVu3Djddddddc/p2LGjOnTooGeffVbbtm1Tenq6Vq5cqdzc3Ho77i/dddddeuONN7Rx40bZ7fZTfo1qamoUHh6u1157TRdeeKGeeOIJvfDCC/rmm29+9fn5+fnKyMjQrl27lJCQUPfxfv36qWPHjnrooYeUk5Ojyy67TNOmTTvlseE+nl/9vJ5d9azpDAAAjHjv4vfUNKyp6QycAJd9e5nE4ET5Wn1NZwAAYERmOCuIAZcXlWW6AAA8QlRJga5Y96n+uvJTzd9zSA/6Z6h3WAv52fxMp+EkGvIEan5+vqqqqtStW7e6j9ntdnXs2FEbNmw47rk5OTl1v46Pj5ckFRQUSJI2btyojh07Hvf8n/++qKhIe/bsOe44ktStW7dfHeeXzuW4J7Jq1Sr16NHjNwf+BQUFuummm5SZmSmHwyGHw6GSkhLt2LFDkjRs2DCVl5erSZMmuuGGG/Tuu+/W7RKwYsUKOZ1OZWZmKjg4uO7H559/Xnf7gAkTJmj69Onq1q2bpk2bpjVr1py0F+6BHeQAAN7Kz+bHSn8Xxk1tvYzNalNKaIq+O/Kd6RQAABodQ3/ADUSkSzY/qabCdAkAeAxH+REN2TBXQySV+QVrQWp7zQ0O1MLirSqtLjOdhx/4Wn0b9F7hP272abFYfvXxX37s50PyHx+rra391cd++do/dzrH+aX6OO7PBQQEnPTx0aNHa//+/frzn/+s1NRU+fn5qUuXLqqsrJQkJScna+PGjfr00081Z84c/f73v9fjjz+uzz//XLW1tbLZbFq+fLlsNttxr/vjFv7XX3+9BgwYoI8++kiffPKJHn74Yc2cOVPjx48/aRdcG9v7AwC8VbOwZrJZbad+Ioxgpb8XauJoYjoBAIBGF+AToOSQZNMZAE7FapMi2SYOABpKYEWJBm76XI+v+K8WbNmqp23Juji8tRy+oabTvF6aI61BT6I2a9ZMvr6++uKLL+o+VlVVpWXLlqlFixan/TpZWVn6+uuvj/vYsmXL6n4dGhqqhISE444jSYsWLTqj45zpcU8kJydHCxcuVFVV1QkfX7hwoSZMmKBBgwapVatW8vPz04EDB457TkBAgIYMGaKnnnpK8+fP11dffaW1a9eqbdu2qqmpUUFBgZo1a3bcj7i4uLrPT05O1k033aR33nlHkyZN0osvvniWXwG4iuSQZPnb/E1nAADQ6LIi2J3RlbHS3ws1j2iuT7Z/YjoDAIBGlRGWIauF6x0BtxDdXCpYb7oCADyeb02Fen/3pXpLqrb6aGlqO80Nj9bcst06UHHIdJ7XaRbWsKuHg4KCdPPNN2vy5MmKiIhQSkqKHnvsMZWVlem666477dcZP368brjhBuXl5alr16568803tWbNGjVp8tMik8mTJ2vatGlq2rSpcnNz9dJLL2nVqlV69dVXz7r/dI77S7fccouefvppDR8+XHfeeaccDocWL16sjh07KisrS82aNdMrr7yivLw8FRUVafLkycftDvDyyy+rpqZGnTp1UmBgoF555RUFBAQoNTVVkZGRGjFihK699lrNnDlTbdu21YEDBzRv3jxlZ2dr0KBBmjhxoi644AJlZmbq8OHDmjdv3jld+ADXYLVYle5I14ZDJ79dBQAAnoZdVF0bQ38v1CqqlekEAAAaXUY4910E3EZCrrTuHdMVAOBVfGqr1WXr1+qyVbrLYtXqpDaaE5WouZXfa3fZ96bzvEJDD/0l6ZFHHlFtba1Gjhyp4uJi5eXl6X//+5/Cw8NP+zVGjBihLVu26I477tDRo0d1xRVXaPTo0cetwp8wYYKKioo0adIkFRQUqGXLlnr//feVkXH278lP57i/FBkZqXnz5mny5Mnq1auXbDabcnNz1a1bN0nS3//+d914441q27atUlJS9NBDD+mOO+6o+/ywsDA98sgjuv3221VTU6Ps7Gx98MEHioyMlCS99NJLmj59uiZNmqTdu3crMjJSXbp00aBBgyRJNTU1GjdunHbt2qXQ0FANHDhQs2bNOuuvAVxHRngGQ38AgNdpHtHcdAJOwuI81c2v4HEKKwrV/Y3upjMAAGhUd3a8U1e3uNp0BoDTsXWh9I8LTVcAAH6wPr6l5sSma071IW0t3W06x2M91ecp9UnpYzrjrPTv319xcXF65ZVXvOK4wMvfvKyZy2eazgAAoFEtumqRQnxDTGfgN7DS3ws5/BxKDknWzuKdplMAAGg0bD8FuJGEtpLFKjlrTZcAACS13LteLfeu1wRJW2Iy9Gl8huY6i7WheLvpNI/SItI9tn0vKyvT888/rwEDBshms+n111/XnDlz9Omnn3rkcYETaR7JSkcAgHdJDE5k4O/iGPp7qVaRrRj6AwC8hkUWZUYw9Afchl+wFJUp7f/WdAkA4BeaFGzW7wo263eSdkWkaG5SS82xVGh10RY5xWaSZyshKEFxQXGmM06LxWLR7NmzNX36dFVUVCgrK0tvv/22+vXr55HHBU6kdWRrWWTh7z0AgNfICs8ynYBTYOjvpVpHtdbH2z42nQEAQKNId6Qr1DfUdAaAM5HQjqE/ALi4pEM7NOrQDo2StD80TnNTcjTHXqvlhVtU7aw2nedW2sW2M51w2gICAjRnzhyvOS5wIsG+wUpzpGlr4VbTKQAANIrmEexy4+qspgNgRsvIlqYTAABoNLkxuaYTAJypRPcZfgAApOiifRr+zSf628o5+mzfEd0fkKFeYS3ka/U1neYW3GnoD/ezbds2WSwWrVq1ynSKR8mOyjadAABAo2kT3cZ0Ak6Blf5eqlVkK1ktVtVyn1QAgBfIjc41nQDgTDH0BwC3FVZ2SJeun6tLJZX6hWhBent9GhigL4q3qLy63HSeS2of0950AjxYcnKy9u7dq6ioKNMpHiUnKkfv579vOgMAgAZns9jUJoahv6tj6O+lAu2BSgtN05bCLaZTAABocLwpBdxQbLZk85VqKk2XAADOQVBFsS74dr4ukFTh468v0ztoTkiI5pdsU3FViek8lxDuF64mYU1MZ8CD2Ww2xcXFmc7wONnRrPQHAHiHjPAMBdmDTGfgFNje34u1jmptOgEAgAYX5hem9NB00xkAzpSPrxTL+1UA8CR+1Ud13uaFemjFbH3+3Wa9YEnQ5eHZivQLN51mVNuYtqYT0EAqKio0YcIExcTEyN/fX927d9fSpUvrHp8/f74sFovmzp2rvLw8BQYGqmvXrtq4ceNxrzN9+nTFxMQoJCRE119/vf74xz8qNze37vHa2lrdf//9SkpKkp+fn3Jzc/Xxxx/XPf7L7f3r67gnsm7dOg0ePFihoaEKCQlRjx49lJ+fL0launSp+vfvr6ioKDkcDvXq1UsrVqw47vPvu+8+paSkyM/PTwkJCZowYULdY5WVlZoyZYoSExMVFBSkTp06af78+XWPb9++XRdddJHCw8MVFBSkVq1aafbs2SftPRdZ4VkK9AlssNcHAMBVsIuqe2Do78XaxbBlKgDA8+VE58hisZjOAHA2EtnqGAA8lb22Sl23LNa0FR9p3sa1eqkmWteEZSs+INp0WqNrF8v5GU81ZcoUvf322/rHP/6hFStWqFmzZhowYIAOHTp03POmTp2qmTNnatmyZfLx8dHYsWPrHnv11Vf14IMP6tFHH9Xy5cuVkpKi55577rjPf/LJJzVz5kzNmDFDa9as0YABAzRkyBBt3rz5pH3netxf2r17t3r27Cl/f3/NmzdPy5cv19ixY1VdXS1JKi4u1qhRo7Rw4UItXrxYGRkZGjRokIqLiyVJb731lmbNmqUXXnhBmzdv1nvvvafs7J9W048ZM0Zffvml3njjDa1Zs0bDhg3TwIED6/53jhs3ThUVFVqwYIHWrl2rRx99VMHBwSdtPhc2q03ZUaz2BwB4Pt6vugeL0+l0mo6AGTuKdmjwu4NNZwAA0KAmtJ2gG3JuMJ0B4Gyse1f692jTFQCARvZNYrbmxKRoTtVBbS/dYzqnwb0++HV2Y/RApaWlCg8P18svv6yrr75aklRVVaW0tDRNnDhRkydP1vz589WnTx/NmTNHffv2lSTNnj1bgwcPVnl5ufz9/dW5c2fl5eXpmWeeqXvt7t27q6SkpG7lfmJiosaNG6e77rqr7jkdO3ZUhw4d9Oyzz2rbtm1KT0/XypUrlZubW2/H/aW77rpLb7zxhjZu3Ci73X7Kr1FNTY3Cw8P12muv6cILL9QTTzyhF154Qd98882vPj8/P18ZGRnatWuXEhIS6j7er18/dezYUQ899JBycnJ02WWXadq0aac8dn15euXT+uuavzba8QAAMOHTyz9VXBC3CnJ1rPT3YimhKYoNjDWdAQBAg8qNyTWdAOBspfWQxE4dAOBtWu9eq4krP9KH3yzWO2UB+r0jW5nBKaazGkSAT4CaRzQ3nYEGkJ+fr6qqKnXr1q3uY3a7XR07dtSGDRuOe25OTk7dr+Pj4yVJBQUFkqSNGzeqY8eOxz3/578vKirSnj17jjuOJHXr1u1Xx/mlcznuiaxatUo9evT4zYF/QUGBbrrpJmVmZsrhcMjhcKikpEQ7duyQJA0bNkzl5eVq0qSJbrjhBr377rt1uwSsWLFCTqdTmZmZCg4Orvvx+eef190+YMKECZo+fbq6deumadOmac2aNSftrQ/cngMA4Onig+IZ+LsJhv5erkNcB9MJAAA0GB+LD6umAHcWFCXFtDRdAQAwKOP7jbp51Ud6e+0X+qjYpttCWikntIksHnJRWJvoNvKx+pjOQAP4cXPVX95qzOl0/upjPx+S//hYbW3trz72y9f+udM5zi/Vx3F/LiAg4KSPjx49WsuXL9ef//xnLVq0SKtWrVJkZKQqKyslScnJydq4caOeffZZBQQE6Pe//7169uypqqoq1dbWymazafny5Vq1alXdjw0bNujJJ5+UJF1//fXasmWLRo4cqbVr1yovL09PP/30SZvOVduYtvKx8GcYAOC5WFDlPhj6ezmG/gAAT9YisoUCfE5+4gmAi0vvaboAAOAiUg5s1dg1/9Wrq+frk8PV+mNwC3VwZMhmsZlOO2vtYrg/qqdq1qyZfH199cUXX9R9rKqqSsuWLVOLFi1O+3WysrL09ddfH/exZcuW1f06NDRUCQkJxx1HkhYtWnRGxznT455ITk6OFi5cqKqqqhM+vnDhQk2YMEGDBg1Sq1at5OfnpwMHDhz3nICAAA0ZMkRPPfWU5s+fr6+++kpr165V27ZtVVNTo4KCAjVr1uy4H3FxP60+TE5O1k033aR33nlHkyZN0osvvniWX4HTE2QP4kJzAIBH4/2q++AyRC/H0B8A4Mk6x3c2nQDgXKX3kJY8Z7oCAOBi4o7s1ogjuzVC0qGgKH2Wmqs5flYtKcpXVe2JB46uqF0sJ1E9VVBQkG6++WZNnjxZERERSklJ0WOPPaaysjJdd911p/0648eP1w033KC8vDx17dpVb775ptasWaMmTZrUPWfy5MmaNm2amjZtqtzcXL300ktatWqVXn311bPuP53j/tItt9yip59+WsOHD9edd94ph8OhxYsXq2PHjsrKylKzZs30yiuvKC8vT0VFRZo8efJxuwO8/PLLqqmpUadOnRQYGKhXXnlFAQEBSk1NVWRkpEaMGKFrr71WM2fOVNu2bXXgwAHNmzdP2dnZGjRokCZOnKgLLrhAmZmZOnz4sObNm3dOFz6cri4JXbRq/6oGPw4AACZwKxv3wdDfyyWHJCs+KF57S/eaTgEAoN51TehqOgHAuUrrLllskrPGdAkAwEVFlB7QZevn6DJJxf4OfZ7WTnMD/fVlUb7Ka46azvtNPlYf5UTnnPqJcFuPPPKIamtrNXLkSBUXFysvL0//+9//FB4eftqvMWLECG3ZskV33HGHjh49qiuuuEKjR48+bhX+hAkTVFRUpEmTJqmgoEAtW7bU+++/r4yMjLNuP53j/lJkZKTmzZunyZMnq1evXrLZbMrNzVW3bt0kSX//+9914403qm3btkpJSdFDDz2kO+64o+7zw8LC9Mgjj+j2229XTU2NsrOz9cEHHygyMlKS9NJLL2n69OmaNGmSdu/ercjISHXp0kWDBg2SJNXU1GjcuHHatWuXQkNDNXDgQM2aNeusvwanq0tCFz23motUAQCeJ9I/UpnhmaYzcJoszlPdjAkeb+oXU/V+/vumMwAAqFdB9iAtHL5Qdqv91E8G4Nr+2lvas9J0BQDAzZT7BurLtPb6NDhEC0u2qbiqxHTScXKicvTq4LNfiQ3v1b9/f8XFxemVV17xiuO6uuraanV/o7tKq0pNpwAAUK8uanKRHurxkOkMnCZW+kN5sXkM/QEAHqdDbAcG/oCnSOvB0B8AcMYCKsvUb9NC9ZNUZfPV4rT2muOI0GelO3S4stB0Hlv747SUlZXp+eef14ABA2Sz2fT6669rzpw5+vTTTz3yuO7Ix+qjDrEdNH/XfNMpAADUq26J3Uwn4AxYTQfAvE7xnUwnAABQ77okdDGdAKC+pPcyXQAAcHP2mkr1yP9Kf1rxkT7btF7/54zVVWHZivGPMtbULoahP07NYrFo9uzZ6tGjh9q3b68PPvhAb7/9tvr16+eRx3VXnRM6m04AAKBeWS1Wbp3qZljpDyUEJyjdka6thVtNpwAAUG94Uwp4kNQuks1Xqqk0XQIA8AA2Z406bluqjtukO2XRmqQczY1O0pzK/dpZtq9xGiw2VvrjtAQEBGjOnDlec1x31SWei84BAJ6lZURLhfuHm87AGWClPyRJPRN7mk4AAKDeJAYnKs2RZjoDQH3xDZJSOJEKAKh/FjnVZtdq3b7yI81e97XeKg/STY5sNQtOatDj5sbkyuHnaNBjAGg8TcKaKCYwxnQGAAD1hq393Q9Df0iSeiYx9AcAeI7O8WytCHiczIGmCwAAXiBr3waNW/WR3l27SB+U2HVraGu1Ck2v9+P0Se5T768JwCxW+wMAPEn3xO6mE3CGGPpDktQ2tq2C7cGmMwAAqBds7Q94oCyG/gCAxpW2P1/Xr56tN1Z/rk+OODUluKXaOZrJajn302nnJZ9XD4UAXEn3JIYjAADPEOobquyobNMZOENuOfTftm2bLBaLVq1aZTrFY9itdnVJ4GpUAID74980wENFNJEiM0xXAAC8VPzhnRq59mP9Y9U8zS0o0z2BWeoaliUfq88Zv1ZTR1MlhyY3QCUAk3om9pSv1dd0BgAA56xzfGfZrDbTGThDbjn0T05O1t69e9W6dWvTKR6FreUAAJ6gU3wnhfiGmM4A0BBY7Q8AcAFRJQW6Yt2nemHlp5q/55Ae9G+mPuEt5WfzO63P75PC+RfAEwXaA7kAHQDgEdja3z255dDfZrMpLi5OPj5nfjU1flvPpJ7ysfA1BQC4t34p/UwnAGgoWYNNFwAAcBxH+REN2TBPT634WAt27NEM3zRdEN5aQT6Bv/k5LLoAPFfflL6mEwAAOCc2i029knuZzsBZOKOhf0VFhSZMmKCYmBj5+/ure/fuWrp0ad3j8+fPl8Vi0dy5c5WXl6fAwEB17dpVGzduPO51pk+frpiYGIWEhOj666/XH//4R+Xm5tY9Xltbq/vvv19JSUny8/NTbm6uPv7447rHf7m9f30d90TWrVunwYMHKzQ0VCEhIerRo4fy8/MlSUuXLlX//v0VFRUlh8OhXr16acWKFcd9/n333aeUlBT5+fkpISFBEyZMqHussrJSU6ZMUWJiooKCgtSpUyfNnz+/7vHt27froosuUnh4uIKCgtSqVSvNnj37pL3nwuHnUG5MboO9PgAADc1msem8FO6PCnis5E5SULTpCgAATiiwslQDNi7QYytma8GWrXrGlqyLw1vL4Rta95yogCjujwp4sN7JvWWzsB0yAMB95cXlKcI/wnQGzsIZDf2nTJmit99+W//4xz+0YsUKNWvWTAMGDNChQ4eOe97UqVM1c+ZMLVu2TD4+Pho7dmzdY6+++qoefPBBPfroo1q+fLlSUlL03HPPHff5Tz75pGbOnKkZM2ZozZo1GjBggIYMGaLNmzeftO9cj/tLu3fvVs+ePeXv76958+Zp+fLlGjt2rKqrqyVJxcXFGjVqlBYuXKjFixcrIyNDgwYNUnFxsSTprbfe0qxZs/TCCy9o8+bNeu+995Sd/dM3dmPGjNGXX36pN954Q2vWrNGwYcM0cODAuv+d48aNU0VFhRYsWKC1a9fq0UcfVXBw8EmbzxVXmwMA3Fm72HYK9w83nQGgoVitUtYFpisAADgl35oK9fruS01fMVvzN3+rFxWnK8OydWnqAFksFtN5ABpIuH+42sW2M50BAMBZOz/1fNMJOEsWp9PpPJ0nlpaWKjw8XC+//LKuvvpqSVJVVZXS0tI0ceJETZ48WfPnz1efPn00Z84c9e17bCuj2bNna/DgwSovL5e/v786d+6svLw8PfPMM3Wv3b17d5WUlNSt3E9MTNS4ceN011131T2nY8eO6tChg5599llt27ZN6enpWrlypXJzc+vtuL9011136Y033tDGjRtlt9tP+TWqqalReHi4XnvtNV144YV64okn9MILL+ibb7751efn5+crIyNDu3btUkJCQt3H+/Xrp44dO+qhhx5STk6OLrvsMk2bNu2Ux64vu4p36YJ3OJEKAHBPd3a8U1e3uNp0BoCGtOl/0mtXmK4AAODsjHhbyuB2VIAne3XDq3rk60dMZwAAcMZsFpvmXTGPlf5u6rRX+ufn56uqqkrdunWr+5jdblfHjh21YcOG456bk5NT9+v4+HhJUkFBgSRp48aN6tix43HP//nvi4qKtGfPnuOOI0ndunX71XF+6VyOeyKrVq1Sjx49fnPgX1BQoJtuukmZmZlyOBxyOBwqKSnRjh07JEnDhg1TeXm5mjRpohtuuEHvvvtu3S4BK1askNPpVGZmpoKDg+t+fP7553W3D5gwYYKmT5+ubt26adq0aVqzZs1Je+tDUkiScqJyTv1EAABcjEUW7p8IeIMmvSXfENMVAACcOf8wqQn3RwU8Hd+XAgDcVV4sW/u7s9Me+v+4IcAvtyBzOp2/+tjPh+Q/PlZbW/urj/3ytX/udI7zS/Vx3J8LCAg46eOjR4/W8uXL9ec//1mLFi3SqlWrFBkZqcrKSklScnKyNm7cqGeffVYBAQH6/e9/r549e6qqqkq1tbWy2Wxavny5Vq1aVfdjw4YNevLJJyVJ119/vbZs2aKRI0dq7dq1ysvL09NPP33SpvowqMmgBj8GAAD1LTs6W7FBsaYzADQ0Hz+pxUWmKwAAOHPNL5Rsp95JEoB7iwuKU6vIVqYzAAA4Y+ensbW/OzvtoX+zZs3k6+urL774ou5jVVVVWrZsmVq0aHHaB8zKytLXX3993MeWLVtW9+vQ0FAlJCQcdxxJWrRo0Rkd50yPeyI5OTlauHChqqqqTvj4woULNWHCBA0aNEitWrWSn5+fDhw4cNxzAgICNGTIED311FOaP3++vvrqK61du1Zt27ZVTU2NCgoK1KxZs+N+xMXF1X1+cnKybrrpJr3zzjuaNGmSXnzxxbP8Cpy+AWkDZLPYGvw4AADUp34pbJMKeI2cYaYLAAA4cy0vNl0AoJGw2h8A4G6sFiv/frk5n9N9YlBQkG6++WZNnjxZERERSklJ0WOPPaaysjJdd911p33A8ePH64YbblBeXp66du2qN998U2vWrFGTJk3qnjN58mRNmzZNTZs2VW5url566SWtWrVKr7766pn9rzvD4/7SLbfcoqefflrDhw/XnXfeKYfDocWLF6tjx47KyspSs2bN9MorrygvL09FRUWaPHnycbsDvPzyy6qpqVGnTp0UGBioV155RQEBAUpNTVVkZKRGjBiha6+9VjNnzlTbtm114MABzZs3T9nZ2Ro0aJAmTpyoCy64QJmZmTp8+LDmzZt3Thc+nK6ogCjlxeVpyd4lDX4sAADqS79Uhv6A10jvJQXHSiXfmy4BAOD0+DuO3aIGgFcYmDZQT618ynQGAACnrX1se0UGRJrOwDk47aG/JD3yyCOqra3VyJEjVVxcrLy8PP3vf/9TeHj4ab/GiBEjtGXLFt1xxx06evSorrjiCo0ePfq4VfgTJkxQUVGRJk2apIKCArVs2VLvv/++MjIyziT3jI/7S5GRkZo3b54mT56sXr16yWazKTc3V926dZMk/f3vf9eNN96otm3bKiUlRQ899JDuuOOOus8PCwvTI488ottvv101NTXKzs7WBx98oMjIY39oXnrpJU2fPl2TJk3S7t27FRkZqS5dumjQoGPb69fU1GjcuHHatWuXQkNDNXDgQM2aNeusvwZnYnD6YIb+AAC3kROVo+SQZNMZABqL1Sa1Giotec50CQAAp6fVpZKPr+kKAI0kOTRZbWPaamXBStMpAACclvNT2drf3Vmcp7qxfSPo37+/4uLi9Morr3jFcd1BUWWRer/ZW1W1J761AQAAruSuTnfpquZXmc4A0Jh2L5dePM90BQAAp2fsJ1JKJ9MVABrRvzf9W/d/db/pDAAATslqsWrusLmKCogynYJzYG3sA5aVlemJJ57QunXr9O2332ratGmaM2eORo0a5ZHHdVehvqHqntjddAYAAKfkY/XRBWkXmM4A0NgS20sRTU1XAABwahFNGfgDXmhg2kD52fxMZwAAcEpd4rsw8PcAjT70t1gsmj17tnr06KH27dvrgw8+0Ntvv61+/Rr2PrymjuvOBjUZZDoBAIBT6p7YXWH+YaYzAJiQc4XpAgAATi2XHakAbxTiG6Leyb1NZwAAcEoXN7vYdALqgUts7w/XdLT6qHq92Utl1WWmUwAA+E0ze83U+WnccwrwSgfzpafbma4AAOAkLNLEtVJYsukQAAYs2LVA4+aOM50BAMBvCvEN0WdXfMbuNB6g0Vf6w334+/hrQNoA0xkAAPymML8w9UnuYzoDgCmRTY9t8w8AgKtK78HAH/BiXRO6KtI/0nQGAAC/aUDaAAb+HoKhP07q8szLTScAAPCbBjcZLLvNbjoDgElt2DIZAODC2lxtugCAQT5WH26hCgBwaZc0u8R0AuoJQ3+cVE50jrLCs0xnAABwQrwpBaCcKyV7kOkKAAB+zTdYajnEdAUAwy5uyn2SAQCuqVlYM7WJbmM6A/WEoT9OidX+AABX1DyiuZpHNDedAcA0/1Ap+zLTFQAA/FrLiyVfLkwDvF1WRBaLqgAALmloxlDTCahHDP1xShc2uVABPgGmMwAAOA5vSgHUybvOdAEAAL+WO8J0AQAXwaIqAICr8bX66qImF5nOQD1i6I9TCvYN1sC0gaYzAACoE2wPZotEAD9JyJUS2pmuAADgJzGtpLRupisAuIghTYco2B5sOgMAgDrnpZynMP8w0xmoRwz9cVq4GhUA4EqGNB2iQHug6QwAriRvrOkCAAB+0vEG0wUAXEigPVBDmg4xnQEAQB3mfp6HoT9OS050DveeAgC4BIssGt58uOkMAK6m9WWSv8N0BQAAkn+YlHOl6QoALmZ48+GyyGI6AwAAZYRnqFN8J9MZqGcM/XHauOoHAOAKuiR0Uboj3XQGAFfjGyi1ucp0BQAAUttrjv27BAA/k+5IV+f4zqYzAADQiOYjTCegATD0x2m7sMmFCrIHmc4AAHi5q5oz1APwG9jiHwBgmsXK1v4AfhPfzwIATAv3C9eFTS80nYEGwNAfpy3YN1hDM4aazgAAeLHE4ET1TOppOgOAq4rOklK7m64AAHizjAFSeJrpCgAuqldyLyUGJ5rOAAB4scszL5efzc90BhoAQ3+ckWtaXCMfi4/pDACAlxqeNVxWC29fAJxEl9+bLgAAeLNON5ouAODCrBarrsi6wnQGAMBL+Vh9NLz5cNMZaCCcNccZSQhOUP/U/qYzAABeyN/mr0szLjWdAcDVZQ2SojJNVwAAvFFUptSkj+kKAC7usozL5G/zN50BAPBC56eer5jAGNMZaCAM/XHGRrUeZToBAOCFBjcZLIefw3QGAFdnsUhdx5uuAAB4ow43HPt3CABOwuHn0OAmg01nAAC80MiWI00noAEx9McZaxXZSh3iOpjOAAB4EavFqtGtRpvOAOAucoZLwXGmKwAA3iQgQmo7wnQFADcxpvUYbl0HAGhUbaLbqHVUa9MZaEC8s8BZYfACAGhM/VP7K82RZjoDgLvw8ZU632S6AgDgTTrfLPkGma4A4CZSQ1O5hSoAoFFd0/Ia0wloYAz9cVZ6JPZQE0cT0xkAAC9xQ/YNphMAuJu8sZJfqOkKAIA38AuVOt5ougKAm+H7XABAY0kOSVb/FC4283QM/XFWLBaLrm15rekMAIAX6JnUU1kRWaYzALgbf4fUfpTpCgCAN+hwnRQQZroCgJvJishSj8QepjMAAF7ghuwbZLPaTGeggTH0x1m7qOlFigqIMp0BAPBwrH4AcNY6/16y+ZquAAB4Mp8AqfM40xUA3NSNOewSAgBoWInBibqo6UWmM9AIGPrjrPnafDW29VjTGQAAD5YXm6fcmFzTGQDcVWiClH2F6QoAgCdrd60UHG26AoCbyo3JVfvY9qYzAAAe7Lrs6+Rj9TGdgUbA0B/n5IqsKxQTEGM6AwDgoVjlD+Ccdb9NsrCFHQCgAVjtUrcJpisAuDm+7wUANJT4oHhd0vQS0xloJAz9cU78bH4am81qfwBA/WsV2UpdE7uazgDg7qKaSW2Gm64AAHiiNsMlR5LpCgBurltiN7WMbGk6AwDggca2Hiu7zW46A42EoT/O2bDMYYoNjDWdAQDwMKx2AFBvev3h2GpMAADqi8V2bDcZAKgHfP8LAKhvMYExGpox1HQGGhFDf5wzX5svb0wBAPWqZWRLnZdynukMAJ4iPFVqN9J0BQDAk2RfLkU2NV0BwEP0TemrFhEtTGcAADzI2NZj5WvzNZ2BRsTQH/ViaMZQJQQlmM4AAHiIW9vdKovFYjoDgCfpOVny8TddAQDwBDZfqc9U0xUAPIjFYtHEdhNNZwAAPERUQJQuz7zcdAYaGUN/1Au7za4bcljtDwA4d53iO6lrQlfTGQA8TWiClHed6QoAgCfIG3tsFxkAqEddE7uqU1wn0xkAAA9wffb18rP5mc5AI2Poj3pzSbNLlBScZDoDAODmbmvHvVEBNJAet0u+waYrAADuzDfk2O4xANAAJrafaDoBAODmkkOSdUXWFaYzYABDf9QbH6uPftfmd6YzAABurH9qf7WKamU6A4CnCoqSOvF+FQBwDrqOP/bvCQA0gNZRrdU/tb/pDACAG5vQboLsVrvpDBjA0B/1akjTIcoKzzKdAQBwQzaLTePbjjedAcDTdZ0g+TtMVwAA3FFQjNRlnOkKAB5ufNvxsllspjMAAG4oJypHA9MGms6AIQz9Ua+sFqvu6HCH6QwAgBu6pNklSnekm84A4OkCwqRuE01XAADcUa8pkh+3iQHQsNId6bqk2SWmMwAAbmhS3iTTCTCIoT/qXef4zuqd1Nt0BgDAjfjb/HVzm5tNZwDwFl3GSWGppisAAO4kPF1qP9p0BQAvcXObm+Vv8zedAQBwI+cln6d2se1MZ8Aghv5oEJPyJsnH6mM6AwDgJq5qcZVig2JNZwDwFj5+0vkPmK4AALiT8+6WbNwbFUDjiA2K1VUtrjKdAQBwEz4WH93W/jbTGTCMoT8aRJojTVdmXWk6AwDgBiL9I3Vj9o2mMwB4m5YXS2k9TFcAANxBQjup9WWmKwB4mRuyb1CEf4TpDACAG7gs8zKlOdJMZ8Awhv5oMDe3uVmhvqGmMwAALu629rcp2Jd7owIwYODDksVmugIA4NIs0qAZksViOgSAlwnxDdHEdhNNZwAAXFyQPYjbpkISQ380IIefQze1ucl0BgDAhbWJbqMhTYeYzgDgreKypXbXmq4AALiyttdISe1NVwDwUpc0u0Q50TmmMwAALuy61tcpMiDSdAZcAEN/NKjhzYcrNTTVdAYAwAVZLVbd1ekuWVg1BcCk8+6R/B2mKwAArsg/TOr3J9MVALyYxWLRXZ3uktXCaXwAwK+lhaZpdKvRpjPgIni3gAZlt9p1R94dpjMAAC7osozL1DKypekMAN4uKFLq9QfTFQAAV3Te3cf+nQAAg1pFttLQjKGmMwAALmhq56my2+ymM+AiGPqjwfVO7q0+yX1MZwAAXIjDz6EJbSeYzgCAYzreKEVmmK4AALiSuBwp7zrTFQAgSbq17a1y+LE7FQDgJxekX6DO8Z1NZ8CFMPRHo7ir010K9Ak0nQEAcBHjc8crzD/MdAYAHGOzSxc8aroCAOAyLNKgGZKV02YAXEOYfxgXzgMA6gTbgzWlwxTTGXAxfPeCRhEXFKdb2t5iOgMA4AJaRLTQsKxhpjMA4HjN+krZV5iuAAC4gjbDpZROpisA4DiXZ16uFhEtTGcAAFzALW1vUVRAlOkMuBiG/mg0Vze/mns3A4CXs8iiuzrdJauFtyAAXNDAR6RA7t0MAF7NzyH1v990BQD8itVi1dTOU2WRxXQKAMCgFhEtNDxruOkMuCDOuKPR2Kw23dvlXtksNtMpAABDhjcfrtyYXNMZAHBiQZHSgIdMVwAATOp7jxQcY7oCAE6oTXQbXZZ5mekMAIAhVotV93S+RzYrczb8GkN/NKpWka10VfOrTGcAAAxIDE7UxHYTTWcAwMm1GS41Pc90BQDAhNTuUofrTVcAwElNaj9JMYFcnAQA3uiyjMuUHZ1tOgMuiqE/Gt34tuMVGxhrOgMA0Mju7XKvAu2BpjMA4NQunCXx9xUAeBd7oHTx05KFbbMBuLZg32Dd0/ke0xkAgEYWHRCtW9vdajoDLoyhPxpdoD1Qd3a603QGAKARXdrsUnVN6Go6AwBOT3ia1Jv3qwDgVc67W4poYroCAE5L7+TeGpg20HQGAKAR3df1Pjn8HKYz4MIY+sOIvil9NSBtgOkMAEAjiAmI0eQOk01nAMCZ6TJOim9jugIA0BiSO0mdbjZdAQBn5M5OdyrcL9x0BgCgEVzS7BL1TOppOgMujqE/jLmn8z2KDog2nQEAaGB3d75bIb4hpjMA4MxYbdKQpyWrj+kSAEBD8vGXLn5WsnKKDIB7ifCP0F2d7zKdAQBoYHFBcfpDhz+YzoAb4DsaGOPwc+hPXf9kOgMA0IAuSLtAfVL6mM4AgLMT30bqfrvpCgBAQ+r9Rykqw3QFAJyVgWkD1T+1v+kMAEAD+lPXPynYN9h0BtwAQ38Y1SOphy7PvNx0BgCgAUT4R+jOTtwTG4Cb6/UHKbG96QoAQENIaCd1nWC6AgDOyd2d71aEf4TpDABAA7gi8wp1TehqOgNugqE/jJucN1nJIcmmMwAA9ezeLvcq3J/7CwJwczYfaeiLkj3IdAkAoD7ZfH/Y1t9mugQAzkmEf4SmdppqOgMAUM8SgxM1KW+S6Qy4EYb+MC7QHqgHuz8oq4X/HAHAUwzLHKa+KX1NZwBA/YhsKg18yHQFAKA+9btPim1pugIA6sX5aefrkmaXmM4AANQTiyx6oNsDCrQHmk6BG2HKCpfQNqatRrcabToDAFAPmjiaaEqHKaYzAKB+tR8tZQ02XQEAqA8Z50udf2+6AgDq1Z0d71RaaJrpDABAPRjRYoQ6xHUwnQE3w9AfLuOW3FuUGZ5pOgMAcA58rb56rOdj8vfxN50CAPVvyNNScKzpCgDAuQiOlS55TrJYTJcAQL0KtAfqsZ6PyW61m04BAJyDzPBMTWw/0XQG3BBDf7gMu82uh3s8LD+bn+kUAMBZmth+orIiskxnAEDDCIo8dv9nAICbskiXviAFRZkOAYAG0SKyhSa2m2g6AwBwlgJ8AjSj1wzmZDgrDP3hUjLDMzU5b7LpDADAWeie2F3XtLjGdAYANKyM/lKH601XAADORrcJUtM+pisAoEGNbDlS3RO7m84AAJyFezrfo3RHuukMuCmG/nA5Vza/Uuennm86AwBwBiL8I/RAtwdkYZtUAN7g/OlSdAvTFQCAM5HYXjrvHtMVANDgLBaLpnebrqgAdjUBAHdycdOLdVHTi0xnwI0x9IdLuq/rfUoKTjKdAQA4DRZxQgGAl7EHSFf8U/INNl0CADgdfqHSZf8n2bjPNQDvEBkQqQe7PyiLuDAfANxBE0cTTe081XQG3BxDf7ikEN8Qzeg1Q3Yr35ADgKsb1WqUeiT1MJ0BAI0rOlO66EnTFQCA0zH4CSmCbVIBeJeuCV01utVo0xkAgFPwt/lrRq8ZCvAJMJ0CN8fQHy6rVVQrTekwxXQGAOAkOsZ11MR2E01nAIAZ2ZdLedeZrgAAnEy7a6WcYaYrAMCI8e3Gq11MO9MZAICT+GPHPyojPMN0BjwAQ3+4tOHNh2tQ+iDTGQCAE4gLitPjvR6XzWoznQIA5gx8WEpoa7oCAHAiCe2kQTNMVwCAMXarXTN7z1RMYIzpFADACQxKH6TLMi8znQEPwdAfLm9al2lq6mhqOgMA8DO+Vl/N6j1LEf4RplMAwCwfP+mKV6TASNMlAICfC4yUrvjnsb+nAcCLRQVEaVbvWdxGFQBcTFNHU93b5V7TGfAgDP3h8gLtgXqizxMKsgeZTgEA/GBq56lqHdXadAYAuIawZOmy/5Ms7HwCAC7BYjv293JYsukSAHAJOdE5mtppqukMAMAPQn1D9dR5TzH3Qr1i6A+30MTRRI/1fExWC//JAoBpl2derqEZQ01nAIBradpHOu9u0xUAAEnqe++xv5cBAHUuy7xMl2debjoDALyezWLTjF4zlBKaYjoFHoYJKtxGz6SemthuoukMAPBqOVE5uqvjXaYzAMA19bhdanGR6QoA8G7Zw6TuE01XAIBLuqvjXcqNzjWdAQBe7Y68O9QloYvpDHgghv5wK2Naj9GQpkNMZwCAV4rwj9ATvZ+Q3cZ9AAHgN136Vym+jekKAPBO8W2kIU+brgAAl2W32fVE7ycUHRBtOgUAvNKlzS7VNS2vMZ0BD8XQH25nWpdpXJEKAI3Mbj12YiA2KNZ0CgC4Nt9A6ao3pZAE0yUA4F2CoqXhr0n2ANMlAODSogOjj13Qb+WCfgBoTLnRubqn8z2mM+DBGPrD7fjafPXnPn9WfFC86RQA8Bp/6vontY9tbzoDANxDaLx09RuSPch0CQB4Bx9/6cp/SY4k0yUA4BZyYxg8AUBjiguK06w+s9hBFQ2KoT/cUmRApJ4+72kF+HAFPwA0tBtzbtRFTblHNQCckfg20mV/kyx8ywUADcsiXfqClNLZdAgAuJVLMy7VjTk3ms4AAI/nb/PXk32eVFRAlOkUeDjOQMFtZUVk6eHuD8sii+kUAPBYA9MG6pbcW0xnAIB7aj5I6n+/6QoA8Gz975daXWK6AgDc0vi24zWk6RDTGQDgsSyy6IHuD6hlZEvTKfACDP3h1vqm9tWEdhNMZwCAR2ob01bTu0+XxcLFVQBw1rqOl9qPNl0BAJ6p441SN84JAMC5uK/rfeoU18l0BgB4pNvb366BaQNNZ8BLMPSH27s++3qNaDHCdAYAeJS00DQ91ecp+dn8TKcAgPsbNFNq0tt0BQB4lqxB0sBHTVcAgNuzW+2a1WeWmoU1M50CAB5lRIsRGt16tOkMeBGG/vAIf+jwB66WAoB6EuEfob/0+4vC/MNMpwCAZ7D5SMP+IUW3MF0CAJ4hoZ102f9JVk5rAUB9CPEN0XP9nlNMYIzpFADwCP1S+mlKhymmM+Bl+O4IHsFiseih7g+pc3xn0ykA4NYCfAL0bN9nlRySbDoFADxLQJg08l0pLNV0CQC4t7BU6er/J/kGmi4BAI8SFxSnv/T9i4LsQaZTAMCttYtpp0d6PiKrhREsGhf/xcFj2G12PdnnSbWMbGk6BQDckt1q16zes9Q6qrXpFADwTKHx0rXvScGxpksAwD0FhEvXvC0FR5suAQCPlBWRpSd6PSEfi4/pFABwSxnhGXq679PcMhVGMPSHRwm0B+q5fs8pNZQVVABwJmwWmx7r+Zi6JXYznQIAni2iybEV/9xCBQDOjG+INOItKSrDdAkAeLSuiV31QPcHWKEKAGcoMThRL/R7QaG+oaZT4KX4lxseJ8I/Qs/3e15RAVGmUwDALVhk0f3d7le/1H6mUwDAO8S2kkb8W7KzNTUAnBafAOnqN6WkPNMlAOAVLmxyoe7pfI8ssphOAQC3EOEfoRf6v6DoQHakgjkM/eGRkkKS9Hy/5xViDzGdAgAu785Od2pI0yGmMwDAuyR3lK78l2TzNV0CAK7N5isN/5eUxo5UANCYLs+8XH/o+AfTGQDg8kJ9Q/V8v+fZgRrGMfSHx8qKyNJf+v1FQfYg0ykA4LJubXerrmp+lekMAPBOzfpKQ/8qsXUqAJyY1Uca9rLUjB2pAMCEES1GaGK7iaYzAMBlhdhD9Nf+f1WLyBamUwCG/vBsuTG5eq7fcwr0YetUAPil61pfp+uzrzedAQDerdWl0oWzTFcAgOuxWKVLX5CaDzZdAgBe7brs6/S7nN+ZzgAAlxNsD9bz/Z9Xq6hWplMASQz94QXaxrRl8A8AvzA8a7gmtp9oOgMAIEntR0sXPG66AgBciEUa8rSUfbnpEACApFva3qJRLUeZzgAAlxHoE6jn+j2nnOgc0ylAHYb+8ArtYtvp2b7PKsAnwHQKABg3NGOo7up0l+kMAMDPdbpRGvyEJIvpEgAwb9DjUttrTFcAAH7mjg536MqsK01nAIBxAT4B+ku/vyg3Jtd0CnAchv7wGnlxeQz+AXi9K7Ou1H1d7pPFwlAJAFxOh+uki54Ug38AXu386VLHG0xXAABOYGqnqbq02aWmMwDAmACfAD3b91m1j21vOgX4FYvT6XSajgAa09d7v9a4ueN0tOao6RQAaFTXtrxWkztMNp0BADiVla9K798iOWtNlwBAI7JIg2dIHa43HQIAOAmn06kHlzyoNze+aToFABqVv81fT/d9Wp3jO5tOAU6IoT+80uK9izV+7ngG/wC8xg3ZN2hCuwmmMwAAp2v1m9J7N0vOGtMlANDwLDbp4mel3KtMlwAATtOs5bP092/+bjoDABqFv81fT/Z5Ul0Tu5pOAX4TQ394raX7lmr8vPEqrSo1nQIADeqW3Fv0uza/M50BADhTa9+S3rmRwT8Az2a1S5f9TWp1iekSAMAZemH1C3pm1TOmMwCgQYXYQ/R036fZ0h8uj6E/vNq6g+v0+zm/16Gjh0ynAECDmNR+kka3Hm06AwBwtta9K719vVRbbboEAOqfj790xT+lzAGmSwAAZ+mV9a/osaWPmc4AgAYR6R+p5/s/r+YRzU2nAKfE0B9eb2vhVv3u099pb+le0ykAUG8ssuiPHf+oq1tcbToFAHCuvp0tvTVWqi43XQIA9cc3WBr+mtSkl+kSAMA5envT27p/8f2qddaaTgGAepMYnKi/9v+rUkJTTKcAp4WhPyBpX+k+/e7T32lL4RbTKQBwznwsPrq3y726NONS0ykAgPqyY4n0+pVS+WHTJQBw7vwd0oi3pOSOpksAAPVk9pbZmvrFVFU72aEKgPtr6miqF/q/oNigWNMpwGlj6A/84MjRI/r93N9r7YG1plMA4KwF+ARoRq8Z6pnU03QKAKC+7d8o/esyqXCn6RIAOHtB0dI1b0vxbUyXAADq2bwd8zT588mqrK00nQIAZy07Klt/6fsXhfmHmU4BzghDf+BnyqrKdOtnt2rx3sWmUwDgjEX4R+gvff+iVlGtTKcAABpK0R7pX5dLBetMlwDAmYvKlEb8WwpPM10CAGggKwtWasK8CTpSccR0CgCcsU7xnfRUn6cUaA80nQKcMYb+wC9U1VTpDwv/oE+3f2o6BQBOW1pomv7S7y9KDkk2nQIAaGhHC6XXr5a2f2G6BABOX2o3afirUkC46RIAQAPbXrRdN8+5WTuL2aEKgPvon9pfj/R4RL42X9MpwFlh6A+cQK2zVjOXzdQ/1//TdAoAnFJOdI6eOe8ZhftzAhUAvEZ1hfTODdL6/5guAYBTyx4mXfwXyYcTqADgLQ4fPazx88Zr9f7VplMA4JTGtB6j29rdJovFYjoFOGsM/YGTeGvTW3pwyYOqrq02nQIAJ9QnuY8e6/mY/H38TacAABpbba308R+kr/9qugQAfluPSdJ590icQAUAr1NRU6E7F97JjqoAXJaP1Uf3dr5Xl2ZcajoFOGcM/YFTWLJ3iW6ff7uKKotMpwDAca7MulJ3drxTNqvNdAoAwKSv/iJ9crfkrDFdAgA/sfpIg2dK7UebLgEAGOR0OvXE8if08rqXTacAwHEcfg7N6j1LHeI6mE4B6gVDf+A0bCvcplvm3aLtRdtNpwCAfCw+uj3vdo1sOdJ0CgDAVXw3V3prjHS00HQJAEi+IdKwl6WMfqZLAAAu4s1v39TDXz+sGi5UBeACUkNT9WzfZ5Uammo6Bag3DP2B01RYUajb5t+mpfuWmk4B4MXC/MI0o9cMdYrvZDoFAOBqDuZLrw+XDmwyXQLAm4WlSMNfk+KyTZcAAFzMgl0L9IcFf1BJVYnpFABerENcB83qPUsOP4fpFKBeMfQHzkBVbZWmL56udza/YzoFgBfKDM/Uk32eVFJIkukUAICrOlokvX2dtPkT0yUAvFGTPtLlf5cCI0yXAABc1NbCrZr42URtKdxiOgWAFxqaMVR3d75bdqvddApQ7xj6A2fhH+v+oVnLZ7EdFYBG0z+1v6Z3m65Ae6DpFACAq6utleZMkxY9ZboEgDfpNlHqO02yWk2XAABcXGlVqe7+4m7N2THHdAoAL+Fj8dHE9hM1qtUo0ylAg2HoD5ylpfuWasqCKTpQfsB0CgAPZrVYNS53nG7MudF0CgDA3ax+U/pgglR91HQJAE/mGyxd/IzU6lLTJQAAN/O3tX/T0yufVq2z1nQKAA8WHRCtx3s9rvax7U2nAA2KoT9wDg6UH9Adn9+h5d8vN50CwAMF24P1SI9H1Cu5l+kUAIC72r1cenOkVLTbdAkATxTRRBr+mhTTwnQJAMBNLdqzSH9Y8AcdqThiOgWAB8qLzdPjvR5XVECU6RSgwTH0B85RdW21nlzxpF5e97LpFAAepFlYM83sPVNNHE1MpwAA3F3ZIend30mbPzFdAsCTZAyQhv5VCggzXQIAcHO7S3brts9u04ZDG0ynAPAgY1qP0a1tb5XNajOdAjQKhv5APZm7fa7u+fIeFVcVm04B4OYuy7hMf+z4R/n7+JtOAQB4CqdTWvSUNPd+qbbadA0Ad2axSj0nS73vlCwW0zUAAA9xtPqoHlj8gN7Pf990CgA3F2IP0QPdH1DflL6mU4BGxdAfqEc7inbotvm3adPhTaZTALihYHuw7u1yry5Iv8B0CgDAU+38WnprrFS403QJAHcUEi9d+oLUhNtPAQAaxlub3tKjXz+qozVHTacAcENZ4Vl6ovcTSglNMZ0CNDqG/kA9O1p9VA8ueVDvffee6RQAbqRVZCs93vNxJYcmm04BAHi68sPSe7+XNs42XQLAnWQNki5+VgqMMF0CAPBw+Ufydcfnd+i7I9+ZTgHgRi5pdommdprK7qnwWgz9gQby8baP9cBXD6iossh0CgAXN7LlSN3W7jbZbXbTKQAAb/LVX6RP75Vqq0yXAHBlPv7S+dOljjeYLgEAeJGKmgo9vvRxvbnxTdMpAFxcqG+o7ulyjwamDTSdAhjF0B9oQN+Xfq+7v7xbi/cuNp0CwAWF+YVperfp6pXM9qgAAEN2L5f+PUY6st10CQBXFN1CuvzvUmxL0yUAAC81d8dc3bfoPh2pOGI6BYAL6hzfWdO7TVdsUKzpFMA4hv5AA3M6nfrXhn/pyRVPqqKmwnQOABfRKa6TpnefrrigONMpAABvV1Ei/e8uacU/TJcAcCUdrpfOf1Cysz0qAMCs/WX7dfeXd2vRnkWmUwC4CD+bnya2m6gRLUbIYrGYzgFcAkN/oJFsPrxZf1z4R206vMl0CgCDAnwCdHv723Vl1pW8IQUAuJbNc6T3x0vFe0yXADApIEK6+Bmp+WDTJQAA1HE6nXp1w6uatXyWKmsrTecAMCgrPEuP9HhEzcKbmU4BXApDf6ARVdVU6amVT+mf6/+pWmet6RwAjSwvNk8PdHtASSFJplMAADix8iPSf/8grXnDdAkAE1peIg2aIQVHmy4BAOCEvjv8ne5ddK/WHlhrOgVAI7NarBrVcpTGtx0vu81uOgdwOQz9AQO+3vu17l10r3aX7DadAqARBPgE6NZ2t+rq5lezuh8A4B42fCh9OFEq3W+6BEBjCIqRBs+UWg4xXQIAwCnV1NboXxv+pWdWPqOjNUdN5wBoBAlBCZrefbo6xHUwnQK4LIb+gCFlVWV6auVTev3b11n1D3iwdjHtNL3bdCWHJptOAQDgzJQelD66TVr/H9MlABpSznBp4MNSYITpEgAAzsiOoh2atmialn2/zHQKgAZis9h0dYurdUvuLQq0B5rOAVwaQ3/AsNX7V2val9OUX5hvOgVAPfK3+Wt82/G6puU1slqspnMAADh7a9+S/jtFKjtougRAfQpNlC78s5R5vukSAADOmtPp1L83/Vuzls9SSVWJ6RwA9ahFRAtN6zpNrSJbmU4B3AJDf8AFVNVU6cW1L+r/1v6fKmsrTecAOEfdErrprk53KSU0xXQKAAD1o+yQ9Ok90spXJfEtJOD22o2Szp8u+YeaLgEAoF7sK92nBxY/oAW7FphOAXCOAnwCdHObmzWy5Uj5WH1M5wBug6E/4EK2Fm7V/V/dz5ZUgJuKDYzVlA5TdH4aq6UAAB5q25fSh7dJBzaaLgFwNiKaShc+ITXpbboEAIAG8eGWD/Xo14/qSMUR0ykAzkLXhK66u/PdSg7hVqnAmWLoD7gYp9Op9757TzOXz1RhRaHpHACnwcfioxEtRuj3ub/n3lIAAM9XXSktelJaMFOqLjddA+B02AOlHrdLXW+VfHxN1wAA0KAKKwr19Mqn9damt1TjrDGdA+A0RPhH6I68O3RR04tMpwBui6E/4KIOHz2sZ1c9y5tTwMW1i2mnuzvfrYzwDNMpAAA0riM7pP/+Udr4kekSACfT/EJp4MNSGLeeAgB4l42HNuqhJQ9pRcEK0ykAfoPNYtOlGZfq1ra3Ksw/zHQO4NYY+gMubtPhTXrs68e0ZN8S0ykAfibCP0K3t79dQ5oOkcViMZ0DAIA5m/4n/XeKdHib6RIAPxeZIQ18RMroZ7oEAACjZm+ZrZnLZ6qgrMB0CoCf6RTXSZM7TFZWRJbpFMAjMPQH3MTcHXM1c9lM7SzeaToF8Go+Fh8Nyxqmcbnj5PBzmM4BAMA1VFdIS56XFs6UjnKLKsAov1Cp1xSp002SzW66BgAAl1BWVaa/rvmr/rn+n6qqrTKdA3i1lJAUTcqbpPNSzjOdAngUhv6AG6msqdQr61/Ri2tfVGlVqekcwOv0Tu6t29vfrnRHuukUAABcU9kh6fPHpKV/kziZCjQui1XKvVrqO00KjjFdAwCAS9pRtEOPLn1UC3YtMJ0CeJ1ge7BuzLlR17S4RnYuTgXqHUN/wA0dKD+gJ1c8qf989x85xR9hoKG1iGihyR0mq0NcB9MpAAC4h4P50tw/Sev/Y7oE8A5Zg6S+90oxLUyXAADgFhbtXqQnVz6p9QfXm04BPJ7VYtXQjKG6JfcWRQZEms4BPBZDf8CNfXvoWz298mmuTAUaSGJwosa3Ha9B6YNksVhM5wAA4H52LJE+uVva9bXpEsAzpXSV+t0npXQyXQIAgNtxOp36ZPsnemblM9pWtM10DuCRuiV0023tb1NWRJbpFMDjMfQHPMCqglV6ZuUzWrJviekUwCNE+EfoxpwbdUXmFWw1BQBAfVj3njTnPunwVtMlgGeIbX1sG//M802XAADg9mpqa/Sf/P/oudXPaV/pPtM5gEdoG9NWE9pOUF5cnukUwGsw9Ac8yJK9S/T0yqe1ev9q0ymAWwr1DdU1La/RtS2vVZA9yHQOAACepaZKWvWatHCmdGS76RrAPYWlSn2mStnDJKvVdA0AAB6lsqZSr3/7uv5v7f/pcMVh0zmAW2oe0Vzj245Xz6SeplMAr8PQH/BAC3Yt0DMrn9GGQxtMpwBuIcwvTNe2vFZXt7iaYT8AAA2tplpa/fqx4T8r/4HTExIvdb9Naj9G8vE1XQMAgEcrrSrVP9b9Q/9c/0+VVpWazgHcQmZ4pm5uc7P6pvTlNqmAIQz9AQ/ldDr16fZP9dzq5/Tdke9M5wAuKcI/QqNajdLwrOEKtAeazgEAwLvUVEtr/5+04HHp0BbTNYBrCk+Xuk+U2lzNsB8AgEZWWFGo1za8ple/fVWFFYWmcwCXlBGeoZvb3Kx+Kf0Y9gOGMfQHPJzT6dTnuz7XS9+8pBUFK0znAC4hOiBao1uN1rCsYQrwCTCdAwCAd6utkdb+W1owQzq42XQN4BpiWh1b2d96qGS1ma4BAMCrlVWV6a1Nb+mf6/+p78u+N50DuISc6ByNaTWGlf2AC2HoD3iRVQWr9Pdv/q75O+fLKf7ow/vEBsZqTOsxujzzcvnZ/EznAACAn6utlb55W/ryz9L335iuAcxIzJN6TJKyLpA4eQoAgEupqqnSh1s+1N+/+bu2FW0znQM0Ooss6p3cW6NbjVa72HamcwD8AkN/wAttKdyil795WR9u+VBVtVWmc4AGlxOVo2taXqP+qf3lY/UxnQMAAE5ly+fS4r9Im/4ncbEqvEF6r2PD/ia9TJcAAIBTqHXWau6Oufrb2r9p/cH1pnOABudr9dVFTS/SqFajlO5IN50D4Dcw9Ae8WEFZgf61/l/696Z/q6SqxHQOUK98LD7ql9pP17S8Rm2i25jOAQAAZ+NgvrT4OWnVa1JVqekaoH75BEjZl0sdb5Tic0zXAACAs/DVnq/0rw3/0he7v1Cts9Z0DlCvHH4OXZl1pa5qfpWiAqJM5wA4BYb+AFRaVaoP8j/Qmxvf1HdHvjOdA5yTUN9QXZ55ua5qfpXiguJM5wAAgPpQflha/g/p6xelol2ma4BzE5YqdbheajdSCgg3XQMAAOrBruJd+n8b/5/e/e5dHak4YjoHOCdpoWka3ny4Lm12qQLtgaZzAJwmhv4AjrPi+xV6c+ObmrN9jiprK03nAKct3ZGuEc1HaEizIQrwCTCdAwAAGkJNtbThP9KSF6SdS0zXAGfAIjU979iq/ozzJavVdBAAAGgAFTUV+njrx3rj2zf0zcFvTOcAp81utatfaj8NyxymDnEdTOcAOAsM/QGc0KGjh/Ted+/p3xv/rV0lrKaCawrwCdD5qedraMZQtYttZzoHAAA0poJvpZWvSKvfkMoOmK4BTswvVMq9WupwgxTVzHQNAABoROsOrNPr376uj7d9rIqaCtM5wAmlhqbq8ozLdXGzixXuzy5UgDtj6A/gpJxOp77c86Xe3PimFu5aqBpnjekkQDnRORrabKgGpg9UkD3IdA4AADCppkraOFta8YqUP1fiXqowzWKV0ntKba6WWlwk+bIlKgAA3qywolDvffee3s9/X5sObzKdA8jH6qO+KX01LHOYOsZ1lMViMZ0EoB4w9Adw2g6UH9DHWz/Wh1s+1LqD60znwMtE+EfowiYXamjGUDUNa2o6BwAAuKLC3dKq147tAHBku+kaeJuoTKnNcClnuORINF0DAABc0MZDG/VB/geavXW29pfvN50DL5MZnqnBTQbr4qYXKzIg0nQOgHrG0B/AWdlauFUfbvlQH235SLtLdpvOgYfys/mpW0I3XdT0IvVK7iW71W46CQAAuAOnU9q6QFrzpvTth9LRQtNF8FQB4VLry46t6k9qb7oGAAC4iZraGi3Zu0QfbPlAc3fMVXl1uekkeKik4CRdkH6BBjcZzEIqwMMx9AdwzlYWrNRHWz7S/7b9T0cqjpjOgZvztfqqa2JXDUgboD7Jfdi+HwAAnJvqSmnLZ9K6d6VvZ0sVXACAc2QPlJqeJ+VcIWVeIPn4mi4CAABurKyqTHN2zNEH+R/o631fq5bbVeEcRQVEaUDaAA1KH6Sc6BzTOQAaCUN/APWmqrZKi3Yv0twdc/X5rs916Ogh00lwE3arXV0Tfhr0B/sGm04CAACeqLpSyp977AKAjf+VKopMF8Fd+DukzIFS8wulZv0k30DTRQAAwAMdKD+g+Tvna+6Oufp679eqrK00nQQ3EeIbor4pfTUofZA6xnWUzWoznQSgkTH0B9Agap21Wr1/tebtmKfPdn6m7UXcUxXH87f5q2N8R52fer7OSzlPIb4hppMAAIA3qa6Qvptz7AKAzZ9KR4+YLoKrCYqRmg+SWlwkpfeSbNxqCgAANJ7SqlIt3L1Q83bM0xe7vlBxVbHpJLiY1NBU9Uzqqd5JvdUutp18rD6mkwAYxNAfQKPYcmSL5u08dgHA2v1r5RR/9XijlJAUdU/sru6J3dUhroP8ffxNJwEAAEi1NdKupdLmT45dALBvrcT7Ve8U0fTYiv4WF0nJnSSr1XQRAACAqmqrtHTv0mPnV3d8poLyAtNJMMDH4qPcmFz1SuqlXsm9lO5IN50EwIUw9AfQ6A6UH9DCXQu1ZN8SLdm7RAfKD5hOQgPxs/kpLzZPPZJ6qHtid6WGpppOAgAAOLXifcd2Adj8iZQ/X6ooNF2EhhIQITXpJTXpIzXtI4WlmC4CAAA4KafTqfWH1uurPV9p0Z5FWlWwSlW1Vaaz0EBCfUPVLbGbeiX1UvfE7nL4OUwnAXBRDP0BGJd/JF+L9y7Wkr1LtGzfMraqcmNWi1WZ4ZlqH9teXRO6qmNcR1bzAwAA91ZTLe36+tgOANu+kPaslDip6r5svsdW8Dftc2zQH5/Lan4AAODWyqrKtOz7ZVq8d7GW7luqjYc2ssuqGwv1DVW72HbqENtBHeI6KCsiS1YL71cBnBpDfwAupaa2RhsObai7CGD1/tUqry43nYXfYLfa1TqqtdrFtFO72HZqG9NWIb4hprMAAAAaTlW5tGuZtOMrafuiY7cFqCwxXYXfYg+UEtpJyR2k1G7HfvgGmq4CAABoMEeOHtGy75fp631fa9n3y5R/JF+1zlrTWfgNIb4hah/bniE/gHPG0B+AS6uurdamw5u0ev9qrdm/Rqv3r9bO4p2ms7xWkD1IOVE5ah/bXu1i2yknOkd+Nj/TWQAAAObU1kh7Vx+7CGDHV9L2r6Qybl9lTHialNRRSu4oJXWQYltLNh/TVQAAAMaUVZVp3cF1WrN/jdYeWKu1+9eqoLzAdJZXssii1NBUtYpqpdaRrdU+tj1DfgD1hqE/ALdz+OhhrTu4TusOrNM3B7/R+gPreaPaACL8I9Q8ormaRzRXi8gWahHRQikhKbJYLKbTAAAAXNuRHdKeVdLeVT/9XHbQbJMnCoiQ4lr/sJL/hyF/cIzpKgAAAJe3r3Rf3QUAaw6s0fqD69lttZ5ZZFFySLJaRbZSq6hWahnZUi0jWyrIHmQ6DYCHYugPwCMcOnpI+Ufy9d2R7+p+3nJkiw5XHDad5vKsFqvig+KVGZ5ZN9xvHtFccUFxptMAAAA8R9Eead830vdrf/h5nXQoX6qtNl3m+mx+UlSGFN1cim0pxWYfG/aHJpguAwAA8Ai1zlrtKt513LnV/CP52lq4VZW1labzXF6ob6jSHelKC01T07CmdQN+boMKoDEx9Afg0Q6WHzzujer24u3aU7JH+0r3qaq2ynReo4rwj1BySLJSQlKUGpp67I2oI02poals0Q8AAGBCTbV0ZLt0aIt0MP/YRQAH84/9/sgOyVljurDxWO2SI0kKT5XCUo/9HJUpRbeQItIlq810IQAAgNepqa3RzuKdyj+Sr/zCY+dYdxXv0p6SPTp41Lt2srJZbEoITqgb7qc70ut+HRkQaToPABj6A/BOTqdT+8v3a0/JnmM/Svdob8le7S7drb0le1VQVqCSqhLTmact1DdU0QHRig6MVkxgTN2vYwNjlRicqOSQZAX7BpvOBAAAwOmqqZIObz92IcCRHVLxvmM/SvZJxd8f+7n0gCR3+JbeIvk7pKAoKShGCkuWwtN+Gu6HpR5btc9gHwAAwG1U1FRob8neuvOqv/y5oLxA1W60q5XDz6HogGPnVmMDYxUfFK+4oDjFBcUpPiheCcEJ8rX5ms4EgN/E0B8AfkNVbZUKKwp1+OhhHak4oiMVR+p+/ePPxZXFqqipUGVNpY7WHFVlTaUqaipUUV2hitqKut/XOmslHdtK32qxymaxnfhnq03B9mAF24MVZA9SsO+xX//4c5A9SCG+IQq2BysqIKpuyM9KfQAAAC9UUy2VFvxwMcD3UkmBVFEkVZRIlSU//bqi+Iff//CxypJjtxVwOiVn7W//kCSLTbIHSnZ/yR4g+QQc+7nuY4HHfu8bfGyoHxj1w3D/Z78OjJJsPma/VgAAAGh0pVWldedVjxw9UvfrworCul8XVRTpaM1RVdVUHTvPWlupyprKuvOqVbVVx51flY6turdZbPKx+shmtcnH8sPPVh/ZLDb52nwVYg9RiO+vf4T6hh73+0j/SMUExjDQB+D2GPoDQCOoqa2RjZVLAAAAcCdOp2SxmK4AAAAAVF1bLaec8rH4yPL/27NjEwBgGIiBkP2H9gDp3BjB3QRfPshHBfiI/gAAAAAAAAAQ9a4HAAAAAAAAAAA7oj8AAAAAAAAARIn+AAAAAAAAABAl+gMAAAAAAABAlOgPAAAAAAAAAFGiPwAAAAAAAABEif4AAAAAAAAAECX6AwAAAAAAAECU6A8AAAAAAAAAUaI/AAAAAAAAAESJ/gAAAAAAAAAQJfoDAAAAAAAAQJToDwAAAAAAAABRoj8AAAAAAAAARIn+AAAAAAAAABAl+gMAAAAAAABAlOgPAAAAAAAAAFGiPwAAAAAAAABEif4AAAAAAAAAECX6AwAAAAAAAECU6A8AAAAAAAAAUaI/AAAAAAAAAESJ/gAAAAAAAAAQJfoDAAAAAAAAQJToDwAAAAAAAABRoj8AAAAAAAAARIn+AAAAAAAAABAl+gMAAAAAAABAlOgPAAAAAAAAAFGiPwAAAAAAAABEif4AAAAAAAAAECX6AwAAAAAAAECU6A8AAAAAAAAAUaI/AAAAAAAAAESJ/gAAAAAAAAAQJfoDAAAAAAAAQJToDwAAAAAAAABRoj8AAAAAAAAARIn+AAAAAAAAABAl+gMAAAAAAABAlOgPAAAAAAAAAFGiPwAAAAAAAABEif4AAAAAAAAAECX6AwAAAAAAAECU6A8AAAAAAAAAUaI/AAAAAAAAAESJ/gAAAAAAAAAQJfoDAAAAAAAAQJToDwAAAAAAAABRoj8AAAAAAAAARIn+AAAAAAAAABAl+gMAAAAAAABAlOgPAAAAAAAAAFGiPwAAAAAAAABEif4AAAAAAAAAECX6AwAAAAAAAECU6A8AAAAAAAAAUaI/AAAAAAAAAESJ/gAAAAAAAAAQJfoDAAAAAAAAQJToDwAAAAAAAABRoj8AAAAAAAAARIn+AAAAAAAAABAl+gMAAAAAAABAlOgPAAAAAAAAAFEDOhXicjYD9GkAAAAASUVORK5CYII=",
      "text/plain": [
       "<Figure size 2500x2000 with 3 Axes>"
      ]
     },
     "metadata": {},
     "output_type": "display_data"
    }
   ],
   "source": [
    "fig, ax = plt.subplots(1, 3, figsize=(25, 20))\n",
    "countries = [\"France\", \"Germany\", \"Spain\"]\n",
    "\n",
    "count = 0\n",
    "for i in range(3):\n",
    "    pie = (\n",
    "        compare.filter(pl.col(\"Country/Region\") == countries[i])\n",
    "        .select(pl.col(x) for x in [\"Deaths\", \"Recovered\", \"Active_cases\"])\n",
    "        .melt()\n",
    "    )\n",
    "    pie.pieplot(\n",
    "        parts=\"value\",\n",
    "        labels=[\"Deceased\", \"Recovered\", \"ongoing cases\"],\n",
    "        title=\"Global Covid outcomes in \" + countries[i],\n",
    "        key=False,\n",
    "        ax=ax[i],\n",
    "    )\n",
    "plt.show()"
   ]
  },
  {
   "attachments": {},
   "cell_type": "markdown",
   "metadata": {},
   "source": [
    "Let's now take a look at confirmed cases by Province/State in Belgium. We will create a fresh RemoteLazyFrame instance based on the original dataset to do this. We will first filter the data down to data released by Belgium on the latest ObservationDate and then group data this time by Province/State before collecting the sum of confirmed cases."
   ]
  },
  {
   "cell_type": "code",
   "execution_count": 25,
   "metadata": {},
   "outputs": [
    {
     "data": {
      "text/html": [
       "<div>\n",
       "<style scoped>\n",
       "    .dataframe tbody tr th:only-of-type {\n",
       "        vertical-align: middle;\n",
       "    }\n",
       "\n",
       "    .dataframe tbody tr th {\n",
       "        vertical-align: top;\n",
       "    }\n",
       "\n",
       "    .dataframe thead th {\n",
       "        text-align: right;\n",
       "    }\n",
       "\n",
       "    .dataframe td {\n",
       "        white-space: pre;\n",
       "    }\n",
       "\n",
       "    .dataframe td {\n",
       "        padding-top: 0;\n",
       "    }\n",
       "\n",
       "    .dataframe td {\n",
       "        padding-bottom: 0;\n",
       "    }\n",
       "</style>\n",
       "<table border=\"1\" class=\"dataframe\" >\n",
       "<small>shape: (12, 2)</small>\n",
       "<thead>\n",
       "<tr>\n",
       "<th>\n",
       "Province/State\n",
       "</th>\n",
       "<th>\n",
       "Confirmed\n",
       "</th>\n",
       "</tr>\n",
       "<tr>\n",
       "<td>\n",
       "str\n",
       "</td>\n",
       "<td>\n",
       "i64\n",
       "</td>\n",
       "</tr>\n",
       "</thead>\n",
       "<tbody>\n",
       "<tr>\n",
       "<td>\n",
       "&quot;Luxembourg&quot;\n",
       "</td>\n",
       "<td>\n",
       "21842\n",
       "</td>\n",
       "</tr>\n",
       "<tr>\n",
       "<td>\n",
       "&quot;West Flanders&quot;\n",
       "</td>\n",
       "<td>\n",
       "68903\n",
       "</td>\n",
       "</tr>\n",
       "<tr>\n",
       "<td>\n",
       "&quot;Namur&quot;\n",
       "</td>\n",
       "<td>\n",
       "40351\n",
       "</td>\n",
       "</tr>\n",
       "<tr>\n",
       "<td>\n",
       "&quot;Unknown&quot;\n",
       "</td>\n",
       "<td>\n",
       "14081\n",
       "</td>\n",
       "</tr>\n",
       "<tr>\n",
       "<td>\n",
       "&quot;Liege&quot;\n",
       "</td>\n",
       "<td>\n",
       "105422\n",
       "</td>\n",
       "</tr>\n",
       "<tr>\n",
       "<td>\n",
       "&quot;Brussels&quot;\n",
       "</td>\n",
       "<td>\n",
       "95051\n",
       "</td>\n",
       "</tr>\n",
       "<tr>\n",
       "<td>\n",
       "&quot;Limburg&quot;\n",
       "</td>\n",
       "<td>\n",
       "38363\n",
       "</td>\n",
       "</tr>\n",
       "<tr>\n",
       "<td>\n",
       "&quot;East Flanders&quot;\n",
       "</td>\n",
       "<td>\n",
       "83146\n",
       "</td>\n",
       "</tr>\n",
       "<tr>\n",
       "<td>\n",
       "&quot;Flemish Braban...\n",
       "</td>\n",
       "<td>\n",
       "59357\n",
       "</td>\n",
       "</tr>\n",
       "<tr>\n",
       "<td>\n",
       "&quot;Hainaut&quot;\n",
       "</td>\n",
       "<td>\n",
       "116242\n",
       "</td>\n",
       "</tr>\n",
       "<tr>\n",
       "<td>\n",
       "&quot;Walloon Braban...\n",
       "</td>\n",
       "<td>\n",
       "29898\n",
       "</td>\n",
       "</tr>\n",
       "<tr>\n",
       "<td>\n",
       "&quot;Antwerp&quot;\n",
       "</td>\n",
       "<td>\n",
       "96758\n",
       "</td>\n",
       "</tr>\n",
       "</tbody>\n",
       "</table>\n",
       "</div>"
      ],
      "text/plain": [
       "shape: (12, 2)\n",
       "┌─────────────────┬───────────┐\n",
       "│ Province/State  ┆ Confirmed │\n",
       "│ ---             ┆ ---       │\n",
       "│ str             ┆ i64       │\n",
       "╞═════════════════╪═══════════╡\n",
       "│ Luxembourg      ┆ 21842     │\n",
       "├╌╌╌╌╌╌╌╌╌╌╌╌╌╌╌╌╌┼╌╌╌╌╌╌╌╌╌╌╌┤\n",
       "│ West Flanders   ┆ 68903     │\n",
       "├╌╌╌╌╌╌╌╌╌╌╌╌╌╌╌╌╌┼╌╌╌╌╌╌╌╌╌╌╌┤\n",
       "│ Namur           ┆ 40351     │\n",
       "├╌╌╌╌╌╌╌╌╌╌╌╌╌╌╌╌╌┼╌╌╌╌╌╌╌╌╌╌╌┤\n",
       "│ Unknown         ┆ 14081     │\n",
       "├╌╌╌╌╌╌╌╌╌╌╌╌╌╌╌╌╌┼╌╌╌╌╌╌╌╌╌╌╌┤\n",
       "│ Liege           ┆ 105422    │\n",
       "├╌╌╌╌╌╌╌╌╌╌╌╌╌╌╌╌╌┼╌╌╌╌╌╌╌╌╌╌╌┤\n",
       "│ Brussels        ┆ 95051     │\n",
       "├╌╌╌╌╌╌╌╌╌╌╌╌╌╌╌╌╌┼╌╌╌╌╌╌╌╌╌╌╌┤\n",
       "│ Limburg         ┆ 38363     │\n",
       "├╌╌╌╌╌╌╌╌╌╌╌╌╌╌╌╌╌┼╌╌╌╌╌╌╌╌╌╌╌┤\n",
       "│ East Flanders   ┆ 83146     │\n",
       "├╌╌╌╌╌╌╌╌╌╌╌╌╌╌╌╌╌┼╌╌╌╌╌╌╌╌╌╌╌┤\n",
       "│ Flemish Brabant ┆ 59357     │\n",
       "├╌╌╌╌╌╌╌╌╌╌╌╌╌╌╌╌╌┼╌╌╌╌╌╌╌╌╌╌╌┤\n",
       "│ Hainaut         ┆ 116242    │\n",
       "├╌╌╌╌╌╌╌╌╌╌╌╌╌╌╌╌╌┼╌╌╌╌╌╌╌╌╌╌╌┤\n",
       "│ Walloon Brabant ┆ 29898     │\n",
       "├╌╌╌╌╌╌╌╌╌╌╌╌╌╌╌╌╌┼╌╌╌╌╌╌╌╌╌╌╌┤\n",
       "│ Antwerp         ┆ 96758     │\n",
       "└─────────────────┴───────────┘"
      ]
     },
     "execution_count": 25,
     "metadata": {},
     "output_type": "execute_result"
    }
   ],
   "source": [
    "all_cols = [\"Confirmed\", \"Province/State\"]\n",
    "\n",
    "belgium = (\n",
    "    rdf.filter(\n",
    "        (pl.col(\"Country/Region\") == \"Belgium\")\n",
    "        & (pl.col(\"ObservationDate\") == pl.col(\"ObservationDate\").max())\n",
    "    )  # limit data to data shared by Belgium on the latest observation date\n",
    "    .select([pl.col(x) for x in all_cols])  # limit data to columns in all_cols list\n",
    "    .groupby(pl.col(\"Province/State\"))  # group data by province/state\n",
    "    .agg(pl.col(\"Confirmed\").sum())  # get the sum of confirmed cases\n",
    ")\n",
    "belgium.collect().fetch()"
   ]
  },
  {
   "attachments": {},
   "cell_type": "markdown",
   "metadata": {},
   "source": [
    "Now we have this dataframe, we can make a donut chart displaying the percentage of cases in each region. To do this, we will simply create a pie chart using the `pieplot` function and then add a white circle over the pie chart using matplotlib's `add_artist` to create a donut effect."
   ]
  },
  {
   "cell_type": "code",
   "execution_count": 26,
   "metadata": {},
   "outputs": [
    {
     "data": {
      "image/png": "iVBORw0KGgoAAAANSUhEUgAAAfgAAAFcCAYAAAAkpayHAAAAOXRFWHRTb2Z0d2FyZQBNYXRwbG90bGliIHZlcnNpb24zLjUuMiwgaHR0cHM6Ly9tYXRwbG90bGliLm9yZy8qNh9FAAAACXBIWXMAAA9hAAAPYQGoP6dpAACL4klEQVR4nOzdeVhU1f/A8fcd9mFHNtkERHFDUFHTUqA01Nwty0pFrcw1K01bLM1cyzStbDPxa5ZmLr8kU3PBzH3DfRfEBcQF2beZub8/yMkRFFBgmJnzeh4enTvnnvu5wzCfOeeee44ky7KMIAiCIAhGRaHvAARBEARBqHwiwQuCIAiCERIJXhAEQRCMkEjwgiAIgmCERIIXBEEQBCMkErwgCIIgGCGR4AVBEATBCIkELwiCIAhGSCR4QRAEQTBCD5Xgjxw5wqBBgwgICMDa2ho7OzuaN2/OrFmzuHXrVmXHqOPQoUNERETg6OiIJEnMnTuX+Ph4JEkiPj6+So9dWSZNmoQkSfoOo9rFxsYiSRL79+/XdyiVRp/vvZiYGPz9/SutvqSkJCRJ0vlxcHAgNDSUuXPnolarH6reR3m/G9rftiDUJOYV3eH7779n+PDhBAcHM27cOBo1akRRURH79+/nm2++YdeuXaxevboqYgVg8ODB5OTksGzZMpydnfH390epVLJr1y4aNWpUZccVhNI0b95cb++9iRMn8sYbb1R6vaNGjeLFF18E4Pbt2/z++++8+eabXLp0idmzZ1f68R5En6+vIBi6CiX4Xbt2MWzYMDp27MiaNWuwsrLSPtexY0fefvtt1q9fX+lB3u3YsWO8+uqrdO7cWWf7Y489Vua+ubm5KJXKqgpNqMGq6nfv4OBQrvdeVahbt26V1Ovn56dzTp06deLYsWP88ssv1Z7g9fn6CoKhq1AX/bRp05Akie+++04nud9haWlJ9+7dtY81Gg2zZs2iQYMGWFlZ4e7uzoABA7h8+bLOfpGRkTRp0oR9+/bRrl07lEolgYGBzJgxA41GA/zXvatSqViwYIG2CxFK78aLiYnBzs6Oo0eP8vTTT2Nvb89TTz0FgCRJjBw5kkWLFhEcHIyNjQ3h4eHs3r0bWZb59NNPCQgIwM7OjieffJJz586VONdNmzbx1FNP4eDggFKp5PHHH2fz5s0lyv3xxx+EhYVhZWVFQEAAn332WUVectavX89TTz2Fo6MjSqWShg0bMn36dO3z+/fv54UXXsDf3x8bGxv8/f3p168fFy9e1KknNzeXsWPHai+ruLi4EB4ezi+//KJTbv/+/XTv3h0XFxesra1p1qwZv/7660PVdT/p6ekMGjQIFxcXbG1t6datGxcuXNA+P2XKFMzNzbl06VKJfQcPHkytWrXIz8+/b/0P+t0XFhbyySefaN+Tbm5uDBo0iOvXr+vUUVBQwNtvv42npydKpZL27dtz4MAB/P39iYmJ0Za7Xxfy77//Tps2bVAqldjb29OxY0d27dqlU+ZO1/Xx48fp168fjo6OeHh4MHjwYDIyMsp8HUvror/z3l6yZAkNGzZEqVQSGhpKXFxcmfU9iKOjIxYWFiW2L1++nDZt2mBra4udnR3R0dEcOnSozPoe5fWNjIwkMjKyRJ33vh53Ljl8+umnzJw5U/s3EhkZyZkzZygqKmLChAl4eXnh6OhIr169SEtLq8jLIgg1m1xOKpVKViqVcuvWrcu7i/zaa6/JgDxy5Eh5/fr18jfffCO7ubnJvr6+8vXr17XlIiIi5Fq1asn16tWTv/nmG/mvv/6Shw8fLgPy4sWLZVmW5bS0NHnXrl0yID/77LPyrl275F27dsmyLMtbt26VAXnr1q3aOgcOHChbWFjI/v7+8vTp0+XNmzfLGzZskP9dPU+uU6eO3LZtW3nVqlXy6tWr5fr168suLi7ym2++Kffo0UOOi4uTly5dKnt4eMhNmzaVNRqNtu4lS5bIkiTJPXv2lFetWiWvXbtW7tq1q2xmZiZv2rRJW27Tpk2ymZmZ/MQTT8irVq2SV6xYIbds2VL28/OTy/PS//DDD7IkSXJkZKT8888/y5s2bZK//vprefjw4doyK1askD/88EN59erV8rZt2+Rly5bJERERspubm85rPHToUFmpVMqff/65vHXrVjkuLk6eMWOGPH/+fG2ZLVu2yJaWlnK7du3k5cuXy+vXr5djYmJkQF60aFGF6irNokWLZED29fWVBw8eLP/555/yd999J7u7u8u+vr5yenq6LMuyfO3aNdnKykp+//33dfa/efOmbGNjI48bN+6Bx7nf716tVsudOnWSbW1t5cmTJ8t//fWX/MMPP8je3t5yo0aN5NzcXG0d/fr1kxUKhTxhwgR548aN8ty5c2VfX1/Z0dFRHjhwoLZcae+9pUuXyoD89NNPy2vWrJGXL18ut2jRQra0tJS3b9+uLffRRx/JgBwcHCx/+OGH8l9//SV//vnnspWVlTxo0KAHnuOd86xTp47ONkD29/eXW7VqJf/666/yunXr5MjISNnc3Fw+f/78A+tLTEyUAXnmzJlyUVGRXFRUJN+4cUNeuHChbG5uXuL3MXXqVFmSJHnw4MFyXFycvGrVKrlNmzayra2tfPz48RLnebdHeX0jIiLkiIiIMl+PO+dTp04duVu3bnJcXJz8008/yR4eHnL9+vXl/v37a9+H33zzjWxnZyd369btga+RIBiScif41NRUGZBfeOGFcpU/efKkDOgkI1mW5T179siA/N5772m3RUREyIC8Z88enbKNGjWSo6OjdQMGecSIETrb7pfgAfnHH38sERsge3p6ytnZ2dpta9askQE5LCxMJ5nPnTtXBuQjR47IsizLOTk5souLS4kPArVaLYeGhsqtWrXSbmvdurXs5eUl5+XlabdlZmbKLi4uZSb4rKws2cHBQX7iiSd04imLSqWSs7OzZVtbW/mLL77Qbm/SpIncs2fPB+7boEEDuVmzZnJRUZHO9q5du8q1a9eW1Wp1uesqzZ0E36tXL53tO3bskAH5k08+0W4bOHCg7O7uLhcUFGi3zZw5U1YoFHJiYuIDj3O/3/0vv/wiA/LKlSt1tu/bt08G5K+//lqWZVk+fvy4DMjjx48vdf8HJSC1Wi17eXnJISEh2tdLlot/n+7u7nLbtm212+4kvlmzZukcZ/jw4bK1tXWZv/f7JXgPDw85MzNTuy01NVVWKBTy9OnTH1jfnYRY2k9MTIysUqm0ZZOTk2Vzc3N51KhROnVkZWXJnp6ect++fUuc5x2P8vrKcsUTfGhoqM7v4s7fdPfu3XX2HzNmjAzIGRkZD3ydBMFQVNltclu3bgXQ6W4DaNWqFQ0bNizRne3p6UmrVq10tjVt2rREV3NF9enTp9TtUVFR2Nraah83bNgQgM6dO+uM+L2z/U4cO3fu5NatWwwcOBCVSqX90Wg0dOrUiX379pGTk0NOTg779u2jd+/eWFtba+uzt7enW7duZca9c+dOMjMzGT58+ANHIGdnZzN+/HiCgoIwNzfH3NwcOzs7cnJyOHnypLZcq1at+PPPP5kwYQLx8fHk5eXp1HPu3DlOnTrFSy+9BKBzbl26dCElJYXTp0+Xq66y3DnGHW3btqVOnTra9wzAG2+8QVpaGitWrACKL/csWLCAZ555ptwjx+/93cfFxeHk5ES3bt10zi8sLAxPT09tN/C2bdsA6Nu3r87+zz77LObmDx62cvr0aa5evUr//v1RKP7787Kzs6NPnz7s3r2b3NxcnX3uvqwFxe/7/Pz8h+4ujoqKwt7eXvvYw8MDd3f3cv8tvfHGG+zbt499+/axdetWpk2bxq+//kq/fv20ZTZs2IBKpWLAgAE6r6W1tTUREREPHPX+KK/vw+jSpYvO7+LO3/QzzzyjU+7O9uTk5EqPQRD0odx/Ta6uriiVShITE8tV/ubNmwDUrl27xHNeXl4lPmxq1apVopyVlVWFk8fdlEolDg4OpT7n4uKi89jS0vKB2+9c87127RpQ/GF0P7du3UKSJDQaDZ6eniWeL23bve5cE/bx8XlguRdffJHNmzczceJEWrZsiYODA5Ik0aVLF53Xbt68efj4+LB8+XJmzpyJtbU10dHRfPrpp9SrV097XmPHjmXs2LGlHuvGjRvlqqss93tN7rxnAJo1a0a7du346quveOmll4iLiyMpKYlvv/22zPqh9N/9tWvXuH37tvZ3er/zuxOHh4eHzvPm5ualvk/vVtb7XqPRkJ6erjPg794674xvedj3/qP+Lfn4+BAeHq59HBkZiSRJvPvuu2zYsIHo6Gjt+6Vly5al1nF3Qr3Xo7y+D+Nh/9YFwdCVO8GbmZnx1FNP8eeff3L58uUyE8+dP9SUlJQSZa9evYqrq+tDhFsxVXGv+Z2458+ff9/RvR4eHhQVFSFJEqmpqSWeL23bvdzc3ABKDEi8W0ZGBnFxcXz00UdMmDBBu72goKDEfAS2trZMnjyZyZMnc+3aNW0LvFu3bpw6dUp7Xu+++y69e/cu9XjBwcHlqqss93tNgoKCdLaNHj2a5557joMHD/Lll19Sv359OnbsWGb9UPrv3tXVlVq1at33To87rd47791r167h7e2tfV6lUul8CSnN3e/7e129ehWFQoGzs3O5zqEmadq0KQCHDx8mOjpa+3757bffqFOnToXqepTXF8Da2rrUQYh3vqAJglCsQl307777LrIs8+qrr1JYWFji+aKiItauXQvAk08+CcBPP/2kU2bfvn2cPHlSO6rZ0Dz++OM4OTlx4sQJwsPDS/2xtLTE1taWVq1asWrVKp0WQVZWlvY1epC2bdvi6OjIN998gyzLpZaRJAlZlkvc0fDDDz88cFISDw8PYmJi6NevH6dPnyY3N5fg4GDq1avH4cOH73ted3f7PqiusixdulTn8c6dO7l48WKJkdG9evXCz8+Pt99+m02bNpV5uaIsXbt25ebNm6jV6lLP784XmPbt2wPFI8Tv9ttvv6FSqR54jODgYLy9vfn55591fm85OTmsXLlSO7Le0CQkJADg7u4OQHR0NObm5pw/f/6+75f7eZTXF8Df358zZ85QUFCg3Xbz5k127txZ0dMSBKNWoQtebdq0YcGCBQwfPpwWLVowbNgwGjduTFFREYcOHeK7776jSZMmdOvWjeDgYF577TXmz5+PQqGgc+fOJCUlMXHiRHx9fXnzzTer6pyqlJ2dHfPnz2fgwIHcunWLZ599Fnd3d65fv87hw4e5fv06CxYsAIpv9+rUqZN2jgC1Ws3MmTOxtbUtc8Y/Ozs7Zs+ezSuvvEKHDh149dVX8fDw4Ny5cxw+fJgvv/wSBwcH2rdvz6effoqrqyv+/v5s27aNhQsX4uTkpFNf69at6dq1K02bNsXZ2ZmTJ0+yZMkSnYTz7bff0rlzZ6Kjo4mJicHb25tbt25x8uRJDh48qL0eXp66HmT//v288sorPPfcc1y6dIn3338fb29vhg8frlPOzMyMESNGMH78eGxtbUuM56ioF154gaVLl9KlSxfeeOMNWrVqhYWFBZcvX2br1q306NGDXr160bhxY/r168fs2bMxMzPjySef5Pjx48yePRtHR8cHdj8rFApmzZrFSy+9RNeuXRk6dCgFBQV8+umn3L59mxkzZjzSOVSH5ORkdu/eDRR/Mdm1axfTp0+nTp062t4df39/Pv74Y95//30uXLhAp06dcHZ25tq1a+zdu1fby1OaR3l9Afr378+3337Lyy+/zKuvvsrNmzeZNWvWfS/HCYLJepiReQkJCfLAgQNlPz8/2dLSUra1tZWbNWsmf/jhh3JaWpq2nFqtlmfOnCnXr19ftrCwkF1dXeWXX35ZvnTpkk59ERERcuPGjUsc536jhMs7it7W1rbU+Eur486I208//bTUulesWKGzfdu2bfIzzzwju7i4yBYWFrK3t7f8zDPPlCj3+++/y02bNpUtLS1lPz8/ecaMGaXeNnQ/69atkyMiImRbW1tZqVTKjRo1kmfOnKl9/vLly3KfPn1kZ2dn2d7eXu7UqZN87NgxuU6dOjqjkSdMmCCHh4fLzs7OspWVlRwYGCi/+eab8o0bN3SOd/jwYblv376yu7u7bGFhIXt6espPPvmk/M0331S4rnvdGUW/ceNGuX///rKTk5NsY2Mjd+nSRT579myp+yQlJcmA/Prrr5fr9ZLlB//ui4qK5M8++0wODQ2Vra2tZTs7O7lBgwby0KFDdWLIz8+X33rrLdnd3V22traWH3vsMXnXrl2yo6Oj/Oabb2rLlfbek+XiuzJat24tW1tby7a2tvJTTz0l79ixQ6fMnffB3bcz3v06ledugfL8fciyXOL9UJrSRtFbW1vL9evXl8eMGSOnpKSU2GfNmjVyVFSU7ODgIFtZWcl16tSRn332WZ3bRUt7vz/q67t48WK5YcOGsrW1tdyoUSN5+fLl9x1FX96/6Tuv+759+x74OgmCoZBk+T79v4JQA8yfP5/Ro0dz7NgxGjdurNdYdu7cyeOPP87SpUu1U7kKlUe8voJQuUSCF2qkQ4cOkZiYyNChQ3n88cdZs2ZNtR7/r7/+YteuXbRo0QIbGxsOHz7MjBkzcHR05MiRIzq3PgoVJ15fQah6lX/TqSBUgl69epGamkq7du345ptvqv34Dg4ObNy4kblz55KVlYWrqyudO3dm+vTpIvlUAvH6CkLVEy14QRAEQTBCVTaTnSAIgiAI+iMSvCAIgiAYIZHgBUEQBMEIiQQvCIIgCEZIJHhBEARBMEIiwQuCIAiCERIJXhAEQRCMkEjwgiAIgmCERIIXBEEQBCMkErwgCIIgGCGR4AVBEATBCIkELwiCIAhGSCR4QRAEQTBCIsELgiAIghESCV4QBEEQjJBI8IIgCIJghESCFwRBEAQjJBK8IAiCIBghkeAFQRAEwQiJBC8IgiAIRkgkeEEQBEEwQiLBC4IgCIIREgleEARBEIyQSPCCIAiCYIREghcEQRAEIyQSvCAIgiAYIZHgBUEQBMEIiQQvCIIgCEZIJHhBEARBMELm+g5AEATBEKjVaoqKivQdhmDiLC0tUSjK1zYXCV4QBOEBZFkmNTWV27dv6zsUQUChUBAQEIClpWWZZSVZluVqiEkQBMEgpaSkcPv2bdzd3VEqlUiSpO+QBBOl0Wi4evUqFhYW+Pn5lfleFC14QRCE+1Cr1drkXqtWLX2HIwi4ublx9epVVCoVFhYWDywrBtkJgiDcx51r7kqlUs+RCEKxO13zarW6zLKiBS/onSzLyLm5aO7+yctHsjBHsrJCYW2NZGWNwtoKycYGRTmuPQlCZRLd8kJNUZH3okjwQpXRqDVk3Sog80YeGdfzyLyRR3Z6AfnZheTnqMjPLsJXeQPPpROgIkNBFIrixG9lhWRtXfyvjQ3mHu5Y+vph6euDhfZfXxTW1lV3koIgCDWUSPDCIyvMV3E9OYvryVmkX8sl804yv1WARvPgxJ1vbVGx5A6g0SDn5aHOy9PZXHDqFDn3lpUkzN3csPD1xdLXFwu/4n8t/fywCg4WyV8wWZGRkYSFhTF37twqPY6/vz9jxoxhzJgxlVq2ulTX61QVRIIXKkRdpOHG5WzSLmaSlpTJtYtZ3E7NqXCOvqOIKu5ul2VUaWmo0tLIO3BA9zkLC2waNcImvAXKFi1QNm+OmZNT1cYjGA3/CX9U6/GSZjxTofIxMTEsXry4xPazZ88SFBRUWWGVad++fdja2lZZ/feep4uLCy1btmTWrFk0bdq0yo5b2SZNmsSaNWtISEiotDpFghceSK3ScPXcbZKP3+LK6XRuXs1Go6q8OyuLNHp8CxYVkXf4MHmHD3Nr4Y8gSVgF1cWmeQuU/yZ9Cy8v/cUnCI+oU6dOLFq0SGebm5tbtcZQHce7+zxTU1P54IMP6Nq1K8nJyffdp6ioqMxR6IZOjKIXSsi4nsfR+Mv88dVhfnh7O7/PTSDhr2SuJ2dVanIHKFTVoMFLskzB2XPcXr6cq+Pe4dyTT3E26kmujB1H+rLlFKWl6TtCQagQKysrPD09dX7MzMxKLVtYWMg777yDt7c3tra2tG7dmvj4eO3zsbGxODk5ERcXR3BwMEqlkmeffZacnBwWL16Mv78/zs7OjBo1SmeEt7+/v0739qRJk/Dz88PKygovLy9Gjx6tE0dubi6DBw/G3t4ePz8/vvvuuwqdZ1hYGOPHj+fSpUtcv34dgKSkJCRJ4tdffyUyMhJra2t++uknbt68Sb9+/fDx8UGpVBISEsIvv/xSon6VSsXIkSNxcnKiVq1afPDBB9w9hcxPP/1EeHg49vb2eHp68uKLL5J21+dFfHw8kiSxefNmwsPDUSqVtG3bltOnT2tf28mTJ3P48GEkSUKSJGJjY8s877KIFryARiNz5VQ6iUdukHz8JhnX88reqZIU1vCZP1UpKWTGxZEZFweTJ2MTFoZ99NM4PP20aN0LRmXQoEEkJSWxbNkyvLy8WL16NZ06deLo0aPUq1cPKE6+8+bNY9myZWRlZdG7d2969+6Nk5MT69at48KFC/Tp04cnnniC559/vsQxfvvtN+bMmcOyZcto3LgxqampHD58WKfM7NmzmTJlCu+99x6//fYbw4YNo3379jRo0KBc55Gdnc3SpUsJCgoqMXfB+PHjmT17NosWLcLKyor8/HxatGjB+PHjcXBw4I8//qB///4EBgbSunVr7X6LFy9myJAh7Nmzh/379/Paa69Rp04dXn31VaD4y9GUKVMIDg4mLS2NN998k5iYGNatW6dz/Pfff5/Zs2fj5ubG66+/zuDBg9mxYwfPP/88x44dY/369WzatAkAR0fHcp3vg4gEb6JkWSblXAZn91/j/ME08rL0k2kLCwxoIkVZJu/QIfIOHSJtxkysQ0Jw6NQJh67PYOHhoe/oBKGEuLg47OzstI87d+7MihUrSpQ7f/48v/zyC5cvX8br3y+uY8eOZf369SxatIhp06YBxd3aCxYsoG7dugA8++yzLFmyhGvXrmFnZ0ejRo2Iiopi69atpSb45ORkPD096dChg3Y2tlatWumU6dKlC8OHDweKE/KcOXOIj49/YIK/+zxzcnKoXbs2cXFxJeZsHzNmDL1799bZNnbsWO3/R40axfr161mxYoVOgvf19WXOnDlIkkRwcDBHjx5lzpw52gQ/ePBgbdnAwEDmzZtHq1atyM7O1nn9p06dSkREBAATJkzgmWeeIT8/HxsbG+zs7DA3N8fT0/O+51lRIsGbmNvXcjm1O4XTe1LJvlWg73AoLFAjSwokWaPvUCos/+hR8o8eJW32bGwfa41D9+44dOyIogoHFAlCRURFRbFgwQLt4/sNdjt48CCyLFO/fn2d7QUFBTqtYKVSqU3uAB4eHvj7++skMQ8PD53u6bs999xzzJ07l8DAQDp16kSXLl3o1q0b5ub/paK7B8ZJkoSnp+d96yvtPG/dusXXX39N586d2bt3L3Xq1NGWCw8P19lPrVYzY8YMli9fzpUrVygoKKCgoKDE6/TYY4/p3H/epk0bZs+ejVqtxszMjEOHDjFp0iQSEhK4desWGk3x51lycjKNGjUq9dxq164NQFpaGn5+fg88v4clErwJUBWpObP3Gid3pJB6IUPf4eiSQePkilm6AV/f1mjI2bmLnJ27SJ38MfZPPYVT3+ewvadlIgjVzdbWtlwj5jUaDWZmZhw4cKDENfq7k/e9g9IkSSp1250Edy9fX19Onz7NX3/9xaZNmxg+fDiffvop27Zt09ZTkfruuPc8W7RogaOjI99//z2ffPKJTrm7zZ49mzlz5jB37lxCQkKwtbVlzJgxFBYWPvB4d8vJyeHpp5/m6aef5qeffsLNzY3k5GSio6NL1HP3ud35wlDWuT0KkeCNWE5GAce2XeH49it664IvD42DgSf4u8h5edpr9tYhIdQaMhj7p59GKufyjoKgD82aNUOtVpOWlka7du2q9Fg2NjZ0796d7t27M2LECBo0aMDRo0dp3rx5pR1DkiQUCgV5eQ8eT7R9+3Z69OjByy+/DBQn27Nnz9KwYUOdcrt37y7xuF69epiZmXHq1Clu3LjBjBkz8PX1BWD//v0VjtnS0rJc089WhEjwRujG5SwOb7rEmf3XKn3Ue1VQO9TCGG9WyT96lCtj3sTCzw+XmIE49e4tJtYRaqT69evz0ksvMWDAAGbPnk2zZs24ceMGW7ZsISQkhC5dulTKcWJjY1Gr1bRu3RqlUsmSJUuwsbHR6UZ/GAUFBaSmpgKQnp7Ol19+SXZ2Nt26dXvgfkFBQaxcuZKdO3fi7OzM559/TmpqaokEf+nSJd566y2GDh3KwYMHmT9/PrNnzwbAz88PS0tL5s+fz+uvv86xY8eYMmVKhc/B39+fxMREEhIS8PHxwd7eHisrqwrXczfRrDASskYm8fB11nx+kOWf7OPU7lSDSO4AGltnfYdQpYqSk7n28RTOPfkU17/6ClV6ur5DEoQSFi1axIABA3j77bcJDg6me/fu7NmzR9sqrQxOTk58//33PP744zRt2pTNmzezdu3aR16pb/369dSuXZvatWvTunVr9u3bx4oVK4iMjHzgfhMnTqR58+ZER0cTGRmJp6cnPXv2LFFuwIAB5OXl0apVK0aMGMGoUaN47bXXgOL7/GNjY1mxYgWNGjVixowZfPbZZxU+hz59+tCpUyeioqJwc3Mr9Xa9ihLrwRuB84fS2PN7IukpJSZqNQgtFbux37JE32FUG8nGBqfevXEZFIOlj4++wxEeID8/n8TERAICArAWvS9CDVCR96Toojdgl07eYvea86RdzNJ3KI9EbeOg7xCqlZyXR/rSpaQvW4ZD9NPUev11rO8ZvSwIgvCoRII3QNcSM9m15jxXThtHV6/K0q7sQsZIrSZz3Z9kbtiI8/PP4/bGaMwqYXILQRAEEAneoNy6msPu/ztP4uEb+g6lUqksbPQdgn6p1aT//DOZ69bhNuYNnPr2FaPuBUF4ZOJTxAAU5qn4+5fTLJuyx+iSO4BKYeIJ/l/q27dJnTSZxD7PkvsQt9kIgiDcTbTga7iz+6/xz4qz5GaUf+IFQ1OkqOIlYw1MwcmTXHy5Pw5duuD+zjgsKnHqSkEQTIdI8DVU5o08tv1yhuTjN/UdSpWr8jXhDVTmunVkxcfj+tqruAwejMJSvE6CIJSf6KKvYdRqDQfWJ/HL5D0mkdwBitSlL18pgJyby/W5X3Dhma5kbdmi73AEQTAgogVfg6ReyGDrT6e4ddUw72d/WDVqTfgaqujSJS4PH4Fj7954fvA+CqVS3yEJglDDiRZ8DaBRa9jz+wVWfXbQ5JI71Pw14WuSjFWrSOzzLPknT+o7FEEQajiR4PXs9rVcVs46wP51Scga05xUsLDA8JaK1afCxESSnn+BW4sX6zsUwQRERkYyZswYfYchPATRRa9HJ/7ewsldKaRdrK3vUPSqqECDxtwShcp47xSobHJhIdemzyB75068pk/H3MVF3yGZnknVPCnRpIot9RwZGUlYWBhz587V2b5mzRp69eqFmKXc+IkWvB4UFRawfsFc/vzqcy4fW4Wd04OXNDQFsqOrvkMwSDnb/uZCjx7k7Nyp71AEQahhRIKvZjcvX+Ln997iePwmAFSFBWgK/0QyM+1uarVI8A9Nff0GyUNeIe2zz5CLxIAGofwmTZpEWFgYS5Yswd/fH0dHR1544QWysu6/vsX69etxdHTkf//7HwAxMTH07NmTzz77jNq1a1OrVi1GjBhB0V3vxfT0dAYMGICzszNKpZLOnTtz9uxZAGRZxs3NjZUrV2rLh4WF4e7urn28a9cuLCwsyM7OBorXe//hhx/o1asXSqWSevXq8fvvv1fqa2MMRIKvRif+3sLS997kxqWLOttvXUnC1fOInqKqGTT2oov5kcgyN39YSNKLL1GYnKzvaAQDcv78edasWUNcXBxxcXFs27aNGTNmlFp22bJl9O3bl//9738MGDBAu33r1q2cP3+erVu3snjxYmJjY4mNjdU+HxMTw/79+/n999/ZtWsXsizTpUsXioqKkCSJ9u3bEx8fDxR/GThx4gRFRUWcOHECgPj4eFq0aIGd3X/rVkyePJm+ffty5MgRunTpwksvvcStW7cq/wUyYCLBVwNZltm6+Hv+/OpzigrySy1z6fhWatU2vmloy0tt66TvEIxC/tGjJD7Xl5w9e/UdimAgNBoNsbGxNGnShHbt2tG/f382b95cotzXX3/N66+/zv/93//Ro0cPneecnZ358ssvadCgAV27duWZZ57R1nH27Fl+//13fvjhB9q1a0doaChLly7lypUrrFmzBigeL3Anwf/999+Ehoby5JNParfFx8eXWNs9JiaGfv36ERQUxLRp08jJyWHvXvG+v5tI8FVMrSrijy9mcXDd/z24oCxz69L/YW1rmgPNNEonfYdgNDQZGSS/8gq3V6/RdyiCAfD398fe3l77uHbt2qSlpemUWblyJWPGjGHjxo1ERUWVqKNx48aYmf03YdXddZw8eRJzc3Nat26tfb5WrVoEBwdz8t/bPSMjIzl+/Dg3btxg27ZtREZGEhkZybZt21CpVOzcuZOIiAidYzZt2lT7f1tbW+zt7UvEbepEgq9ChXm5rJo+idO7tperfF5WBlZW8ciY3uhWlbV92YWE8isqIuXdd7k+b56+IxH0xMHBgYyMkiPvb9++jYODg/axhYWFzvOSJKHR6I4JCgsLw83NjUWLFpU6+v5BddxvtL4sy0hS8SRXTZo0oVatWmzbtk2b4CMiIti2bRv79u0jLy+PJ554otzHFIqJBF9Fcm6ns3zSuyQfO1yh/a6dP4aH7/kqiqrmMtk14avYja8XcGXsOORC0+wZMmUNGjRgfymrEu7bt4/g4OAK1VW3bl22bt3K//3f/zFq1KgK7duoUSNUKhV79uzRbrt58yZnzpyhYcOGANrr8P/3f//HsWPHaNeuHSEhIRQVFfHNN9/QvHlznV4GoXxEgq8C6alX+eXDcaQlPVyivnJiHY6u2ZUcVc1m8mvCV6Fr6Zd4dcswsgtN6z1l6oYPH8758+cZMWIEhw8f5syZM3z11VcsXLiQcePGVbi++vXrs3XrVm13fXnVq1ePHj168Oqrr/LPP/9w+PBhXn75Zby9vXWu5UdGRvLzzz/TtGlTHBwctEl/6dKlJa6/C+UjEnwlSz1/ll8mjiPjWupD16FWqcjPWIuZhboSI6vZVAprfYdglNQhwYxod5Y91/YyaMMgbuSZ7kBOU+Pv78/27ds5f/48Tz/9NC1bttSObn/uueceqs7g4GC2bNnCL7/8wttvv13u/RYtWkSLFi3o2rUrbdq0QZZl1q1bp9PNHhUVhVqt1knmERERqNXqEtffhfKRZDGdUaVJOnyQ3z+fTlF+5Uxc49OoLTdSHquUumo6fy8VgT+/oe8wjIrk78vovtmkmP13T7OPnQ8/RP+At523HiMzHPn5+SQmJhIQEIC1tfgSKuhfRd6TogVfSU5u38rqmR9XWnIHuHxiJ24+KZVWX01WJItZkyuT5ObKR8+qdJI7wOXsywxeP5ir2Vf1FJkgCNVFJPhKsH/tKtZ99TkatarS67527v9QOpR+77wxKdSINeEri2Rny5cvOXLC4nqpz1/NucrgDSLJC4KxEwn+Ee1fu4ptP/0IVXSlozAvF4X8F0jGfSWlqEisCV8pzM35daA/22wuPrDYlewrDN4wmJRs0+ghEgRTJBL8Izj5Tzzbli6q8uPcSD6Lu49xr/8t1oSvBJLE3wObssLhdLmK30nyqTkPPyBUEISaSyT4h3TxaAIbFsytspb7vS4d3Yizx+1qOZY+FOaLCSoe1annW/Kle8XWNLicfZlB6weJJC8IRkgk+IeQlnSB32dPRa2q/Gvu9yPLGjKv/Y6ldfUdszqpijTIVuJe+IeV9kxLPgw4+FD7Xs6+zLBNw8gqvP8KYoIgGB6R4CsoI+0aq6Z/RGFe9a/hnpN+A1v7HdV+3OqidnLTdwgGKfeJUN5omvBIdZy7fY4xW8dQpBbXSgTBWIgEXwF5WZmsnPYhObfT9RZDypkDuPsa53KgGvta+g7B4KhDghn5xFnUlbB+wd7Uvby/4/37zh0uCIJhEQm+nIoK8lk9czLpKVf0HQpXT63FzjlX32FUOpHgK0by9+XNztfIlipvnvk/E/9k7sG5lVafIAj6IxJ8OWg0auK+mEXK2fKNTq5qqsIC1HnrUJgZ18A0tZ2TvkMwGHcmskk1q/z55X889iPLTi2r9HoFQaheYvqwctj0w9dcOLBX32HoSE9JxrfJYa5faabvUCqN2sZR3yEYBMnOlnkvO3DCouou1UzfOx1vO2/a+bSrsmMYupDFIdV6vKMDj1aofExMDIsXL2b69OlMmDBBu33NmjX06tVLXIoxAaIFX4adK37m6OYN+g6jVJeObaWWV+mzlRkilZVYDrJMFhYsH+jPduuqHYehkTVM2D6By1mXq/Q4QtWytrZm5syZpKfrb9xQeRUViQGelU0k+Ae4cGgfu377Wd9hPNCt5P/D2tY41vpWW9rqO4SaTZLYNiCE38o5kc2jyizM5K34tyhQF1TL8YTK16FDBzw9PZk+fXqpz9+8eZN+/frh4+ODUqkkJCSEX375RadMZGQko0aNYsyYMTg7O+Ph4cF3331HTk4OgwYNwt7enrp16/Lnn39q94mNjcXJyUmnnjVr1iBJ/81YOWnSJMLCwvjxxx8JDAzEyspK9CpUMpHg7yPndjobFnyh7zDKlJeViZVlPHIljKLWtyJzcR/8g5x6viVfVXAim0d18tZJpu6eWq3HFCqPmZkZ06ZNY/78+Vy+XLI3Jj8/nxYtWhAXF8exY8d47bXX6N+/P3v27NEpt3jxYlxdXdm7dy+jRo1i2LBhPPfcc7Rt25aDBw8SHR1N//79yc2t2ODfc+fO8euvv7Jy5UoSEhIe5VSFUogEXwpZltmwYC65Gbf1HUq5XLtwDA/f8/oO45GJNeHv71EmsnlUq8+t5rczv+nl2MKj69WrF2FhYXz00UclnvP29mbs2LGEhYURGBjIqFGjiI6OZsWKFTrlQkND+eCDD6hXrx7vvvsuNjY2uLq68uqrr1KvXj0+/PBDbt68yZEjFfsCWlhYyJIlS2jWrBlNmzbVaeELj04k+FIcXPc7iQkH9B1GhVw+vg5HN8OeiaxIstR3CDVS7hNhjzyRzaOavmc6x28c12sMwsObOXMmixcv5sSJEzrb1Wo1U6dOpWnTptSqVQs7Ozs2btxIcrLuGI+mTZtq/29mZkatWrUICflvkKGHhwcAaWlpFYqrTp06uLmJCa6qikjw90hLusD2X2L1HUaFadQq8tLXYm6h1ncoD02sCV+Sumkwwx8/XSkT2TyKQk0hb297m+zCyr8tT6h67du3Jzo6mvfee09n++zZs5kzZw7vvPMOW7ZsISEhgejoaAoLdcf1WFhY6DyWJEln252Wt0ZTfOuuQqEocT29tEF0trZi3E1VEgn+LkWFBfwx71PUBjqaM/N6Ko61atbtfBVRqBZrwt9NCvDjzU7XyFXUjPfjlewrTNszTd9hCA9pxowZrF27lp07d2q3bd++nR49evDyyy8TGhpKYGAgZ8+efeRjubm5kZWVRU5OjnabuMZe/USCv8u2//3ArSuX9B3GI7lychduPlf1HcZDEWvC/0dyd2Vin8IqmcjmUay9sJb1Sev1HYbwEEJCQnjppZeYP3++dltQUBB//fUXO3fu5OTJkwwdOpTU1EdfWbB169YolUree+89zp07x88//0xsbOwj1ytUjEjw/zq3bzeH//qz7IIG4Nq537F1zNd3GBVWWGj4dwJUBsneji9esueUxQ19h1KqKbumcD3XeOZfMCVTpkzR6TqfOHEizZs3Jzo6msjISDw9PenZs+cjH8fFxYWffvqJdevWaW+9mzRp0iPXK1SMJIsbD8m+dZPF74wiPytT36FUmlq+dcnN6Y4sG06rWGEmEbl5uL7D0C8LC5YPrc9K+5oxLfL9RPhE8OVTX+o7jCqXn59PYmIiAQEBWFuLuzwE/avIe9LkW/CyLPPnV58bVXIHuHnpPG4+hjXqWaOW0ShNeDY7SSJ+YEiNT+4A2y5vY825NfoOQxCEBzD5BH8gbjXJxw7rO4wqcenoJlw8b+k7jArROJruLTMnn2/J127VO5HNo5i1dxY38mrmZQRBEEw8wWfdvMGOFUv1HUaVkWUNGSm/Y2mt0nco5aZxMM0lY68905KP9DSRzcPKKsris/2f6TsMQRDuw6QT/LYlC1EVGPc82zm3b2Frt13fYZSb2t5F3yFUu5x2YYzR80Q2D+uPC3+wP3W/vsMQBKEUJpvgLx0/wuldhpP4HkXK2UO4+17UdxjlorZ10ncI1UodGsyItvqfyOZRTN0zFZXGcHqJBMFUmOTUYRqNmi2x3+k7jGp19dRanH0HkXWr5s4cZWVrjqVbIMq8lmBmjmRmhmRmhqxWIRepkAsLUd24ger6deR8w7sNsIRAP97olFpjJrJ5WOdun+Pnkz8zoPEAfYciCMJdTDLBJ2xYx43kJH2HUa1UhYUU5axDYd4HjUp/HTf2Lta4+dnjVsceZw8l9i7W2DpZYW1vgZmZAmgPlJ0oNDk5qG7epCg1laKrVyk4dYq8Y8cpOHkCTU7FVrTSB8ndlYm9C0lT5JRd2AAsOLyAzgGdcVOa7iBJQahpTC7B52VnscuIB9Y9yO3US/g2OcT1Ky2q5XgKhUTtIEd8GrrgXsceD38HrJTF81er1RokSUKheLj79BW2tlja2mLp54esUkG3bsWtfY2GosuXyTt8mLwjR8neto2iexbO0Lf/JrIx7FkT75ZdlM3sA7OZ0W6GvkMRBOFfJjfRTfz/fuDAH2v0HYZeeTfuz82rVdPSsrQxx6+xCwGhrviHuGJpbY7m32QuPWQyfxiySgUKBZJCQUFSElkb/yJ76xbyDh+BfxfE0AsLC5YNrccq+zP6i6GKSEgs77qchrUa6juUSiMmuhFqGjHRzX1kXk8jYeMf+g5D725eXIONbeXdPaAwkwgKd6fHmDCGfNaO6FeaENTcHUtr83+fV1RrcgeQzM2RFMVvbyt/f2oNHoT/L79Qf9dOPCdPwqpBg2qNpzio4olsjDG5A8jIzD80v+yCgvAA/v7+zJ07V99hGAWT6qLfsXyJwa4UV5nys7NwcNtKHtHAwydeO2crGj3hRZMIb2zsLNFoZG2Xu8KsZn13lMyL3+pmjo449emD8/PPk3f4MLeW/ETWhg3I1fC+OPFCOF+7Hary4+jT9ivbOZR2iGbuzfQdSpU72aB6eyoanjpZofIxMTEsXrxY+9jFxYWWLVsya9YsnfXdBeNVsz6Fq9D1i4mc/GebvsOoMdIST+Du+3DLQtYOcqLz6yEMmNqWFp38sbGzBHjo6+nV7U6yt27SBO/PPqXeP9txe+tNzFxdq+yY17q2ZJK/cSf3O+YdnKfvEIR/derUiZSUFFJSUti8eTPm5uZ07dr1vuVLW7NdMFwmk+D//jkWWdbjtdca6PLxP3F0K/8c/K6+dnQbHUrvsc3xD6mFpJBQmBlGUi+NZFa8/ryZoyO1hgwhaPMm3EaPRmFnV6nHyWkfxugmppHcAfZf28/OqzvLLihUOSsrKzw9PfH09CQsLIzx48dz6dIlrl+/TlJSEpIk8euvvxIZGYm1tTU//fQTkyZNIiwsTKeeuXPn4u/vr30cHx9Pq1atsLW1xcnJiccff5yLF4vn2jh8+DBRUVHY29vj4OBAixYt2L//v8mQdu7cSfv27bGxscHX15fRo0frrBt/r0mTJuHn54eVlRVeXl6MHj26Ul8jY2YSCf7qmZMkJRzQdxg1jkatJvfWWswt1Q8s5+BqQ8chjXj+/Vb4BDsDNa8L/lFJZmYorKyoNfQ1grZsxiVmIJKl5SPXqw5twIg2pzGgRf0qxfyD4lp8TZOdnc3SpUsJCgqiVq3/poQeP348o0eP5uTJk0RHR5dZj0qlomfPnkRERHDkyBF27drFa6+9hiQVv8lfeuklfHx82LdvHwcOHGDChAlYWBTfPXP06FGio6Pp3bs3R44cYfny5fzzzz+MHDmy1GP99ttvzJkzh2+//ZazZ8+yZs0aQkJCKuHVMA0mcQ3+4Lrf9R1CjZV14xreDfdwM7Vtiecsrc1o3SOQJu194N+Z1owtsd9LMjNDYW+P+zvv4DJ4MGkzZ5L5x7qHqyywDm90SjH4iWwexrGbx9h2aRsRvhH6DsWkxcXFYfdvj1ROTg61a9cmLi4OheK/v+MxY8bQu3fvcteZmZlJRkYGXbt2pW7dugA0bPjfeITk5GTGjRtHg38HstarV0/73KeffsqLL77ImDFjtM/NmzePiIgIFixYUGJUeHJyMp6ennTo0AELCwv8/Pxo1apVxV4EE2bcn9ZA1q0bnN0rugsf5MrJ3bj5XtHZ5tvIhRcnP0aTCB8UZpLRJ/a7Fd/Sp8Dc1RXv2bPx+fqrCl+flzzcmNi7wGgmsnkYscdj9R2CyYuKiiIhIYGEhAT27NnD008/TefOnbXd6QDh4eEVqtPFxYWYmBiio6Pp1q0bX3zxBSkpKdrn33rrLV555RU6dOjAjBkzOH/+vPa5AwcOEBsbi52dnfYnOjoajUZDYmJiiWM999xz5OXlERgYyKuvvsrq1atRqcS0yOVl9J/ahzeuQ6N+cBe0AKlnfkfpmI+ltRmRLzeg++gwbOwtDWbgXFW4c5udXfv21P1zHQ4PGJyks5+9HXNftOO0hWkvpbr/2n6O3zyu7zBMmq2tLUFBQQQFBdGqVSsWLlxITk4O33//vU6ZuykUCu6dHuXewXeLFi1i165dtG3bluXLl1O/fn12794NFF8zP378OM888wxbtmyhUaNGrF69GgCNRsPQoUO1XzoSEhI4fPgwZ8+e1fYG3M3X15fTp0/z1VdfYWNjw/Dhw2nfvr0YDFhORp3gVYWFHNm0Xt9hGISi/Dy86ybx4uTHaNi2NmA4o+KrmmRujsLWFu/PPi27NW9hwS8D/dhhbTyz1D2K/x3/n75DEO5SPHukgry8vPuWcXNzIzU1VSfJJyQklCjXrFkz3n33XXbu3EmTJk34+eeftc/Vr1+fN998k40bN9K7d28WLVoEQPPmzTl+/Lj2S8fdP5b3GfNiY2ND9+7dmTdvHvHx8ezatYujR48+5CtgWow6wZ/asY28rPKPEjdZksRjfV7g6deGY2NvIRJ7Ke5uzQf+3xqsS7uPWJLYasQT2TyMjRc3kpqTqu8wTFZBQQGpqamkpqZy8uRJRo0aRXZ2Nt26dbvvPpGRkVy/fp1Zs2Zx/vx5vvrqK/7880/t84mJibz77rvs2rWLixcvsnHjRs6cOUPDhg3Jy8tj5MiRxMfHc/HiRXbs2MG+ffu01+jHjx/Prl27GDFiBAkJCZw9e5bff/+dUaNGlRpLbGwsCxcu5NixY1y4cIElS5ZgY2NDnTp1KveFMlJGneAPrl+r7xBqPHMrK7q9OYHH+74MoDP4RihJMjfHzMkJ/6U/4dC9u85zx/uFs8DtiJ4iq5lUGhU/n/q57IJClVi/fj21a9emdu3atG7dmn379rFixQoiIyPvu0/Dhg35+uuv+eqrrwgNDWXv3r2MHTtW+7xSqeTUqVP06dOH+vXr89prrzFy5EiGDh2KmZkZN2/eZMCAAdSvX5++ffvSuXNnJk+eDEDTpk3Ztm0bZ8+epV27djRr1oyJEydSu3btUmNxcnLi+++/5/HHH6dp06Zs3ryZtWvX6twFINyf0c5Ff/nEMZZPnqDvMGo0e1c3eo//CBdvXxT/3hMulI+s0SApFNxcuJC02Z+T2qUFo0NM5173irC3tGfTs5tQWij1HUqFibnohZpGzEUPHFwvbo17EO/gRvSfOQ8Xbx+R3B/CnS57l8GD8VrxC+83e7hZAU1BVmEWa8+L3jRBqG5GmeAzb1zn3L7d+g6jxqoT2pznJk7FSqlEYWYSUyFUGUmSsGvYmIWdfsTB0kHf4dRYq86t0ncIgmByjDLBJ2z8A1mfS4LWYHVbtKLXOx8WT+iiEC33ymCmMKOecz0Wd1qMi7WLvsOpkU7cPMHpW6f1HYYgmBSjS/BFhQUc3bxB32HUSIHNW9L97fdRKBRiMF0lM1eY4+/oz4/RP+Jo5ajvcGocCYm9F/4su6AgCJXG6D7lz+z6h/zsLH2HUePUCQmj+9vva2dpEyqfucKcOg51+OHpH7C3sNd3ODWCt9KD1x1D+CMT+m+ZB2oxQYkgVBej+6Q/u3eXvkOocdwD6tJz/IdICoVI7lXMXGFOkFMQX3X4CnOFaY5vsDGzprtzCAtlD/48vp8RCX/ge/Mi5N6Es3/pOzxBMBlG9WlfVFjAxaPiVqW7KR2d6DX+IxQKM9EtX03MFeaEuoXyfuv39R1KtWruGMTHNvXZeimFqQf/oFXSPiTuuQv3yDL9BCcIJsiomhgXjySgKijQdxg1hpm5OT3HTUTp4CBuhatmCknBs/Wf5fSt0yw7bbxJzcvGnW6WHvS4dBzfxC1l73B6PRRkg5Vd1QcnCCbOqBL8+f3i1ri7dXhlBB5164mWux5NaD2BCxkX2Ju6V9+hVBobM2s6OATR41YarU4cKNlKfxB1AZzfDI16VF2AgiAARpTgZY2GCwf36TuMGqNZ5+40ieqo7zAEGeZGzaXv2r5czr6s72geSXPHIHoUSkSf34ttwSPMt3/6T5HgBaEaGE2Cv3rmFLkZt/UdRo3gVieAyP5D9B2GQPE98jbmNsyKmMXL615GIxvW/Ay1bdzoZulJz/J2wZfHmQ2gUYOBz8Pw1euV9HqU04hvnnyo/Xbu3Em7du3o2LEj69dXbHXNSZMmsWbNmlJXkxNqPqPpuz0nuucBUJiZ02XUWOSKdJsKVcpcYU6TWk0Y0GiAvkMpFxsza7o6N+F7PNhw4iCjEv7A92ZS5R0g7xYki7tdqsuPP/7IqFGj+Oeff0hOTtZ3OOUi1nuvHEaT4M/v36PvEGqE1r36UsvHDzMxBW2NIkkSo5uNJsAhQN+h3FdzxyAm29Rj66UUph9cx2OJpYyCryynxaQ31SEnJ4dff/2VYcOG0bVrV2JjY7XPxcfHI0kSmzdvJjw8HKVSSdu2bTl9unjGwdjYWCZPnszhw4eL58+QJGJjY3n77bd1lpudO3cukiTxxx9/aLcFBwfz7bffah8vWrSIhg0bYm1tTYMGDfj666+1zyUlJSFJEr/++iuRkZFYW1vz008/ERsbi5OTE2vWrKF+/fpYW1vTsWNHLl26VIWvmHExigR/88ol0lOu6DsMvXOrE8BjvZ9HksR67jWRJElMbTcVhVRz/uw8bdx41TGEP7LMWJywhd4nNmNbUA0TRZ1eV/XHEFi+fDnBwcEEBwfz8ssvs2jRIu5dQPT9999n9uzZ7N+/H3NzcwYPHgzA888/z9tvv03jxo1JSUkhJSWF559/nsjISLZv347m3+nAt23bhqurK9u2bQMgNTWVM2fOEBERAcD333/P+++/z9SpUzl58iTTpk1j4sSJLF68WCeO8ePHM3r0aE6ePEl0dDQAubm5TJ06lcWLF7Njxw4yMzN54YUXqvQ1MyZG0cwTrff/uuaFmuvurvrY47F6i8PazIqnHOrRI/0GrU/uR6GPcQG3LsD1M+BWv/qPbUIWLlzIyy+/DECnTp3Izs5m8+bNdOjQQVtm6tSp2mQ8YcIEnnnmGfLz87GxscHOzg5zc3M8PT215du3b09WVhaHDh2iefPmbN++nbFjx7JqVfGCQlu3bsXDw4MGDRoAMGXKFGbPnk3v3r0BCAgI4MSJE3z77bcMHDhQW++YMWO0Ze4oKiriyy+/pHXr1gAsXryYhg0bsnfvXlq1alXZL5fRqTlNiUcgrr9DWHQXavn4ifvdazhJkhjZbCRuNm7VfuxmjkFMsqnP1svXmHFwHW0S9+onud+RuE1/xzYBp0+fZu/evdoWr7m5Oc8//zw//vijTrmmTZtq/1+7dm0A0tLS7luvo6MjYWFhxMfHc/ToURQKBUOHDuXw4cNkZWURHx+v/cJw/fp1Ll26xJAhQ7Czs9P+fPLJJ5w/f16n3vDw8BLHMjc319neoEEDnJycOHnyZAVfDdNk8C34nNvppJ59hFt2jICljQ1t+vTTdxhCOZlJZgwNHconuz+p8mN5/jsKvsflk9SprFHwlSVpO7R6Vd9RGK2FCxeiUqnw9vbWbpNlGQsLC9LT07XbLCwstP+/c3lPU8ZqnJGRkcTHx2NpaUlERATOzs40btyYHTt2EB8fz5gxY3Tq+f7777Wt8DvM7mmM2Nralnqs0i45isuQ5WPwCf7SiaPIBnbrUWUL79oLS6WteNMbCHOFOc/Wf5b/Hf8fyVmVP6rZ2syKJ//tgn9MX13w5ZG0A2QZxPu20qlUKv73v/8xe/Zsnn76aZ3n+vTpw9KlS2nSpEmZ9VhaWqJWq0tsj4yMZOHChZibm2u7+yMiIli2bJnO9XcPDw+8vb25cOECL7300kOdx/79+7Xd8adPn+b27dva7n/hwQw+waclni+7kBGzcXAkvHsfMVudgZFlmVHNRjHu73GVVmeYQ116qMzodH4vdvlnK63eKpN7A66fBnfxYV3Z4uLiSE9PZ8iQITg66i5f/Oyzz7Jw4ULmzJlTZj3+/v4kJiaSkJCAj48P9vb2WFlZaa/Dr127lk8+Ke6JioyMpE+fPri5udGoUSNtHZMmTWL06NE4ODjQuXNnCgoK2L9/P+np6bz11lsPPL6FhQWjRo1i3rx5WFhYMHLkSB577DFx/b2cDD4rXDPxBP9Y7+fFLXEGyFxhTqeATjRyaVR24QfwsHHlVccQ1mZbsOTwVp49vgm7/MxKirIaXBLjZ6rCwoUL6dChQ4nkDsUt+ISEBA4ePFhmPX369KFTp05ERUXh5ubGL7/8AhRfh2/WrBkuLi7aZN6uXTs0Go229X7HK6+8wg8//EBsbCwhISFEREQQGxtLQEDZt4wqlUrGjx/Piy++SJs2bbCxsWHZMuNd26GySfK990wYmK9eeZH8LAP6QKtEds61ePWrH8XAOgOl0qjYdXUXwzcPr9B+1mZWRDnUo2f6TR5L2ldzu+DLI/RF6LVA31HcV35+PomJiQQEBGBtba3vcExKbGwsY8aM4fbt2/oOpUapyHvSoJt+mTfSTDa5A4Q8Fa3vEIRHYK4w53Hvx/Gx8ynXPPWhDnXpoTKn0/m92BtCF3x5iBa8IFQZg07wptw9rzAzI+zpLqL1buA0sobn6j/HnIOlXw/1sHGlm2Vtelw5hX/i1mqOrhrcSoSCLLCy13ckgmB0DPoavCkPsAtq+RhKRyd9hyE8InOFOc8GP4ulwlK7zcrMis7OTfiW2mw8mcAbCX/gf91Y3+syXDuh7yCEGigmJkZ0zz8ig27Bm3KCbxbdDY1aLVrwRsDB0oFo/2gu3jhOD5UFnY2pC7480o6DX+uyywmCUCEiwRsgF29ffBqVfQ+rYBg0Gg0fBb+M1eY2+g5FP64d13cEgmCUDLaLPud2Otnpt/Qdhl40fCICTSmTTwiGSaFQYOXeCFwC9R2KfoguekGoEgab4E219Q5Qr1VbJDGxjXHRqKF+J31HoR9pogUvCFXBYLNEWtIFfYegFw5uHtTy8RPT0hqjhl31HYF+5GdARtm3CQqCUDEGm+CvJZ7Tdwh6UbdFK+QyFoIQDJDCDHwfAxtnfUeiH9dP6zsCQTA6Bpvg01Ou6jsEvQhq2QaDnnpQuD+FGQR1KLucMbpd+YvuCJUvPj4eSZK0t6/Fxsbi5OSk15iqg6Gep8GOos++dVPfIVQ7SxslPg0bi4VljJW6CIK7wNEV+o6k+t2+qO8IKmz289V7SeXt5XHlLvvNN98wbtw40tPTMTcv/pjPzs7G2dmZxx57jO3bt2vLbt++nfbt23P69Gnq169f6XFXh/j4eKKiorSPra2tCQwM5I033uC1117TY2QVk5SUREBAAIcOHSIsLOyR6zPITKEqLCQ/O0vfYVS72kH1xX3vxszMAvyf0HcU1U6WzCjIydB3GEYlKiqK7Oxs9u/fr922fft2PD092bdvH7m5udrt8fHxeHl5GWxyv9vp06dJSUnhxIkTDB06lGHDhrF58+b7li8sLKzG6KqfQSZ4U709ziMwSNweZ+zs3MHWTd9RVCqNjQt5tRqT5vUUp3yfZ4vvCBbVnsh7zp/R0/I76hf8j5dTntN3mEYlODgYLy8v4uPjtdvi4+Pp0aMHdevWZefOnTrb77R+f/rpJ8LDw7G3t8fT05MXX3yRtLS0Ch17wYIF1K1bF0tLS4KDg1myZInO88nJyfTo0QM7OzscHBzo27cv165d0z4/adIkwsLCWLJkCf7+/jg6OvLCCy+QlVV2o87d3R1PT08CAgIYPXo0/v7+OqvmRUZGMnLkSN566y1cXV3p2LEjAJ9//jkhISHY2tri6+vL8OHDyc7OLlH/mjVrqF+/PtbW1nTs2JFLly5pnzt//jw9evTAw8MDOzs7WrZsyaZNm3T29/f3Z9q0aQwePBh7e3v8/Pz47rvvtM/fWWGvWbNmSJJEZGRkmef8IAaa4E2vex7APTBI3yEI1cErTN8RlJtsbkOhUyDpno+T6NOT3b6vssLrHWa4Tmeg7Vc0U/+PwPQvaXjlfVpdGEKnsz0YfPZxJic25OcULxIy7SjSSKRm5uv7VIxOZGQkW7f+t37B1q1biYyMJCIiQru9sLCQXbt2aRN8YWEhU6ZM4fDhw6xZs4bExERiYmLKfczVq1fzxhtv8Pbbb3Ps2DGGDh3KoEGDtMeTZZmePXty69Yttm3bxl9//cX58+d5/vnndeo5f/48a9asIS4ujri4OLZt28aMGTPKHYcsy6xfv55Lly7RurXuLImLFy/G3NycHTt28O233wLFc1HMmzePY8eOsXjxYrZs2cI777yjs19ubi5Tp05l8eLF7Nixg8zMTF544QXt89nZ2XTp0oVNmzZx6NAhoqOj6datG8nJuuNLZs+eTXh4OIcOHWL48OEMGzaMU6dOAbB3714ANm3aREpKCqtWrSr3OZfGIK/B55hoC96rXgPRRW/s1CrwagZn/9J3JMiSGRpbD/KUtcmwcOe6wo2rsgsXilw4k+fA0Sx7ErNtoGRDp8KuZRY8eiWCjsjISN58801UKhV5eXkcOnSI9u3bo1armTdvHgC7d+8mLy9Pm+AHDx6s3T8wMJB58+bRqlUrsrOzsbOzK/OYn332GTExMQwfXrwE8ltvvcXu3bv57LPPiIqKYtOmTRw5coTExER8fX0BWLJkCY0bN2bfvn20bNkSKJ7dMTY2Fnv74kWI+vfvz+bNm5k6deoDj+/j4wNAQUEBGo2Gjz/+mPbt2+uUCQoKYtasWTrbxowZo/1/QEAAU6ZMYdiwYXz99dfa7UVFRXz55ZfaLwyLFy+mYcOG7N27l1atWhEaGkpoaKi2/CeffMLq1av5/fffGTlypHZ7ly5dtK/P+PHjmTNnDvHx8TRo0AA3t+Leu1q1auHp6fnAcy0Pg0zwlkVWNGkYRVbOLTIz08jITEOjMe6ua2s7e+xrueo7DKGqSVJxgq8GGmtnCmy9yLby4KaZGynU4qKqFufyHTiR68jxLCUFedXTyVeo0nA7txAnpWXZhYVyiYqKIicnh3379pGenk79+vVxd3cnIiKC/v37k5OTQ3x8PH5+fgQGFs+ieOjQISZNmkRCQgK3bt1C8+8tucnJyTRq1KjMY548ebLEoLbHH3+cL774Qvu8r6+vNrkDNGrUCCcnJ06ePKlN8P7+/trkDlC7du1yXSrYvn079vb2FBQUsHfvXkaOHImLiwvDhg3TlgkPDy+x39atW5k2bRonTpwgMzMTlUpFfn4+OTk52NraAmBubq6zb4MGDbRxt2rVipycHCZPnkxcXBxXr17VfrG6twXftGlT7f8lScLT07PCl0HKyyATvEueO43zW4EZ4Ay4gGRtBtYKZEsZlZmKIqmQQk0eeaoc8gozyc5LJzvnFhmZaWRm3UCWDetecvcAE53G1NQozMC75AdQRcnm1hTZ1ibXpjbpFu5cw5XL6lqcL3LkZI4jR7PtuHnbAm4/esiV5XZukUjwlSgoKAgfHx+2bt1Keno6ERERANpr1Dt27GDr1q08+eSTAOTk5PD000/z9NNP89NPP+Hm5kZycjLR0dEVGox27yRcsixrt939//uVAbCwsChRp6Yc838EBARob2dr3Lgxe/bsYerUqToJ/k7CvuPixYt06dKF119/nSlTpuDi4sI///zDkCFDKCoqeuC53b1t3LhxbNiwgc8++4ygoCBsbGx49tlnS7x2D3tuD8MgE7wmT6W7QQY5Tw15xa14c8AcS2ywxBFHwKu4nAVQC3D77wuBxkKDykyFSiqkQJNHviqb3IJMsvNuk5lzk8yMa2Tl3AJZv3efO7p73vePQzAydu7FI+rVRaU+LUuK4q5zm9pkWLpzQ+HGFdmVxCInzuQ7cjTLnguV1HVenW7nlX6+wsOLiooiPj6e9PR0xo0bp90eERHBhg0b2L17N4MGDQLg1KlT3LhxgxkzZmhb2HePwi+Phg0b8s8//zBgwADttp07d9KwYUOguLWenJzMpUuXtMc4ceIEGRkZ2jKVyczMjLy8vAeW2b9/PyqVitmzZ2tvQf71119LlFOpVOzfv59WrVoBxSP2b9++TYMGDYDi3oOYmBh69eoFFF+TT0pKqlC8lpbFX3DVlTSY2jATfO4jfhBoQM5VQ64aCbBAwgIrbLACnP4rZwm4AR4Sko0ZWEtozDWozFUUyQUUaPLIU2WTW5BBdm46WTk3yMi8Tk5O+qPFVwo7Zxc0ajVm5gb5KxMqKN/nCbIK4Za5+79d5y6cK3DkeI4Dx7Nsq63rvDpliARf6aKiohgxYgRFRUXaFjwUJ/hhw4aRn5+vvf7u5+eHpaUl8+fP5/XXX+fYsWNMmTKlQscbN24cffv2pXnz5jz11FOsXbuWVatWaUeTd+jQgaZNm/LSSy8xd+5cVCoVw4cPJyIiotSu84pKS0sjPz9f20W/ZMkSnn322QfuU7duXVQqFfPnz6dbt27s2LGDb775pkQ5CwsLRo0axbx587CwsGDkyJE89thj2oQfFBTEqlWr6NatG5IkMXHixAq3zN3d3bGxsWH9+vX4+PhgbW2No6Njheq4m0FmixIt+Co/oIyco4Ic7vpCYI0Sa5xxBv69nmT9749Z8RcC2Qo0FjIqRRFFFFCgySWvKJucggxyctPJzLlBRkYaeXmZZYZg6+RShSco1DQv5I4j4dJtfYdRrbLzq/nv2gRERUWRl5dHgwYN8PDw0G6PiIggKyuLunXralvSbm5uxMbG8t577zFv3jyaN2/OZ599Rvfu3ct9vJ49e/LFF1/w6aefMnr0aAICAli0aJH2di9JklizZg2jRo2iffv2KBQKOnXqxPz58yvlfIODg4Hi6+W+vr4MHTqUSZMmPXCfsLAwPv/8c2bOnMm7775L+/btmT59uk4vBIBSqWT8+PG8+OKLXL58mSeeeIIff/xR+/ycOXMYPHgwbdu2xdXVlfHjx5OZWfZn+93Mzc2ZN28eH3/8MR9++CHt2rXTudWxoiRZ1nPf80O49uUhii4bWP/jg1gokKwV/34h0KBSFFEoF1CgvvOF4DaN+jyNZ8P6ooveRAxdsp8Nx6+VXdCIzOrTlL4tfcsuWI3y8/NJTEwkICAAa2trfYcjCBV6TxpkCx6VYQ2QK1ORBrlIA1nFExNYYoYlSuxQAsUj52s5eYvkbiI0soybveklk5xC0YIXhMpkfBfyjJSZgxhdbCrUGhkPByt9h1HtcguN+1ZXQahuIsEbCMlSTHBjKmQZbC0Ns3PtUag1Bne1UBBqNANN8KbXVS26502HBJgpTO/3rTG84UCCUKMZaII3QeI3ZToksDAzxQSv7wgEwbiYXj+gINRwFqh50WwLL1qP0Xco1ct8PPCevqMQBKNhmO1C02vcgJHdOCA8iAwaE5z0RSHaG4JQmQwzwZsgA5yuQHgUGhO8ZUwSH0eCUJnEX5SBkMUtRKalMEffEVQ/hbhTRBAqk0jwBkKdWf7VnAQDpzCHrFR9R1H9RBe9yYuJiaFnz576DsNoGOZflAmOMFbfLkCubStulzMFksI0E7yVfdllapDLE7ZX6/F8ZrSrUPmYmBhu377NmjVrqiYgocYzyBa8ma1F2YWMjDqzUNxHZEqyUvQdQfVT1tJ3BIKJunfdd2NhkAleYYoJPkt00ZuUbNNaaAYQCb6axMbG4uTkpLNtzZo12t5BWZbp0KEDnTp10g7uvX37Nn5+frz//vvafRYtWkTDhg2xtramQYMGfP3119rnkpKSkCSJX3/9lXbt2mFjY0PLli05c+YM+/btIzw8HDs7Ozp16sT169dLxDh58mTc3d1xcHBg6NChFBb+9/lXUFDA6NGjcXd3x9ramieeeIJ9+/aV+/wAJk2aRFhYGD/++COBgYFYWVkhyzKnTp3iiSeewNramkaNGrFp0ybtCniGyCC76BV2pjcvuyarEExwdjOTJRK8oCeSJLF48WJCQkKYN28eb7zxBq+//joeHh7apVe///57PvroI7788kuaNWvGoUOHePXVV7G1tWXgwIHauj766CPmzp2Ln58fgwcPpl+/fjg4OPDFF1+gVCrp27cvH374IQsWLNDus3nzZqytrdm6dStJSUkMGjQIV1dXpk6dCsA777zDypUrWbx4MXXq1GHWrFlER0dz7tw5XFzKv6z2uXPn+PXXX1m5ciVmZmZoNBp69uyJn58fe/bsISsri7fffrtyXlQ9McgEb2Znei141a18cf3dVGSngdo4uwwfSCT4GsPb25tvv/2W/v37c+3aNdauXcuhQ4ewsCj+7J0yZQqzZ8+md+/eAAQEBHDixAm+/fZbnQQ/duxYoqOjAXjjjTfo168fmzdv5vHHHwdgyJAhxMbG6hzb0tKSH3/8EaVSSePGjfn4448ZN24cU6ZMIS8vjwULFhAbG0vnzp2B4i8bf/31FwsXLmTcuHHlPsfCwkKWLFmCm5sbAOvXr+f8+fPEx8fj6ekJwNSpU+nYseNDvII1g0EmeFPsoi+6mq3vEITqoFHDlf36jqL6SQqwcdZ3FMJdnnvuOVavXs306dNZsGAB9evXB+D69etcunSJIUOG8Oqrr2rLq1QqHB0ddepo2rSp9v8eHh4AhISE6GxLS0vT2Sc0NBSlUql93KZNG7Kzs7l06RIZGRkUFRVpvyAAWFhY0KpVK06ePFmh86tTp442uQOcPn0aX19fbXIHaNWqVYXqrGkMMsGbYgtek6tClVGAuaPpLSNqUmQZrh7SdxTVz9pJ3AdfTRQKRYmJs0obZJabm8uBAwcwMzPj7Nmz2u0aTfG0mt9//z2tW7fW2cfMTPd3eKfFD/8tmHXvtjv1lUWSJG3c9/ZmyrKs3Vbe87O1tb1vHcbCMAfZmeA1eIDC5ExkMZLeuJmZm2aCF93z1cbNzY2srCxycv6bTCkhIaFEubfffhuFQsGff/7JvHnz2LJlC1Dc6vb29ubChQsEBQXp/AQEBDxyfIcPHyYvL0/7ePfu3djZ2eHj40NQUBCWlpb8888/2ueLiorYv38/DRs2rND53atBgwYkJydz7dp/41/uHrxniAyyBa8wwRY8QNHlbGwau+o7DKGqXU3QdwTVTyT4KpGRkVEiuTVu3BilUsl7773HqFGj2Lt3b4nr4H/88Qc//vgju3btonnz5kyYMIGBAwdy5MgRnJ2dmTRpEqNHj8bBwYHOnTtTUFDA/v37SU9P56233nqkmAsLCxkyZAgffPABFy9e5KOPPmLkyJEoFApsbW0ZNmwY48aNw8XFBT8/P2bNmkVubi5DhgwBoHXr1mWeX2k6duxI3bp1GThwILNmzSIrK0t714ChtuwNMsGb4n3wAIVXspHESHrjlp0GOSVvGzJ6dm5ll6lhKjrxjD7Ex8fTrFkznW0DBw7kp59+Yty4cXz33Xd06NCBSZMm8dprrwHF19iHDBnCpEmTaN68OVA8Gn7jxo28/vrrLF++nFdeeQWlUsmnn37KO++8g62tLSEhIYwZM+aRY37qqaeoV68e7du3p6CggBdeeEE7eh9gxowZaDQa+vfvT1ZWFuHh4WzYsAFn5+IxHC4uLg88v/sxMzNjzZo1vPLKK7Rs2ZLAwEA+/fRTunXrhrW19SOflz5IsoGuYnJl8i7kPNNakEOyMsProzYiyRsrdRGcXAu/DdJ3JNWv7Wh4eoq+oyghPz+fxMREAgICDPZDXnh4O3bs4IknnuDcuXPUrVtX3+EAFXtPGmQLHsDc1YaiS1n6DqNayQVqChIzsApwFEneGJlZwOl1+o5CP2rVjA9PwbStXr0aOzs76tWrx7lz53jjjTd4/PHHa0xyryiDHGQHYOGhLLuQEco/fhNEbjdOGjWc26TvKPTDxTA/QAXjkpWVxfDhw2nQoAExMTG0bNmS//u//9N3WA/NYFvwFh62ZRcyQnknb+LUXXwYGhtZo0a6tBvy0vUdin6IFrxQAwwYMIABAwboO4xKY7gteE/TbMGr0wsoupZT4j5PwbDJKPj1ghW7fF8j36WBvsOpXpZ2YF9b31EIgtERLXgDlHf8JvauShDzghgNhULiy31ZJN+KBCJ5wiWDV2odpVXePyhvHNF3eFXLrQEY6G1IglCTGWyCN3OwRKE0R5NrWiPpAXITruPwpJ++wxAqiVqj4cTVTJJv5Wq3/XPLkX9uPQE8QXPHbIa6Hadt4Q7srh9Ekss385fBcG+o7wgEwSgZbIIHMPdQUpiYqe8wqp0qLZeCxAws6ziI0fRGwEyhYNHOpPs+fzDDjqEZrYHWNLDLZbjnSdqrduGYthdJYwRfcN0b6TsCQTBKBp3gLTxsTTLBA2TvvEqtAMeyCwo1XkZeEX8cSSlX2VPZSkafawG0wN8mn+Hep3lKsxuXtF1I6sIy96+RRAteEKqEYSd4Ex1oB8XX4dXZhZiZ6Lz8xkKl0fDLnmQKVBXvdk/Ks+ad86FAKLWtBzG89lk6SnvxSPsHSZVX5v41gwReYfoOQhCMksGOogfTHmiHRiZnd4pYfMbAKSSJpXsvPnI9KfmWTExszGMXBhFe+A3fe37EZZ8uyJZ2lRBlFXJvJJaJ1QNJklizZs0j1RETE0PPnj0rJR6hahh2C97LDhQSmGiSy96bin2UL2LmG8OkUmvYfvYGl25Vbmv7ZqEFU5OCmUowtub9eM3rIt0t91PnxjYU+TXsPvs6bfUdwUO7e370mni8mJgYbt++XWoiT0lJ0c7dLhgvg27BK6zMsPCu4S2UKqTJLCRbtOINlrmZgs82nq7SY+SozJiTHEjUub40zJzPTLfpnPV9Do2yhizuUqeNviMwSZ6enlhZWek7jFKVtna78HAMOsEDWJn4QLOsLZeQ1UZ225QJUKk1xB25yvGr1TdItECjYMGlOnQ824t66XP4yOVTTvj2Q23nVW0xlOBnuC14Q3Z3F31SUhKSJPHrr7/Srl07bGxsaNmyJWfOnGHfvn2Eh4djZ2dHp06duH695EqHkydPxt3dHQcHB4YOHUph4X+DPf39/Zk7d65O+bCwMJ3eCEmS+Oabb+jRowe2trZ88sknAHzyySe4u7tjb2/PK6+8woQJEwgLC6vsl8KoGX6CDzTtBK/JKSJ722XRijcwkiTx2Yaqbb0/iFpWsPiqN13OdiPo5qeMc/qcBN8BFDnUqb4gnP3BQcxgV1N89NFHfPDBBxw8eBBzc3P69evHO++8wxdffMH27ds5f/48H374oc4+mzdv5uTJk2zdupVffvmF1atXM3ny5Ic6do8ePTh69CiDBw9m6dKlTJ06lZkzZ3LgwAH8/PxYsGBBZZ2qyTDoa/AAVv4OxZegTTi/ZW2/gl1bL7AxRxIzgtV4Ko2GZXsvkXQzt+zC1UCWJVakerIitRPQiWfcbjDA6Qhh2X9jlX6m6g5c5/Gqq1uosLFjxxIdHQ3AG2+8Qb9+/di8eTOPP178exoyZAixsbE6+1haWvLjjz+iVCpp3LgxH3/8MePGjWPKlCkoFOVvP7744osMHjxY+/j5559nyJAhDBpUvHTyhx9+yMaNG8nOzn7EszQtBt+CV1ibm/R1eCheRjZzc7K+wxDKSa2Rmbf5rL7DuK8/rrvy/NknCU6ZRIzyK7b7vk5erSaVfyA/cf29JmnatKn2/x4eHgCEhITobEtLS9PZJzQ0FKXyv9uV27RpQ3Z2NpcuXarQscPDw3Uenz59mlatWulsu/exUDaDb8EDWNd3puiyaX+zy96dgm1LT8zdbJDMDP57m9GSZZnZG8+QllWg71DKJf6WM/G32gPtae2UyWtux2md/w+21xOQHrXbzIBH0BsjCwsL7f/v9ATeu02jKd94nzv7KxSKEgtjlTaIzta25C3P9/ZGigW2Ks4oMoF1fXG7B2qZW8tPi0U7ajCVWsORyxn8sP2CvkN5KHtuOzDkbBuaXBpHD8tvWefzJpkerZGlh/gYsfcSS8QagcOHD5OX999tnrt378bOzg4fHx8A3NzcSEn5b5bGzMxMEhMTy6w3ODiYvXv36mzbv39/JUVtOoyiBW/p64BkZYZcoNZ3KHpVlJLD7W3JOEX6iWvxNZBGhrd+TTCKaRuOZNoxPLMl0JJ6tnkM8zxFpHoXzml7kDTluM0puHOVxyhARkYGCQkJOttcXFwqrf7CwkKGDBnCBx98wMWLF/noo48YOXKk9vr7k08+SWxsLN26dcPZ2ZmJEydiZlb2MpijRo3i1VdfJTw8nLZt27J8+XKOHDlCYGBgpcVuCowiwUtmElZ1ncg/cVPfoehVmk8hfyespl+jfri6upbrD0moHrIs89nG05y/nqPvUCrd2Rwb3jrfDGiGj/UQhnudoQN7cUvbgaTKL32nBl2qNcaqUN0T3TyM+Ph4mjVrprNt4MCBlVb/U089Rb169Wjfvj0FBQW88MILOq/Lu+++y4ULF+jatSuOjo5MmTKlXC34l156iQsXLjB27Fjy8/Pp27cvMTExJVr1woNJspFc2MjZn0r6bzV34FJVUlnKJNRJJeHSCaB4EovXXnutQqNYhaqj0mg4fiWTXl/vMIrWe3m5WRYxzPscnRT7qJ22Hano3y83Vg4w7jyY1/x1FPLz80lMTCQgIABra2t9h2PSOnbsiKenJ0uWLNF3KHpVkfekUbTgAWyauJK+5jw8xKIdhuyGVyHb1EdJv3Rbuy01NZUNGzbQubPoBtU3tSyTq5H59mCySSV3gOuFFnyc2JCPaYijxYsM9Uqkq8V+PF2dsTSA5C7oT25uLt988w3R0dGYmZnxyy+/sGnTJv766y99h2ZQjKaJp7A2x6aB6Qy2U5nLHKp3jf9L/4f0jNslnt+zZw+HDh0q96hXoeoMOprIKgcNTdv5YGdlNN+pKySjyJxZF+vR/lw//gp8T9/hCDWcJEmsW7eOdu3a0aJFC9auXcvKlSvp0KGDvkMzKEb1aaMMcyfvmPFfh7/lqWIbR7l56dYDy8XFxeHm5kbt2rXF9Xg9+eDsFXbcLr6Fc69Sxqe9Jx5Hb3M+1TRv61RamvFkA3d9hyHUcDY2NmzatEnfYRg8o2nBA1g3cEGyNqrvLDrUZjJH6t1gdcbf3Lz94OQOoFarWbZsGbm5uaIlX800ssz/rtxg0ZUbOtsvK2TONXWkZYhpJrmnGnpgYym+bApCdTCqBC+ZK7BpUkvfYVSJ2+4q/vA4wt5Lhys04UN2djY///wzGo1GJPlqopJl9mXk8P7ZK6U+XyDBdi8LQkywy/6ZEDH3vCBUF6NK8FDcTW9MNAqZ4/VusSp7O2m3bpS9QylSUlL4+eefkWVZzAZVxVQamdPZ+fQ/mkhRGa/1PqWMdXtP6nqaxlTL9lbmRAbXkGVqBcEEGF2Ctwp0ROFgHCN0M2upWed1nF2XHn2w3IULF9i1axmgQZZFS74qqDQyF/IKeDbhHJmq8k26dKfLPtwEuux7NffG2kJ0zwtCdTG6BC8pJJShht1KkCWZU/VuszJ/O6k3rlVKnSFNNRQWTeHI0WHIshpZNu1Z/yqbSiNzPi+f3ofOkV7O5H5HgQT/eFkQ0t4HeyMeQ9L/sWpcilYQBONL8GDY3fTZLmrW+5zkn0sHUKsrJwmHhqpxdv4VWS7ixo3NHD7yqkjylUgly5zMyaPHwXPcKFI9dD37bGQsn/Ckrqd9JUZXMzwW6EI9D+M7L0GoyYwywVt622HhY1jXNWVJ5mxQBr8V/sOV6yll71BOzZqpcHQqTu533Lq1nYOHXkalykKjefiEJBRPQbv9Vha9D53jdgVb7qW5YiZztqkDLZt6VEJ0NceANv76DkF4SJGRkYwZM0bfYQgPwWj7A+3beXPrl9P6DqNccpw07HA8S/Lly5Vab4sWRdjarii1pZ6RcYC9+7oR2vQHbG2DkCRxbbQiNLKMQpL4+lIaU8+nUJmjGgol2F7bnJZOPiTtTSUr37C/hHk6WPN0I+P6wgKweUv1rob31JPnK1Q+JiaG27dvs2bNGp3t8fHxREVFkZ6ejpOTU5n1rFq1SmfZ2OoSGRlJWFgYc+fOrfZjGwujbMED2IS4YeZkpe8wynQhKIuVmh0kX6vc5N6yZSFK21+RuX+rMj//Kvv29+H69Y2Vemxjp9LIqGSZEScuMqWSk/vd7nTZB9U27K7tfq38MDcz2o8ao+fi4oK9vWG/B02V0f7VSQoJuye89R3GfeU5qNkccI4tl/dSWFhYqXW3bp2Ptc2vUI7Uo9HkcfTYSM5fmAMgrsuXQaWRua1S0ePgOVZeS6/y410xkzkTYrhd9hZmEv1a++o7DOE+bt68Sb9+/fDx8UGpVBISEsIvv/yiU+beLnp/f3+mTZvG4MGDsbe3x8/Pj++++05nn/Hjx1O/fn2USiWBgYFMnDiRoqL/LhPGxMTQs2dPnX3GjBlDZGSk9vlt27bxxRdfIEkSkiSRlJRUmaduEow2wQPYtvSskTPbXQzM5jdpF4kpFyu97sfa5GFptQKo2P3uSUlfcihhIIWFN0SSL4Xm33vaN9/KJGrfaQ5l5Vbbse902RviKPvoxp6424tV2Gqq/Px8WrRoQVxcHMeOHeO1116jf//+7Nmz54H7zZ49m/DwcA4dOsTw4cMZNmwYp06d0j5vb29PbGwsJ06c4IsvvuD7779nzpw55Y7riy++oE2bNrz66qukpKSQkpKCr6/4olhRRp3gFVZm2LX21HcYWvl2GuIDL/DX1T0UFBRUev1tH8/BwuK3h97/1q1/2LX7aa6mFNchEn0xlUYmW61h2PEkBh5N5Hqhfq6JG2KXvRhcp19xcXHY2dnp/Ny9yqS3tzdjx44lLCyMwMBARo0aRXR0NCtWrHhgvV26dGH48OEEBQUxfvx4XF1diY+P1z7/wQcf0LZtW/z9/enWrRtvv/02v/76a7njdnR0xNLSEqVSiaenJ56enmI9jYdgWM2Bh2D3uBdZ/1wBtX5ncLvkn8vfGQnkXc2rkvqfeCILSbHmketRq7M5deo90tLW0ajhLCwtXU12AN6dgXSbb2Uy9vQlvSX2u10xk7ke4kBrNyX7jlTOHAlVJdTHkVYBLvoOw6RFRUWxYMECnW179uzh5ZdfBorXq5gxYwbLly/nypUrFBQUUFBQgK2t7QPrbdq0qfb/kiTh6elJWlqadttvv/3G3LlzOXfuHNnZ2ahUKhwcHCrxzITyMOoWPICZg5VeJ74pVGrYXjeJDam7yMurmuTevn1GpST3u91pzV++vBRZVpvU7XSyLKORZdIKVbyu51Z7ae502Tep4V32b3Sop+8QTJ6trS1BQUE6P97e/41Nmj17NnPmzOGdd95hy5YtJCQkEB0dXea4oHtH1UuSpJ1tc/fu3bzwwgt07tyZuLg4Dh06xPvvv69Tp0KhKDFt9t3X6IXKUXM/HSqRfXsfcg+mlV2wkl2tk8+2rARyruRU2TEiItLRyHFVUrdanc2Zs5O5dHkRgQFv4unZHY1GhUJhvG8btSyTrVIzO+kai6/eoEBTc+fu328j49XOk3rHMzh7NUvf4egI9XXiyQaGOTDQlGzfvp0ePXpoW/QajYazZ8/SsGHDh65zx44d1KlTh/fff1+77eJF3fFGbm5uHDt2TGdbQkKCzhcHS0vLSpvsy1QZfQsewMLTFutg52o7XqG1zM6gS6y7toOc3KpL7pFRN6osud8tLy+Z4yfeZM/erqSn7wQwuha9SpbJU2v44uI1wned4LvL12t0cr/jqkLmVBMHWobWrGQ65inRejcEQUFB/PXXX+zcuZOTJ08ydOhQUlNTH7nO5ORkli1bxvnz55k3bx6rV6/WKfPkk0+yf/9+/ve//3H27Fk++uijEgnf39+fPXv2kJSUxI0bN8RqmA/BeJti93DsHED+mfSKDi6vsFTfArblHSbrctW2qKKeTEOl2lClx7hXdvZJEg4PwsmpJb6+g3Fz7QDIBnuNXq2RMVNIpBepWHL1Jt9duv5IU83qS5EE2z3NCXf0IXlfKpl5+j2HUF8nohoY7nTR5VXRiWdqookTJ5KYmEh0dDRKpZLXXnuNnj17kpGR8dB19ujRgzfffJORI0dSUFDAM888w8SJE5k0aZK2THR0NBMnTuSdd94hPz+fwYMHM2DAAI4ePaotM3bsWAYOHEijRo3Iy8sjMTERf3//Rzhb0yPJJrR+aPrKs+Tse7Rvp/dTZCVz0O8qRy+dKrvwI5F58qlrFBX9VcXHKZuVVW28vZ7H2/slLC1dkGUVklTzvzOqNDLmCon9GTksvHydP65nUGgkfwa1NRKueu6y//mV1rQNctXb8StTfn4+iYmJBAQEYG0tbvcT9K8i78ma/2lciRyerkPu4evIhZV7Xee6dyHxhYfJuJRZqfXeS5LgyaeuUli4pUqPU14FBSlcSJxLYtJXuLk9jbfXCzg7t0aSzGrctfo7ST29SMXvabf539WbHM+umkGP+pSikLnRxIHH3JTsO1z9o+zb1XM1muQuCIau5nwCVwMze0vsI3zI/KtyJphRW8gk+F/j0KXjlVLfg0iSzFNPXaagML7Kj1VRslxEWtofpKX9gZmZHbVqReDm+hSurk9hbm6HRqNCkhRIUvUN+VBpZBQSKCSJ87n5/HE9gw03MjiUmVtlU8vWFHe67Fs4+XBpb/V12UsSjO/UoFqOJQhC2UwqwQPYt/cmZ28K6oxHmx72Zu0i4jVHSb9U9dOVKhTw5FMXKSjYXuXHelRqdbY22UuSOY6OLXBxeRwH+xAcHEKxsHAEQKMpQpLMKiXpF/2bzM0kCY0sczGvkAOZORzKzGXzrUyS8ip3KmBDccBapvYT1TfKvmtTL5p4O1b5cQRBKB+TS/CShRkOT/uTvuLMQ+2vNpc5GnidA5eOlbiPsyqYmUHUk+cpKNhZ5ceqbLKs4vbtPdy+/d+0l1ZWtXGwD8HeoQm2yrpYWdXG2toTCwsXFIryr1iVrVJzvVDF1YJCruQXcSw7j8NZuRzLziNHbext9PKrri57Gwsz3okOrrL6BUGoOJNL8ADK5u5k77xK0ZXsCu2X7lHENsVxbiTfrKLIdJmbQ9STZ8nP310tx6sOBQUpXC9I4fqNkivYmZs7YmXlgYWFEyis+VT6ADNAJRffxlag0ZBWqCKtsIh8A7iFrabQdtk7+nB53zUy8ip/QpExHerh66Ks9HoFQXh4JpngJUnC6ZkArn93tOzCgMZM5njgTfZdOVpt92JaWEBk1Cny8/dVy/FqApUqA5Wq+PacIsmBeGrW5C2G7oCNjOfjHtQ/kcmZq5U3ILRhbQeGPBFQafUJglA5TGKim9JYBTph3bhWmeUy3FTEeR5lz6XD1ZbcLS0hMuq4SSX3e8kKcUtSVUg1kznZxJ6WYZ5I0qPXp5BgRu8Qsd67INRAJv1X6dy9LpJ16ZO0aBQyJ+rdYlXuP6TdvF5tMVlZQUTkUfLzD1bbMWsitSQSfFUpkmC7hxkN2/vgaFP+cQ+lGdDGn1Bfp8oJTBCESmXSCd7M0QrHLiW7FrNqqfjT6wQ7Lx2q1rmQra2hfUQC+fkJ1XbMmkojEnyVO2gtIz3hQX3vh1vly9PBmrFiYJ0g1FgmneAB7FrVxirICQBZkjld7zYrC3aQcqNqZry7H6VSol37A+Tnl29cgLFTKyz1HYJJSFXInGhs91Bd9pO6N8bOyiSH8QhVKDY2Ficnpyo/TlJSEpIkkZCQUOXH0hfx1wk4967Hhdi9/G19isuXrlb78W1tJdo+vpf8/Kqe5tZwqLHSdwgmQyVJbPcwo3l7H67uu8bt3LJH2Xds5EGnJp7VEF3N5bk1oVqPlxoVVu6y33zzDePGjSM9PR1z8+KP+ezsbJydnXnsscfYvv2/OTW2b99O+/btOX36NPXr13/o+OLj44mKiiI9Pf2BCfpOuXu9//77fPLJJw99fKEkkeABcxdrMtsruRxX/cndzk6iTZtd5OefrfZj12RikF31O2hdPMo++EQmp6/cf5S9nZU5H/doXI2RCRUVFRVFdnY2+/fv57HHHgOKE7mnpyf79u0jNzcXpbL4tsb4+Hi8vLweKbk/jNOnT+Pg8N/lITs7u2o9fmUoLCzE0rLm9jaafBf9HeHh4dSrV71LXDo6KniszQ7yC0Ryv5eKmvtHY8xSFTLHy+iy/6RnE2o72lRvYEKFBAcH4+XlRXx8vHZbfHw8PXr0oG7duuzcuVNn+50WdWFhIe+88w7e3t7Y2trSunVrnTouXrxIt27dcHZ2xtbWlsaNG7Nu3TqSkpK0dTg7OyNJEjExMQ+M0d3dHU9PT+3P/RL8+fPn6dGjBx4eHtjZ2dGyZUs2bdqkU8bf359p06YxePBg7O3t8fPz47vvvtMps3fvXpo1a4a1tTXh4eEcOnSoxLFOnDhBly5dsLOzw8PDg/79+3Pjxg3t85GRkYwcOZK33noLV1dXOnbsCMCkSZPw8/PDysoKLy8vRo8e/cBzry4iwd+lR48e2m+1Vc3JSaJlq20UFBj+kpNVQSOJLnp9udNl36C9L05K3VH2vZt507OZt54iEyoiMjKSrVu3ah9v3bqVyMhIIiIitNsLCwvZtWuXNjkPGjSIHTt2sGzZMo4cOcJzzz1Hp06dOHu2uBEyYsQICgoK+Pvvvzl69CgzZ87Ezs4OX19fVq5cCRS3zFNSUvjiiy8q5Tyys7Pp0qULmzZt4tChQ0RHR9OtWzeSk5N1ys2ePVubuIcPH86wYcM4dar4smdOTg5du3YlODiYAwcOMGnSJMaOHauzf0pKChEREYSFhbF//37Wr1/PtWvX6Nu3r065xYsXY25uzo4dO/j222/57bffmDNnDt9++y1nz55lzZo1hISEVMq5PyrRRX8XOzs7unfvzrJly6r0OLVqKWjWbAsFBZeq9DiGTC2JFry+HbLWFHfZn8zk9OVMAlxtmdKzib7DEsopMjKSN998E5VKRV5eHocOHaJ9+/ao1WrmzZsHwO7du8nLyyMqKorz58/zyy+/cPnyZby8vIDiNdnXr1/PokWLmDZtGsnJyfTp00ebwAIDA7XHc3FxAYpb5uUZJOfj46Pz+OLFi9SqVXJuktDQUEJDQ7WPP/nkE1avXs3vv//OyJEjtdu7dOnC8OHDARg/fjxz5swhPj6eBg0asHTpUtRqNT/++CNKpZLGjRtz+fJlhg0bpt1/wYIFNG/enGnTpmm3/fjjj/j6+nLmzBntJYygoCBmzZqlLbNu3To8PT3p0KEDFhYW+Pn50apVqzLPvzqIBH+PBg0a0KJFCw4cOFAl9bu6SoSGbaKg8EqV1G8sRIKvGVIVMjca2fGEm5L3Hw/CVoyaNxhRUVHk5OSwb98+0tPTqV+/Pu7u7kRERNC/f39ycnKIj4/Hz8+PwMBAVqxYgSzLJa7FFxQUaBPv6NGjGTZsGBs3bqRDhw706dOHpk2bPlR827dvx97eXvvY2dm51HI5OTlMnjyZuLg4rl69qv3Ccm8L/u44JEnC09OTtLQ0AE6ePEloaKhOD22bNm109j9w4ABbt24t9VLB+fPnta9LeHi4znPPPfccc+fOJTAwkE6dOtGlSxe6deumHdyoT/qPoAbq3LkzKSkpXL1auYPu3Nwkmob+RWFhSqXWa4w04hp8jaGSJDo87keIj1gpzpAEBQXh4+PD1q1bSU9PJyIiAgBPT08CAgLYsWMHW7du5cknnwRAo9FgZmbGgQMHMDPTnQDsTtJ75ZVXiI6O5o8//mDjxo1Mnz6d2bNnM2rUqArHFxAQUK6W/rhx49iwYQOfffYZQUFB2NjY8Oyzz1JYqLtKpIWF7uUkSZK0s4+WZ2EwjUZDt27dmDlzZonnateurf2/ra2tznO+vr6cPn2av/76i02bNjF8+HA+/fRTtm3bViKm6iauwZfC3Nyc559/vlKvx3t6SoQ03SCSezmpRAu+xuju7sQrPm76DkN4CFFRUcTHxxMfH09kZKR2e0REBBs2bGD37t3a6+/NmjVDrVaTlpZGUFCQzo+n53+3RPr6+vL666+zatUq3n77bb7//nsA7Wjyyp4cbPv27cTExNCrVy9CQkLw9PQkKSmpQnU0atSIw4cPk5eXp922e7fuIl7Nmzfn+PHj+Pv7lzj/e5P6vWxsbOjevTvz5s0jPj6eXbt2cfSo/uc0EQn+PhwdHXnuueeQKmHCbi8vBY0a/0lRUdUt12lsNJJ+v/kKxYKUVnwe7KvvMISHFBUVxT///ENCQoK2BQ/FCf77778nPz9fm+Dr16/PSy+9xIABA1i1ahWJiYns27ePmTNnsm7dOgDGjBnDhg0bSExM5ODBg2zZsoWGDRsCUKdOHSRJIi4ujuvXr5OdXbHVOu8nKCiIVatWkZCQwOHDh3nxxRcrvC7Iiy++iEKhYMiQIZw4cYJ169bx2Wef6ZQZMWIEt27dol+/fuzdu5cLFy6wceNGBg8e/MAvLbGxsSxcuJBjx45x4cIFlixZgo2NDXXq1Hmo861Moov+AQICAujYsSMbN5Zc2rS8fHwU1Ku/lqKiW5UYmfFTiy56vXM2N2NJSCB25qWv12DqKjLxjL5ERUWRl5dHgwYN8PDw0G6PiIggKyuLunXr4uv73xe4RYsW8cknn/D2229z5coVatWqRZs2bejSpQtQ3DofMWIEly9fxsHBgU6dOjFnzhwAvL29mTx5MhMmTGDQoEEMGDCA2NjYRz6HOXPmMHjwYNq2bYurqyvjx48nM7NiqyHa2dmxdu1aXn/9dZo1a0ajRo2YOXMmffr00Zbx8vJix44djB8/nujoaAoKCqhTpw6dOnVCobh/W9jJyYkZM2bw1ltvoVarCQkJYe3ataUOGKxuklyeixMmbvXq1Rw+fLjC+/n6SQQFrUWlSq+CqIzbMccxTM9sp+8wTJaFJLE8tC5tnQ1v8pHKlJ+fT2JiIgEBAVhbi8mXBP2ryHtSdNGXQ7du3fDz86vQPv7+EkFB/yeS+0NSIbro9WlWsI/JJ3dBMHQiwZfDnUF397uN415160r4B6xGpcqo4siMl1oSV4/0ZYSfO/1q6797URCERyMSfDnZ2trSr18/rKwePMNaUBD4+q1Erc6qpsiMk1q04PWii6sjHwTWLrugIAg1nkjwFeDu7s4LL7xw3wkM6tcHb5+VqNU51RyZ8REJvvq1cFDyZaM6lXLniCAI+icSfAUFBATQt2/fEqMqGzaE2l6/odHk6iky46JGjNyuTk3sbPi5aSBKM/GRIAjGQvw1P4T69evTu3dvbUuncWMZd49f0WjyythTKC+VuIOz2tRTWrEstC6OFuI1FwRjIv6iH1KTJk0oKiriQuJqnJ1/RaMp0ndIRkUt3prVwt/GkhVhQbhaitdbEIyNaME/gmbNmtG6dQNkWaXvUIyOaMFXPW8rC1aEBeFpJcY7CIIxEgn+Efl4v0iD4CmAGJhUmVTiGnyV8rA059ewuvhaixkDBcFYiQRfCby9+9GgwVREkq88YpBd1aljbcnvzetRVylmZhP0LzY2tlyryj2qpKQkJEkiISGhyo9VU4h+0Eri7fU8EgpOnnoXELP/PirRgq8aDWytWR5aFw/RLf/I/Cf8Ua3HS5rxTIXKx8TEsHjx4hLbo6OjWb9+/SPHEx8fT1RUFOnp6Q9M0HfK3ev999/nk08+eeQ4hPsTCb4SeXk9h0JhxclT49FoCsveQbgv0YKvfM0dlCxtGoizGC1vMjp16sSiRYt0tpU1WVdVOX36NA4ODtrHd9aYNySFhYXaZXENgeiir2Sent1p1uwnLCxc9B2KQSuSxVuzMrV3tmNFWF2R3E2MlZUVnp6eOj93T7n9+eefExISgq2tLb6+vgwfPlxnmdeLFy/SrVs3nJ2dsbW1pXHjxqxbt46kpCRtq9zZ2RlJkoiJiXlgLO7u7jpx3C/Bnz9/nh49euDh4YGdnR0tW7Zk06ZNOmX8/f2ZNm0agwcPxt7eHj8/P7777judMnv37qVZs2ZYW1sTHh7OoUOHShzrxIkTdOnSBTs7Ozw8POjfvz83btzQPh8ZGcnIkSN56623cHV1pWPHjgBMmjQJPz8/rKys8PLyYvTo0Q88d30Rn6JVwMmxBS3DV2NrW0/foRgstXhrVpqubo781DQQWzPRKyLoUigUzJs3j2PHjrF48WK2bNnCO++8o31+xIgRFBQU8Pfff3P06FFmzpyJnZ0dvr6+rFy5EihumaekpPDFF19USkzZ2dl06dKFTZs2cejQIaKjo+nWrRvJyck65WbPnq1N3MOHD2fYsGGcOnUKgJycHLp27UpwcDAHDhxg0qRJjB07Vmf/lJQUIiIiCAsLY//+/axfv55r167Rt29fnXKLFy/G3NycHTt28O233/Lbb78xZ84cvv32W86ePcuaNWsICQmplHOvbOLrfBWxsfEhvMUKjh1/g5s3t+k7HINTJItkVBnerOPBOwGeYvpZExUXF1eipTx+/HgmTpwIwJgxY7TbAwICmDJlCsOGDePrr78GIDk5mT59+mgTWGBgoLa8i0txL6W7u3u5Bsn5+PjoPL548WKpa6aHhoYSGhqqffzJJ5+wevVqfv/9d0aOHKnd3qVLF4YPH649pzlz5hAfH0+DBg1YunQparWaH3/8EaVSSePGjbl8+TLDhg3T7r9gwQKaN2/OtGnTtNt+/PFHfH19OXPmDPXr1wcgKCiIWbNmacusW7cOT09POnTogIWFBX5+frRq1arM89cHkeCrkLm5PaFNv+fM2U+4fPl/+g7HoIgW/KOxUUjMbehHD/fyrYAoGKeoqCgWLFigs+1OYgbYunUr06ZN48SJE2RmZqJSqcjPzycnJwdbW1tGjx7NsGHD2LhxIx06dKBPnz40bdr0oWLZvn079vb22sf3W50zJyeHyZMnExcXx9WrV1GpVOTl5ZVowd8dhyRJeHp6kpaWBsDJkycJDQ1FqVRqy7Rp00Zn/wMHDrB169ZSLxWcP39em+DDw8N1nnvuueeYO3cugYGBdOrUiS5dutCtW7f7rlGiT+JTtIpJkhnB9T8iuP7HSGIJ1HIrkkWL82F5WVnwf83rieQuYGtrS1BQkM7PnQR/8eJFunTpQpMmTVi5ciUHDhzgq6++AqCoqHhmzldeeYULFy7Qv39/jh49Snh4OPPnz3+oWAICAnTiuHc9jzvGjRvHypUrmTp1Ktu3bychIYGQkBAKC3UHLltY6N4JIkkSGo0GAFku+04mjUZDt27dSEhI0Pk5e/Ys7du315aztbXV2c/X15fTp0/z1VdfYWNjw/Dhw2nfvr32NatJRIKvJj4+LxEauhBzc/uyCwuoxFvzoTR3ULK+RX2a2ivLLiyYtP3796NSqZg9ezaPPfYY9evX5+rVqyXK+fr68vrrr7Nq1Srefvttvv/+ewDtaHK1Wl2pcW3fvp2YmBh69epFSEgInp6eJCUlVaiORo0acfjwYfLy/lsfZPfu3TplmjdvzvHjx/H39y/xJejepH4vGxsbunfvzrx584iPj2fXrl0cPXq0QjFWB/EpWo1quTxBeIuV2Nj46TuUGk8lWvAVNsCrFqubBeEu7nEX/lVQUEBqaqrOz51R4nXr1kWlUjF//nwuXLjAkiVL+Oabb3T2HzNmDBs2bCAxMZGDBw+yZcsWGjZsCECdOsVLC8fFxXH9+nWd0fePIigoiFWrVpGQkMDhw4d58cUXtS3z8nrxxRdRKBQMGTKEEydOsG7dOj777DOdMiNGjODWrVv069ePvXv3cuHCBTZu3MjgwYMf+KUlNjaWhQsXcuzYMe3rZmNjQ506dR7qfKuS6DOuZra2dWnV8ndOn55E6rU1+g6nxlKJ2+TKzdHcjM+Cfenm7qTvUExKRSee0Yf169dTu3ZtnW3BwcGcOnWKsLAwPv/8c2bOnMm7775L+/btmT59OgMGDNCWVavVjBgxgsuXL+Pg4ECnTp2YM2cOAN7e3kyePJkJEyYwaNAgBgwYQGxs7CPHPGfOHAYPHkzbtm1xdXVl/PjxZGZmVqgOOzs71q5dy+uvv06zZs1o1KgRM2fOpE+fPtoyXl5e7Nixg/HjxxMdHU1BQQF16tShU6dO9718AODk5MSMGTN46623UKvVhISEsHbt2lIHDOqbJJfnYoVQJdLS1nPq9ESKim7pO5QaZ5rtSo7n6juKmq+lgy1fN64j5pSvIvn5+SQmJhIQEIC1tZjaV9C/irwnRTNJj9zdO9G61Tpcaz2p71BqHDHI7sEUwGg/d1Y3CxLJXRCEUokEr2dWVm6Ehn5PgwbTMDN78MAOUyKuwd+ft5UFy0Pr8l5dL8wV4nUSBKF0IsHXEN5ez9O61R84OoaXXdgEFIkLRyVIwCBvV7a1akA7F3E3hiAIDyYSfA1iY+NLi+a/EFT3HRQK0+52VYkEr6Oe0orfm9djen0f7MzFLH+CIJRNJPgaRpIU1KkzlJbha7C3b6zvcPRGtOCLWUgSb9bxYFPLYFo6iks4giCUn0jwNZSdXTAtw9fQsOFMrKw89R1OtRMJHlo72rIxvD7jA2tj9YDbdgRBEEoj7oOvwSRJgVftZ/Fwf4bk5IVcTP4OtTpH32FViyKN6Wb4OtaWTKzrRVdxX7sgCI9ANAsMgJmZDQEBI2nTZgveXv2QJOO/BmuK1+AdzBV8WNeL7a0biOQuCMIjEwnegFhZutKgwSe0avUHtWpF6TucKlVkQvMvmUvFo+N3tW7EcD93LEV3vCAIlUB00RsgO9t6hIX+wK1bOzl3bgZZ2cf1HVKl0kgWmEJ6N5Ogp7szb/l7UFcpZkkzOJMcq/l4GZVWlSRJrF69mp49e1ZanULNIxK8AXNxaUvLlv9Hauoaki5+TW7uBX2HVCk0GHeyM5Ogl7szY/w9CBKJXagiMTEx3L59mzVr1pR4LiUl5b7rsQvGQyR4AydJErVr98LTsyc3bmzmYvL3ZGTs13dYj0QtWWOMTXgrhcTzni6M8HOnjo2VvsMRTJinp+ndmWOKxMU+IyFJEm5uHQhvsZzwFitxd+tssIPxNAobfYdQqdwszRlTx4O9jzViVrCvSO6C3kmSpNOyv3LlCs8//zzOzs7UqlWLHj166KzBrlKpGD16NE5OTtSqVYvx48czcOBAnS5+WZaZNWsWgYGB2NjYEBoaym+//VZ9JyWUIBK8EXJ0DCMk5EvaPLaVOnWGYWHhou+QKkQtGUcCbO1oy4JGdTjQphETAmvjIdZpF2qg3NxcoqKisLOz4++//+aff/7Bzs6OTp06UVhYCMDMmTNZunQpixYtYseOHWRmZpbo+v/ggw9YtGgRCxYs4Pjx47z55pu8/PLLbNu2TQ9nJYDoojdqNjbeBNUdS2DAaNLS/uTylZ/IyDio77DKpFEYboK3NVPQx8OZGG9XGtkZV0+EYJyWLVuGQqHghx9+QJKKFy9atGgRTk5OxMfH8/TTTzN//nzeffddevXqBcCXX37JunXrtHXk5OTw+eefs2XLFtq0aQNAYGAg//zzD99++y0RERHVf2KCSPCmQKGwxNOzB56ePcjKOsm1a7+Tdn09eXnJ+g6tVBoMK8GbSdDOyZ6eHk484+aEvZgrXjAgBw4c4Ny5c9jb6y5glJ+fz/nz58nIyODatWu0atVK+5yZmRktWrRAo9EAcOLECfLz8+nYsaNOHYWFhTRr1qzqT0IolUjwJsbeviH29g0JChpPVtZJrl/fQNr19eTknNV3aFqG0EUvAS0dbenp7kQ3dyfcLEX3u2CYNBoNLVq0YOnSpSWec3Nz0/7/Tuv+DvmuuSruJPo//vgDb29vnXJWVjX/79lYiQRvwu4k+8DAMeTkXNAm+6ysY3qNS1NDE7y5BOEOtnSo5UAPD2d8rU17xT/BODRv3pzly5fj7u6Og4NDqWU8PDzYu3cv7dq1A0CtVnPo0CHCwsIAaNSoEVZWViQnJ4vu+BpEJHgBAFvbQGxth+HvP4y8vCvaZJ+RcQjQVGssaqnmJE4vKwuiXOyJcnGgvYs9DqL7XTAgGRkZJCQk6GxzcdEddPvSSy/x6aef0qNHDz7++GN8fHxITk5m1apVjBs3Dh8fH0aNGsX06dMJCgqiQYMGzJ8/n/T0dG2r3t7enrFjx/Lmm2+i0Wh44oknyMzMZOfOndjZ2TFw4MDqOmXhLiLBCyXY2Hjj5zcYP7/BFBVlkpl5mIzMBDIzD5GRcRiV6naVHl+jxwTvZmlOCwclrR3tiHSxp6EYKCfcTyXOLFdV4uPjS1wDvzfZKpVK/v77b8aPH0/v3r3JysrC29ubp556StuiHz9+PKmpqQwYMAAzMzNee+01oqOjMTP77wvvlClTcHd3Z/r06Vy4cAEnJyeaN2/Oe++9V/UnKpRKkmUTmvRbqBS5uYlkZBwqTvoZCWTnnEaWVZVWf7Lds7yb06/S6rsfS0misZ0NLRyVhDvY0vz/27ubnDbOAI7Df4/twbgRIhUKZAESVbNAippVtuUOXbDgHNyAK3AAzoHYsu6me4tFqATdNJHIODB2F27SNBVfahO3b59HGo0tf+hdjPTzjGfeWRpmwzXqfKRpmoxGo2xubmYwMOvge5PJJFtbW9nZ2cn+/v68h/O/8pBt0h48DzYcbmY43MzTpz8kSdr2bV6/+Smvf/0xl5ejNM2rNOOzNM1ZJpPxg79/kn92D35QdfLN4kKefTXIt8OFPBsOPjx2n3W42+npaY6OjrK9vZ3xeJyDg4OMRqPs7u7Oe2jcQuD527rdxTxefpnHyy//8tq7d7+kac5+X179sR6fpWl+zvX1m0ynV3/6zPU9D9H3O50Mu1VW+r08Wehlte5nte7nyUI/q/Xs+cZinfVBneqTM4CB+6uqKoeHh9nb28t0Os3z589zfHycra2teQ+NWwg8n1Vdr6SuV7K09N2N75lO27Tt20wmTdq2yYtJJ99Pv047naZNMp0mg24ni1U1W7qzda8SbfgS1tfXc3JyMu9h8EACz9x1Ot30eo+SPEqSLCZZmeuIAP77/AEJcAfnIvNv8ZBtUeABbtDvz2YovLy8nPNIYOb9DYA+vkTxJg7RA9yg2+1meXk55+fnSWbXjH86ZSt8KZPJJBcXFxkOh+n17s63wAPcYm1tLUk+RB7mqaqqbGxs3OuHpoluAO6hbdtcXV3d/Ub4jOq6TnXP+TsEHgAK5CQ7ACiQwANAgQQeAAok8ABQIIEHgAIJPAAUSOABoEACDwAFEngAKJDAA0CBBB4ACiTwAFAggQeAAgk8ABRI4AGgQAIPAAUSeAAokMADQIEEHgAKJPAAUCCBB4ACCTwAFEjgAaBAAg8ABRJ4ACiQwANAgQQeAAok8ABQIIEHgAIJPAAUSOABoEACDwAFEngAKNBvTbFjm8BN2jkAAAAASUVORK5CYII=",
      "text/plain": [
       "<Figure size 700x400 with 1 Axes>"
      ]
     },
     "metadata": {},
     "output_type": "display_data"
    }
   ],
   "source": [
    "belgium.pieplot(\n",
    "    parts=\"Confirmed\",\n",
    "    labels=\"Province/State\",\n",
    "    pie_labels=False,\n",
    "    title=\"Confirmed cases by region in Belgium\",\n",
    ")\n",
    "my_circle = plt.Circle((0, 0), 0.5, color=\"white\")  # create a white circle\n",
    "\n",
    "# Get current pie chart figure using gcf() function and add white circle to it\n",
    "fig = plt.gcf()\n",
    "fig.gca().add_artist(my_circle)\n",
    "\n",
    "# Display donut\n",
    "plt.show()"
   ]
  },
  {
   "cell_type": "markdown",
   "metadata": {},
   "source": [
    "So that brings our demo to an end. All that's left to do is close our connection!"
   ]
  },
  {
   "cell_type": "code",
   "execution_count": 27,
   "metadata": {},
   "outputs": [],
   "source": [
    "connection.close()"
   ]
  }
 ],
 "metadata": {
  "kernelspec": {
   "display_name": "Python 3",
   "language": "python",
   "name": "python3"
  },
  "language_info": {
   "codemirror_mode": {
    "name": "ipython",
    "version": 3
   },
   "file_extension": ".py",
   "mimetype": "text/x-python",
   "name": "python",
   "nbconvert_exporter": "python",
   "pygments_lexer": "ipython3",
<<<<<<< HEAD
   "version": "3.8.10 (default, Jun 22 2022, 20:18:18) \n[GCC 9.4.0]"
=======
   "version": "3.9.13 (main, Aug 25 2022, 23:26:10) \n[GCC 11.2.0]"
>>>>>>> 103f4907
  },
  "orig_nbformat": 4,
  "vscode": {
   "interpreter": {
    "hash": "916dbcbb3f70747c44a77c7bcd40155683ae19c65e1c03b4aa3499c5328201f1"
   }
  }
 },
 "nbformat": 4,
 "nbformat_minor": 2
}<|MERGE_RESOLUTION|>--- conflicted
+++ resolved
@@ -5,19 +5,11 @@
    "cell_type": "markdown",
    "metadata": {},
    "source": [
-<<<<<<< HEAD
-    "# Covid-19 dataset analysis\n",
-    "_____________________________________________________________\n",
-    "\n",
-    "***#Maybe here give context. We need some intro as to why we're doing that and why it's a good example and why it's relevant. I'll write some of it but it would help to have your input ^^***\n",
-    "In this notebook, we are going to explore how we can use BastionLab to explore a Covid-19 dataset.\n",
-=======
     "# Covid-19 analysis with BastionLab\n",
     "\n",
     "The field of data science is increasingly collaborative and Cloud-based, allowing different parties to work together to gain meaningful insights from data. However, data owners with sensitive data, such as hospitals with datasets of patients' data, have often been left unable to share this data with other parties because of data privacy concerns. BastionLab offers the tools needed for every step of the data analysis workflow whilst offering crucial security guarantees.\n",
     "\n",
     "In this tutorial, we are going to walk you through some examples of the ways in which you can clean datasets, run queries and visualize data, without needing access to the data in clear. We will be taking a real-world Covid-19 dataset as our example and handling it remotely via our RemoteLazyFrame instance.\n",
->>>>>>> 103f4907
     "\n",
     "## Pre-requisites\n",
     "_________________________________________________________________\n",
@@ -48,9 +40,6 @@
    "cell_type": "markdown",
    "metadata": {},
    "source": [
-<<<<<<< HEAD
-    "### Getting set-up\n"
-=======
     "Finally, you will need to download the dataset, either by running the code block below.\n",
     "> Alternatively, you can download the dataset from Kaggle by following this link: https://www.kaggle.com/datasets/sudalairajkumar/novel-corona-virus-2019-dataset and creating a free user account. If you download the file via kaggle, you will need to move the \"covid_19_data.csv\" file into this folder. This dataset is a WHO dataset, compiling worldwide statitics related to cases of Covid-19 around the globe. Note that some slight differences may exist between these two datasets so the output of queries may vary."
    ]
@@ -71,7 +60,6 @@
    "metadata": {},
    "source": [
     "## Getting set-up\n"
->>>>>>> 103f4907
    ]
   },
   {
@@ -1736,11 +1724,7 @@
    "name": "python",
    "nbconvert_exporter": "python",
    "pygments_lexer": "ipython3",
-<<<<<<< HEAD
-   "version": "3.8.10 (default, Jun 22 2022, 20:18:18) \n[GCC 9.4.0]"
-=======
    "version": "3.9.13 (main, Aug 25 2022, 23:26:10) \n[GCC 11.2.0]"
->>>>>>> 103f4907
   },
   "orig_nbformat": 4,
   "vscode": {
