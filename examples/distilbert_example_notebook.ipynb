{
 "cells": [
  {
   "cell_type": "markdown",
   "metadata": {},
   "source": [
    "# Bastion AI Real World Example\n",
    "## Finetuning DistilBERT for binary classification on the SMS Spam Collection\n",
    "\n",
    "Data preparation and training are largely based on https://towardsdatascience.com/fine-tuning-bert-for-text-classification-54e7df642894.\n",
    "\n",
    "### Installing Bastion AI\n",
    "\n",
    "### From source\n",
    "\n",
    "To use this notebook, you'll need a working Bastion AI installation.\n",
    "First clone our repo:\n",
    "```\n",
    "$ git clone git@github.com:mithril-security/bastionai.git\n",
    "```\n",
    "Then install the client library:\n",
    "```\n",
    "$ cd ./bastionai/client\n",
    "$ make install\n",
    "```\n",
    "\n",
    "### Via pip\n",
    "\n",
    "Just run the following cell:"
   ]
  },
  {
   "cell_type": "code",
   "execution_count": null,
   "metadata": {},
   "outputs": [],
   "source": [
    "%pip install bastionai"
   ]
  },
  {
   "cell_type": "markdown",
   "metadata": {},
   "source": [
    "### Installing and importing additionnal packages\n",
    "\n",
    "Let's first import all the necessary packages for the entire notebook.\n",
    "The makefile for the client has already set up a virtualenv with the client dependences for us.\n",
    "We just need to install the additionnal packages we'll use:"
   ]
  },
  {
   "cell_type": "code",
   "execution_count": null,
   "metadata": {},
   "outputs": [],
   "source": [
    "%pip install transformers pandas sklearn ipykernel ipywidgets"
   ]
  },
  {
   "cell_type": "markdown",
   "metadata": {},
   "source": [
    "We can now import necessary packages and objects:"
   ]
  },
  {
   "cell_type": "code",
<<<<<<< HEAD
   "execution_count": null,
=======
   "execution_count": 1,
>>>>>>> 9013ced1
   "metadata": {},
   "outputs": [],
   "source": [
    "import torch\n",
    "import pandas as pd\n",
    "import numpy as np\n",
    "from sklearn.model_selection import train_test_split\n",
    "from transformers import DistilBertForSequenceClassification, DistilBertTokenizer\n",
    "from torch.utils.data import DataLoader\n",
    "\n",
    "from bastionai.client import Connection, Private\n",
    "from bastionai.optimizer_config import Adam\n",
    "from bastionai.utils import MultipleOutputWrapper, TensorDataset"
   ]
  },
  {
   "cell_type": "markdown",
   "metadata": {},
   "source": [
    "### Preparing the dataset\n",
    "\n",
    "The dataset can be found at https://archive.ics.uci.edu/ml/machine-learning-databases/00228/smsspamcollection.zip.\n",
    "Unzip the archive to obtain the datset file:\n",
    "\n",
    "```\n",
    "$ unzip smsspamcollection.zip\n",
    "```\n",
    "\n",
    "Each row represent a sample, the label come first followed by a tab and the raw text:\n",
    "```\n",
    "ham\tGo until jurong point, crazy.. Available only in bugis n great world la e buffet... Cine there got amore wat...\n",
    "ham\tOk lar... Joking wif u oni...\n",
    "spam\tFree entry in 2 a wkly comp to win FA Cup final tkts 21st May 2005. Text FA to 87121 to receive entry question(std txt rate)T&C's apply 08452810075over18's\n",
    "```\n",
    "\n",
    "We first load the data from the file into a pandas dataframe:"
   ]
  },
  {
   "cell_type": "code",
<<<<<<< HEAD
   "execution_count": null,
   "metadata": {},
   "outputs": [],
   "source": [
    "!wget -O smsspamcollection.zip https://archive.ics.uci.edu/ml/machine-learning-databases/00228/smsspamcollection.zip"
   ]
  },
  {
   "cell_type": "code",
   "execution_count": null,
   "metadata": {},
   "outputs": [],
   "source": [
    "!unzip smsspamcollection.zip -d data"
   ]
  },
  {
   "cell_type": "code",
   "execution_count": null,
   "metadata": {},
   "outputs": [],
=======
   "execution_count": 2,
   "metadata": {},
   "outputs": [
    {
     "name": "stdout",
     "output_type": "stream",
     "text": [
      "5574\n"
     ]
    },
    {
     "data": {
      "text/html": [
       "<div>\n",
       "<style scoped>\n",
       "    .dataframe tbody tr th:only-of-type {\n",
       "        vertical-align: middle;\n",
       "    }\n",
       "\n",
       "    .dataframe tbody tr th {\n",
       "        vertical-align: top;\n",
       "    }\n",
       "\n",
       "    .dataframe thead th {\n",
       "        text-align: right;\n",
       "    }\n",
       "</style>\n",
       "<table border=\"1\" class=\"dataframe\">\n",
       "  <thead>\n",
       "    <tr style=\"text-align: right;\">\n",
       "      <th></th>\n",
       "      <th>label</th>\n",
       "      <th>text</th>\n",
       "    </tr>\n",
       "  </thead>\n",
       "  <tbody>\n",
       "    <tr>\n",
       "      <th>0</th>\n",
       "      <td>0</td>\n",
       "      <td>Go until jurong point, crazy.. Available only ...</td>\n",
       "    </tr>\n",
       "    <tr>\n",
       "      <th>1</th>\n",
       "      <td>0</td>\n",
       "      <td>Ok lar... Joking wif u oni...\\n</td>\n",
       "    </tr>\n",
       "    <tr>\n",
       "      <th>2</th>\n",
       "      <td>1</td>\n",
       "      <td>Free entry in 2 a wkly comp to win FA Cup fina...</td>\n",
       "    </tr>\n",
       "    <tr>\n",
       "      <th>3</th>\n",
       "      <td>0</td>\n",
       "      <td>U dun say so early hor... U c already then say...</td>\n",
       "    </tr>\n",
       "    <tr>\n",
       "      <th>4</th>\n",
       "      <td>0</td>\n",
       "      <td>Nah I don't think he goes to usf, he lives aro...</td>\n",
       "    </tr>\n",
       "  </tbody>\n",
       "</table>\n",
       "</div>"
      ],
      "text/plain": [
       "   label                                               text\n",
       "0      0  Go until jurong point, crazy.. Available only ...\n",
       "1      0                    Ok lar... Joking wif u oni...\\n\n",
       "2      1  Free entry in 2 a wkly comp to win FA Cup fina...\n",
       "3      0  U dun say so early hor... U c already then say...\n",
       "4      0  Nah I don't think he goes to usf, he lives aro..."
      ]
     },
     "execution_count": 2,
     "metadata": {},
     "output_type": "execute_result"
    }
   ],
>>>>>>> 9013ced1
   "source": [
    "file_path = \"./data/SMSSpamCollection\"\n",
    "\n",
    "labels = []\n",
    "texts = []\n",
    "with open(file_path) as f:\n",
    "  for line in f.readlines():\n",
    "    split = line.split('\\t')\n",
    "    labels.append(1 if split[0] == \"spam\" else 0)\n",
    "    texts.append(split[1])\n",
    "df = pd.DataFrame({ \"label\": labels, \"text\": texts })\n",
    "print(len(df))\n",
    "df.head()"
   ]
  },
  {
   "cell_type": "markdown",
   "metadata": {},
   "source": [
    "We then preprocess the data using DistilBERT's tokenizer and we obtain tensors ready to be fed to the model:"
   ]
  },
  {
   "cell_type": "code",
<<<<<<< HEAD
   "execution_count": null,
=======
   "execution_count": 3,
>>>>>>> 9013ced1
   "metadata": {},
   "outputs": [],
   "source": [
    "tokenizer = DistilBertTokenizer.from_pretrained(\"distilbert-base-uncased\")\n",
    "\n",
    "token_id = []\n",
    "attention_masks = []\n",
    "for sample in df.text.values:\n",
    "    encoding_dict = tokenizer.encode_plus(\n",
    "        sample,\n",
    "        add_special_tokens=True,\n",
    "        max_length=32,\n",
    "        truncation=True,\n",
    "        padding=\"max_length\",\n",
    "        return_attention_mask=True,\n",
    "        return_tensors='pt'\n",
    "    )\n",
    "    token_id.append(encoding_dict['input_ids']) \n",
    "    attention_masks.append(encoding_dict['attention_mask'])\n",
    "\n",
    "token_id = torch.cat(token_id, dim=0)\n",
    "attention_masks = torch.cat(attention_masks, dim=0)\n",
    "labels = torch.tensor(df.label.values)"
   ]
  },
  {
   "cell_type": "markdown",
   "metadata": {},
   "source": [
    "It's now time to split the data in a train and test sets and to wrap it inside Dataset and DataLoader objects for ease of use:"
   ]
  },
  {
   "cell_type": "code",
<<<<<<< HEAD
   "execution_count": null,
=======
   "execution_count": 4,
>>>>>>> 9013ced1
   "metadata": {},
   "outputs": [],
   "source": [
    "val_ratio = 0.2\n",
    "\n",
    "train_idx, test_idx = train_test_split(\n",
    "    np.arange(len(labels)),\n",
    "    test_size=val_ratio,\n",
    "    shuffle=True,\n",
    "    stratify=labels\n",
    ")\n",
    "\n",
    "train_set = TensorDataset([\n",
    "    token_id[train_idx], \n",
    "    attention_masks[train_idx]\n",
    "], labels[train_idx])\n",
    "\n",
    "test_set = TensorDataset([\n",
    "    token_id[test_idx], \n",
    "    attention_masks[test_idx]\n",
    "], labels[test_idx])\n",
    "\n",
    "train_dataloader = DataLoader(train_set, batch_size=4)\n",
    "test_dataloader = DataLoader(test_set, batch_size=4)"
   ]
  },
  {
   "cell_type": "markdown",
   "metadata": {},
   "source": [
    "### Preparing the model for use with DP-SGD and Bastion AI\n",
    "\n",
    "We now turn to preparing the DistilBERT language model. As Hugging Face's models typically have several outputs (logits, loss, etc.) we use Bastion AI's utility wrapper for models with multiple outputs to select the sole output that corresponds with the logits. In fact, Bastion AI's server supports models with an arbitrtary number of inputs but only supports models with a single output."
   ]
  },
  {
   "cell_type": "code",
<<<<<<< HEAD
   "execution_count": null,
=======
   "execution_count": 5,
>>>>>>> 9013ced1
   "metadata": {},
   "outputs": [],
   "source": [
    "# Do not display warnings about layer not initialized\n",
    "# with pretrained weights (classification layers, this is fine)\n",
    "from transformers import logging\n",
    "logging.set_verbosity_error()\n",
    "\n",
    "model = DistilBertForSequenceClassification.from_pretrained(\n",
    "    'distilbert-base-uncased',\n",
    "    num_labels=2,\n",
    "    output_attentions=False,\n",
    "    output_hidden_states=False,\n",
    "    torchscript=True\n",
    ")\n",
    "model = MultipleOutputWrapper(model, 0)"
   ]
  },
  {
   "cell_type": "markdown",
   "metadata": {},
   "source": [
    "### Sending dataset and model and training on the server\n",
    "\n",
    "Before proceeding, we need to start a local Bastion AI server which can be achivied with the following commands,\n",
    "assuming you have a working rust toolchain (https://www.rust-lang.org/tools/install):\n",
    "\n",
    "```\n",
    "$ cd ../server/bastionai_app\n",
    "$ cargo run\n",
    "```\n",
    "\n",
    "Now that the server code has been compiled and the server has started, it's time to send the dataset and the model to the server.\n",
    "\n",
    "We first use the `RemoteDataLoader` function to send our train and test dataloaders to the server (what we really send are the dataset and the dataloading parameters, not the dataloaders per se) and we provide a name and description to better identify them.\n",
    "\n",
    "Second, we use the `RemoteLearner` function to send the model to server and to set all the necessary training config.\n",
    "As training will be executed remotely, we need to script the model prior to sending it (i.e. compile it to Torch Script) which is automatically done in the `RemoteLearner` constructor. In case the model is not suited for scripting, which is generally the case with Hugging Face's models, the constructor automatically resorts to use tracing, which means the model is run locally on a small but representative input and the torch jit compiler tracks all functions that are called and compiles them on the fly. This approach, although more error prone (in certain cases the input may not activate some needed computation paths) is less picky that scripting and accepts nearly all models.\n",
    "\n",
    "In addition, as we'll use the DP-SGD algorithm for training, the constructor will also make the model compatible with Bastion AI's DP-SGD implementation. Unlike Opacus that uses backprop hooks to compute per-sample gradients, Bastion AI relies on normal autograd and modified layers that internally store expanded gradients (weight tensors have the same size in memory but are manipulated through expanded views that repeat them as many times as there are samples in a batch so that the gradient of these views are per-sample gradients). Per-samples gradient computation is key to DP-SGD and is one ingredient that make DP usable with Deep Learning models.\n",
    "\n",
    "To start training, we just call the `fit` method on the `RemoteLerner` object with appropriate number of epochs and DP budget. We can optionally override some of the learner's settings such as the learning rate or the clipping factor.\n",
    "\n",
    "We may finally retrieve a local copy of the trained model once the training is complete with the `get_model` method and test the model directly on the server with the `test` method."
   ]
  },
  {
   "cell_type": "code",
   "execution_count": null,
   "metadata": {},
<<<<<<< HEAD
   "outputs": [],
=======
   "outputs": [
    {
     "name": "stdout",
     "output_type": "stream",
     "text": [
      "Poll\n"
     ]
    },
    {
     "name": "stderr",
     "output_type": "stream",
     "text": [
      "Epoch 1/2 - train:  10%|██                  | 116/1114 [03:59<36:20,  2.19s/batch, cross_entropy=0.0000 (+/- 1488.0261)] "
     ]
    },
    {
     "ename": "_InactiveRpcError",
     "evalue": "<_InactiveRpcError of RPC that terminated with:\n\tstatus = StatusCode.UNAVAILABLE\n\tdetails = \"Connection reset by peer\"\n\tdebug_error_string = \"{\"created\":\"@1661510826.530563639\",\"description\":\"Error received from peer ipv4:127.0.0.1:50051\",\"file\":\"src/core/lib/surface/call.cc\",\"file_line\":966,\"grpc_message\":\"Connection reset by peer\",\"grpc_status\":14}\"\n>",
     "output_type": "error",
     "traceback": [
      "\u001b[0;31m---------------------------------------------------------------------------\u001b[0m",
      "\u001b[0;31m_InactiveRpcError\u001b[0m                         Traceback (most recent call last)",
      "\u001b[1;32m/home/dhalf/Documents/bastionai/examples/distilbert_example_notebook.ipynb Cell 16\u001b[0m in \u001b[0;36m<cell line: 4>\u001b[0;34m()\u001b[0m\n\u001b[1;32m      <a href='vscode-notebook-cell:/home/dhalf/Documents/bastionai/examples/distilbert_example_notebook.ipynb#X21sZmlsZQ%3D%3D?line=4'>5</a>\u001b[0m remote_dataloader \u001b[39m=\u001b[39m client\u001b[39m.\u001b[39mRemoteDataLoader(train_dataloader, name\u001b[39m=\u001b[39m\u001b[39m\"\u001b[39m\u001b[39mSMSSpamCollection\u001b[39m\u001b[39m\"\u001b[39m)\n\u001b[1;32m      <a href='vscode-notebook-cell:/home/dhalf/Documents/bastionai/examples/distilbert_example_notebook.ipynb#X21sZmlsZQ%3D%3D?line=6'>7</a>\u001b[0m remote_learner \u001b[39m=\u001b[39m client\u001b[39m.\u001b[39mRemoteLearner(\n\u001b[1;32m      <a href='vscode-notebook-cell:/home/dhalf/Documents/bastionai/examples/distilbert_example_notebook.ipynb#X21sZmlsZQ%3D%3D?line=7'>8</a>\u001b[0m     model,\n\u001b[1;32m      <a href='vscode-notebook-cell:/home/dhalf/Documents/bastionai/examples/distilbert_example_notebook.ipynb#X21sZmlsZQ%3D%3D?line=8'>9</a>\u001b[0m     remote_dataloader,\n\u001b[0;32m   (...)\u001b[0m\n\u001b[1;32m     <a href='vscode-notebook-cell:/home/dhalf/Documents/bastionai/examples/distilbert_example_notebook.ipynb#X21sZmlsZQ%3D%3D?line=11'>12</a>\u001b[0m     model_name\u001b[39m=\u001b[39m\u001b[39m\"\u001b[39m\u001b[39mDistilBERT\u001b[39m\u001b[39m\"\u001b[39m,\n\u001b[1;32m     <a href='vscode-notebook-cell:/home/dhalf/Documents/bastionai/examples/distilbert_example_notebook.ipynb#X21sZmlsZQ%3D%3D?line=12'>13</a>\u001b[0m )\n\u001b[0;32m---> <a href='vscode-notebook-cell:/home/dhalf/Documents/bastionai/examples/distilbert_example_notebook.ipynb#X21sZmlsZQ%3D%3D?line=14'>15</a>\u001b[0m remote_learner\u001b[39m.\u001b[39;49mfit(nb_epochs\u001b[39m=\u001b[39;49m\u001b[39m2\u001b[39;49m, eps\u001b[39m=\u001b[39;49mPrivate(\u001b[39m22.0\u001b[39;49m), metric_eps\u001b[39m=\u001b[39;49mPrivate(\u001b[39m140.0\u001b[39;49m))\n\u001b[1;32m     <a href='vscode-notebook-cell:/home/dhalf/Documents/bastionai/examples/distilbert_example_notebook.ipynb#X21sZmlsZQ%3D%3D?line=15'>16</a>\u001b[0m remote_learner\u001b[39m.\u001b[39mtest(metric\u001b[39m=\u001b[39m\u001b[39m\"\u001b[39m\u001b[39maccuracy\u001b[39m\u001b[39m\"\u001b[39m, metric_eps\u001b[39m=\u001b[39mPrivate(\u001b[39m140.0\u001b[39m))\n\u001b[1;32m     <a href='vscode-notebook-cell:/home/dhalf/Documents/bastionai/examples/distilbert_example_notebook.ipynb#X21sZmlsZQ%3D%3D?line=17'>18</a>\u001b[0m trained_model \u001b[39m=\u001b[39m remote_learner\u001b[39m.\u001b[39mget_model()\n",
      "File \u001b[0;32m~/Documents/bastionai/client/bastionai/learner.py:260\u001b[0m, in \u001b[0;36mRemoteLearner.fit\u001b[0;34m(self, nb_epochs, eps, max_grad_norm, lr, metric_eps, timeout, poll_delay)\u001b[0m\n\u001b[1;32m    247\u001b[0m \u001b[39mdef\u001b[39;00m \u001b[39mfit\u001b[39m(\n\u001b[1;32m    248\u001b[0m     \u001b[39mself\u001b[39m,\n\u001b[1;32m    249\u001b[0m     nb_epochs: \u001b[39mint\u001b[39m,\n\u001b[0;32m   (...)\u001b[0m\n\u001b[1;32m    255\u001b[0m     poll_delay: \u001b[39mfloat\u001b[39m \u001b[39m=\u001b[39m \u001b[39m0.2\u001b[39m,\n\u001b[1;32m    256\u001b[0m ) \u001b[39m-\u001b[39m\u001b[39m>\u001b[39m \u001b[39mNone\u001b[39;00m:\n\u001b[1;32m    257\u001b[0m     run \u001b[39m=\u001b[39m \u001b[39mself\u001b[39m\u001b[39m.\u001b[39mclient\u001b[39m.\u001b[39mtrain(\n\u001b[1;32m    258\u001b[0m         \u001b[39mself\u001b[39m\u001b[39m.\u001b[39m_train_config(nb_epochs, eps, max_grad_norm, lr, metric_eps)\n\u001b[1;32m    259\u001b[0m     )\n\u001b[0;32m--> 260\u001b[0m     \u001b[39mself\u001b[39;49m\u001b[39m.\u001b[39;49m_poll_metric(run, timeout\u001b[39m=\u001b[39;49mtimeout, poll_delay\u001b[39m=\u001b[39;49mpoll_delay)\n",
      "File \u001b[0;32m~/Documents/bastionai/client/bastionai/learner.py:219\u001b[0m, in \u001b[0;36mRemoteLearner._poll_metric\u001b[0;34m(self, run, train, timeout, poll_delay)\u001b[0m\n\u001b[1;32m    217\u001b[0m prev_batch \u001b[39m=\u001b[39m metric\u001b[39m.\u001b[39mbatch\n\u001b[1;32m    218\u001b[0m prev_epoch \u001b[39m=\u001b[39m metric\u001b[39m.\u001b[39mepoch\n\u001b[0;32m--> 219\u001b[0m metric \u001b[39m=\u001b[39m \u001b[39mself\u001b[39;49m\u001b[39m.\u001b[39;49mclient\u001b[39m.\u001b[39;49mget_metric(run)\n\u001b[1;32m    221\u001b[0m \u001b[39m# Handle end of training\u001b[39;00m\n\u001b[1;32m    222\u001b[0m \u001b[39mif\u001b[39;00m (\n\u001b[1;32m    223\u001b[0m     metric\u001b[39m.\u001b[39mepoch \u001b[39m+\u001b[39m \u001b[39m1\u001b[39m \u001b[39m==\u001b[39m metric\u001b[39m.\u001b[39mnb_epochs\n\u001b[1;32m    224\u001b[0m     \u001b[39mand\u001b[39;00m metric\u001b[39m.\u001b[39mbatch \u001b[39m+\u001b[39m \u001b[39m1\u001b[39m \u001b[39m==\u001b[39m metric\u001b[39m.\u001b[39mnb_batches\n\u001b[1;32m    225\u001b[0m ):\n",
      "File \u001b[0;32m~/Documents/bastionai/client/bastionai/client.py:204\u001b[0m, in \u001b[0;36mClient.get_metric\u001b[0;34m(self, run)\u001b[0m\n\u001b[1;32m    203\u001b[0m \u001b[39mdef\u001b[39;00m \u001b[39mget_metric\u001b[39m(\u001b[39mself\u001b[39m, run: Reference) \u001b[39m-\u001b[39m\u001b[39m>\u001b[39m Metric:\n\u001b[0;32m--> 204\u001b[0m     \u001b[39mreturn\u001b[39;00m \u001b[39mself\u001b[39;49m\u001b[39m.\u001b[39;49mstub\u001b[39m.\u001b[39;49mGetMetric(run)\n",
      "File \u001b[0;32m~/Documents/bastionai/client/venv/lib/python3.10/site-packages/grpc/_channel.py:946\u001b[0m, in \u001b[0;36m_UnaryUnaryMultiCallable.__call__\u001b[0;34m(self, request, timeout, metadata, credentials, wait_for_ready, compression)\u001b[0m\n\u001b[1;32m    937\u001b[0m \u001b[39mdef\u001b[39;00m \u001b[39m__call__\u001b[39m(\u001b[39mself\u001b[39m,\n\u001b[1;32m    938\u001b[0m              request,\n\u001b[1;32m    939\u001b[0m              timeout\u001b[39m=\u001b[39m\u001b[39mNone\u001b[39;00m,\n\u001b[0;32m   (...)\u001b[0m\n\u001b[1;32m    942\u001b[0m              wait_for_ready\u001b[39m=\u001b[39m\u001b[39mNone\u001b[39;00m,\n\u001b[1;32m    943\u001b[0m              compression\u001b[39m=\u001b[39m\u001b[39mNone\u001b[39;00m):\n\u001b[1;32m    944\u001b[0m     state, call, \u001b[39m=\u001b[39m \u001b[39mself\u001b[39m\u001b[39m.\u001b[39m_blocking(request, timeout, metadata, credentials,\n\u001b[1;32m    945\u001b[0m                                   wait_for_ready, compression)\n\u001b[0;32m--> 946\u001b[0m     \u001b[39mreturn\u001b[39;00m _end_unary_response_blocking(state, call, \u001b[39mFalse\u001b[39;49;00m, \u001b[39mNone\u001b[39;49;00m)\n",
      "File \u001b[0;32m~/Documents/bastionai/client/venv/lib/python3.10/site-packages/grpc/_channel.py:849\u001b[0m, in \u001b[0;36m_end_unary_response_blocking\u001b[0;34m(state, call, with_call, deadline)\u001b[0m\n\u001b[1;32m    847\u001b[0m         \u001b[39mreturn\u001b[39;00m state\u001b[39m.\u001b[39mresponse\n\u001b[1;32m    848\u001b[0m \u001b[39melse\u001b[39;00m:\n\u001b[0;32m--> 849\u001b[0m     \u001b[39mraise\u001b[39;00m _InactiveRpcError(state)\n",
      "\u001b[0;31m_InactiveRpcError\u001b[0m: <_InactiveRpcError of RPC that terminated with:\n\tstatus = StatusCode.UNAVAILABLE\n\tdetails = \"Connection reset by peer\"\n\tdebug_error_string = \"{\"created\":\"@1661510826.530563639\",\"description\":\"Error received from peer ipv4:127.0.0.1:50051\",\"file\":\"src/core/lib/surface/call.cc\",\"file_line\":966,\"grpc_message\":\"Connection reset by peer\",\"grpc_status\":14}\"\n>"
     ]
    }
   ],
>>>>>>> 9013ced1
   "source": [
    "import warnings\n",
    "warnings.filterwarnings(\"ignore\")\n",
    "\n",
    "with Connection(\"localhost\", 50051) as client:\n",
    "    remote_dataloader = client.RemoteDataLoader(train_dataloader, name=\"SMSSpamCollection\", privacy_limit=Private(302.1))\n",
    "    \n",
    "    remote_learner = client.RemoteLearner(\n",
    "        model,\n",
    "        remote_dataloader,\n",
    "        metric=\"cross_entropy\",\n",
    "        optimizer=Adam(lr=5e-5),\n",
    "        model_name=\"DistilBERT\",\n",
    "    )\n",
    "\n",
    "    remote_learner.fit(nb_epochs=2, eps=Private(22.0), metric_eps=Private(140.0))\n",
    "    remote_learner.test(metric=\"accuracy\", metric_eps=Private(140.0))\n",
    "    \n",
    "    trained_model = remote_learner.get_model()"
   ]
  }
 ],
 "metadata": {
  "kernelspec": {
   "display_name": "Python 3.8.10 ('base')",
   "language": "python",
   "name": "python3"
  },
  "language_info": {
   "codemirror_mode": {
    "name": "ipython",
    "version": 3
   },
   "file_extension": ".py",
   "mimetype": "text/x-python",
   "name": "python",
   "nbconvert_exporter": "python",
   "pygments_lexer": "ipython3",
   "version": "3.8.10"
  },
  "orig_nbformat": 4,
  "vscode": {
   "interpreter": {
    "hash": "cfb725626286d8c8fc5334ffe77697f720dc23e64d3046271825a5556b528e7d"
   }
  }
 },
 "nbformat": 4,
 "nbformat_minor": 2
}<|MERGE_RESOLUTION|>--- conflicted
+++ resolved
@@ -67,11 +67,7 @@
   },
   {
    "cell_type": "code",
-<<<<<<< HEAD
-   "execution_count": null,
-=======
-   "execution_count": 1,
->>>>>>> 9013ced1
+   "execution_count": null,
    "metadata": {},
    "outputs": [],
    "source": [
@@ -112,109 +108,9 @@
   },
   {
    "cell_type": "code",
-<<<<<<< HEAD
-   "execution_count": null,
-   "metadata": {},
-   "outputs": [],
-   "source": [
-    "!wget -O smsspamcollection.zip https://archive.ics.uci.edu/ml/machine-learning-databases/00228/smsspamcollection.zip"
-   ]
-  },
-  {
-   "cell_type": "code",
-   "execution_count": null,
-   "metadata": {},
-   "outputs": [],
-   "source": [
-    "!unzip smsspamcollection.zip -d data"
-   ]
-  },
-  {
-   "cell_type": "code",
-   "execution_count": null,
-   "metadata": {},
-   "outputs": [],
-=======
-   "execution_count": 2,
-   "metadata": {},
-   "outputs": [
-    {
-     "name": "stdout",
-     "output_type": "stream",
-     "text": [
-      "5574\n"
-     ]
-    },
-    {
-     "data": {
-      "text/html": [
-       "<div>\n",
-       "<style scoped>\n",
-       "    .dataframe tbody tr th:only-of-type {\n",
-       "        vertical-align: middle;\n",
-       "    }\n",
-       "\n",
-       "    .dataframe tbody tr th {\n",
-       "        vertical-align: top;\n",
-       "    }\n",
-       "\n",
-       "    .dataframe thead th {\n",
-       "        text-align: right;\n",
-       "    }\n",
-       "</style>\n",
-       "<table border=\"1\" class=\"dataframe\">\n",
-       "  <thead>\n",
-       "    <tr style=\"text-align: right;\">\n",
-       "      <th></th>\n",
-       "      <th>label</th>\n",
-       "      <th>text</th>\n",
-       "    </tr>\n",
-       "  </thead>\n",
-       "  <tbody>\n",
-       "    <tr>\n",
-       "      <th>0</th>\n",
-       "      <td>0</td>\n",
-       "      <td>Go until jurong point, crazy.. Available only ...</td>\n",
-       "    </tr>\n",
-       "    <tr>\n",
-       "      <th>1</th>\n",
-       "      <td>0</td>\n",
-       "      <td>Ok lar... Joking wif u oni...\\n</td>\n",
-       "    </tr>\n",
-       "    <tr>\n",
-       "      <th>2</th>\n",
-       "      <td>1</td>\n",
-       "      <td>Free entry in 2 a wkly comp to win FA Cup fina...</td>\n",
-       "    </tr>\n",
-       "    <tr>\n",
-       "      <th>3</th>\n",
-       "      <td>0</td>\n",
-       "      <td>U dun say so early hor... U c already then say...</td>\n",
-       "    </tr>\n",
-       "    <tr>\n",
-       "      <th>4</th>\n",
-       "      <td>0</td>\n",
-       "      <td>Nah I don't think he goes to usf, he lives aro...</td>\n",
-       "    </tr>\n",
-       "  </tbody>\n",
-       "</table>\n",
-       "</div>"
-      ],
-      "text/plain": [
-       "   label                                               text\n",
-       "0      0  Go until jurong point, crazy.. Available only ...\n",
-       "1      0                    Ok lar... Joking wif u oni...\\n\n",
-       "2      1  Free entry in 2 a wkly comp to win FA Cup fina...\n",
-       "3      0  U dun say so early hor... U c already then say...\n",
-       "4      0  Nah I don't think he goes to usf, he lives aro..."
-      ]
-     },
-     "execution_count": 2,
-     "metadata": {},
-     "output_type": "execute_result"
-    }
-   ],
->>>>>>> 9013ced1
+   "execution_count": null,
+   "metadata": {},
+   "outputs": [],
    "source": [
     "file_path = \"./data/SMSSpamCollection\"\n",
     "\n",
@@ -239,11 +135,7 @@
   },
   {
    "cell_type": "code",
-<<<<<<< HEAD
-   "execution_count": null,
-=======
-   "execution_count": 3,
->>>>>>> 9013ced1
+   "execution_count": null,
    "metadata": {},
    "outputs": [],
    "source": [
@@ -278,11 +170,7 @@
   },
   {
    "cell_type": "code",
-<<<<<<< HEAD
-   "execution_count": null,
-=======
-   "execution_count": 4,
->>>>>>> 9013ced1
+   "execution_count": null,
    "metadata": {},
    "outputs": [],
    "source": [
@@ -320,11 +208,7 @@
   },
   {
    "cell_type": "code",
-<<<<<<< HEAD
-   "execution_count": null,
-=======
-   "execution_count": 5,
->>>>>>> 9013ced1
+   "execution_count": null,
    "metadata": {},
    "outputs": [],
    "source": [
@@ -375,42 +259,7 @@
    "cell_type": "code",
    "execution_count": null,
    "metadata": {},
-<<<<<<< HEAD
-   "outputs": [],
-=======
-   "outputs": [
-    {
-     "name": "stdout",
-     "output_type": "stream",
-     "text": [
-      "Poll\n"
-     ]
-    },
-    {
-     "name": "stderr",
-     "output_type": "stream",
-     "text": [
-      "Epoch 1/2 - train:  10%|██                  | 116/1114 [03:59<36:20,  2.19s/batch, cross_entropy=0.0000 (+/- 1488.0261)] "
-     ]
-    },
-    {
-     "ename": "_InactiveRpcError",
-     "evalue": "<_InactiveRpcError of RPC that terminated with:\n\tstatus = StatusCode.UNAVAILABLE\n\tdetails = \"Connection reset by peer\"\n\tdebug_error_string = \"{\"created\":\"@1661510826.530563639\",\"description\":\"Error received from peer ipv4:127.0.0.1:50051\",\"file\":\"src/core/lib/surface/call.cc\",\"file_line\":966,\"grpc_message\":\"Connection reset by peer\",\"grpc_status\":14}\"\n>",
-     "output_type": "error",
-     "traceback": [
-      "\u001b[0;31m---------------------------------------------------------------------------\u001b[0m",
-      "\u001b[0;31m_InactiveRpcError\u001b[0m                         Traceback (most recent call last)",
-      "\u001b[1;32m/home/dhalf/Documents/bastionai/examples/distilbert_example_notebook.ipynb Cell 16\u001b[0m in \u001b[0;36m<cell line: 4>\u001b[0;34m()\u001b[0m\n\u001b[1;32m      <a href='vscode-notebook-cell:/home/dhalf/Documents/bastionai/examples/distilbert_example_notebook.ipynb#X21sZmlsZQ%3D%3D?line=4'>5</a>\u001b[0m remote_dataloader \u001b[39m=\u001b[39m client\u001b[39m.\u001b[39mRemoteDataLoader(train_dataloader, name\u001b[39m=\u001b[39m\u001b[39m\"\u001b[39m\u001b[39mSMSSpamCollection\u001b[39m\u001b[39m\"\u001b[39m)\n\u001b[1;32m      <a href='vscode-notebook-cell:/home/dhalf/Documents/bastionai/examples/distilbert_example_notebook.ipynb#X21sZmlsZQ%3D%3D?line=6'>7</a>\u001b[0m remote_learner \u001b[39m=\u001b[39m client\u001b[39m.\u001b[39mRemoteLearner(\n\u001b[1;32m      <a href='vscode-notebook-cell:/home/dhalf/Documents/bastionai/examples/distilbert_example_notebook.ipynb#X21sZmlsZQ%3D%3D?line=7'>8</a>\u001b[0m     model,\n\u001b[1;32m      <a href='vscode-notebook-cell:/home/dhalf/Documents/bastionai/examples/distilbert_example_notebook.ipynb#X21sZmlsZQ%3D%3D?line=8'>9</a>\u001b[0m     remote_dataloader,\n\u001b[0;32m   (...)\u001b[0m\n\u001b[1;32m     <a href='vscode-notebook-cell:/home/dhalf/Documents/bastionai/examples/distilbert_example_notebook.ipynb#X21sZmlsZQ%3D%3D?line=11'>12</a>\u001b[0m     model_name\u001b[39m=\u001b[39m\u001b[39m\"\u001b[39m\u001b[39mDistilBERT\u001b[39m\u001b[39m\"\u001b[39m,\n\u001b[1;32m     <a href='vscode-notebook-cell:/home/dhalf/Documents/bastionai/examples/distilbert_example_notebook.ipynb#X21sZmlsZQ%3D%3D?line=12'>13</a>\u001b[0m )\n\u001b[0;32m---> <a href='vscode-notebook-cell:/home/dhalf/Documents/bastionai/examples/distilbert_example_notebook.ipynb#X21sZmlsZQ%3D%3D?line=14'>15</a>\u001b[0m remote_learner\u001b[39m.\u001b[39;49mfit(nb_epochs\u001b[39m=\u001b[39;49m\u001b[39m2\u001b[39;49m, eps\u001b[39m=\u001b[39;49mPrivate(\u001b[39m22.0\u001b[39;49m), metric_eps\u001b[39m=\u001b[39;49mPrivate(\u001b[39m140.0\u001b[39;49m))\n\u001b[1;32m     <a href='vscode-notebook-cell:/home/dhalf/Documents/bastionai/examples/distilbert_example_notebook.ipynb#X21sZmlsZQ%3D%3D?line=15'>16</a>\u001b[0m remote_learner\u001b[39m.\u001b[39mtest(metric\u001b[39m=\u001b[39m\u001b[39m\"\u001b[39m\u001b[39maccuracy\u001b[39m\u001b[39m\"\u001b[39m, metric_eps\u001b[39m=\u001b[39mPrivate(\u001b[39m140.0\u001b[39m))\n\u001b[1;32m     <a href='vscode-notebook-cell:/home/dhalf/Documents/bastionai/examples/distilbert_example_notebook.ipynb#X21sZmlsZQ%3D%3D?line=17'>18</a>\u001b[0m trained_model \u001b[39m=\u001b[39m remote_learner\u001b[39m.\u001b[39mget_model()\n",
-      "File \u001b[0;32m~/Documents/bastionai/client/bastionai/learner.py:260\u001b[0m, in \u001b[0;36mRemoteLearner.fit\u001b[0;34m(self, nb_epochs, eps, max_grad_norm, lr, metric_eps, timeout, poll_delay)\u001b[0m\n\u001b[1;32m    247\u001b[0m \u001b[39mdef\u001b[39;00m \u001b[39mfit\u001b[39m(\n\u001b[1;32m    248\u001b[0m     \u001b[39mself\u001b[39m,\n\u001b[1;32m    249\u001b[0m     nb_epochs: \u001b[39mint\u001b[39m,\n\u001b[0;32m   (...)\u001b[0m\n\u001b[1;32m    255\u001b[0m     poll_delay: \u001b[39mfloat\u001b[39m \u001b[39m=\u001b[39m \u001b[39m0.2\u001b[39m,\n\u001b[1;32m    256\u001b[0m ) \u001b[39m-\u001b[39m\u001b[39m>\u001b[39m \u001b[39mNone\u001b[39;00m:\n\u001b[1;32m    257\u001b[0m     run \u001b[39m=\u001b[39m \u001b[39mself\u001b[39m\u001b[39m.\u001b[39mclient\u001b[39m.\u001b[39mtrain(\n\u001b[1;32m    258\u001b[0m         \u001b[39mself\u001b[39m\u001b[39m.\u001b[39m_train_config(nb_epochs, eps, max_grad_norm, lr, metric_eps)\n\u001b[1;32m    259\u001b[0m     )\n\u001b[0;32m--> 260\u001b[0m     \u001b[39mself\u001b[39;49m\u001b[39m.\u001b[39;49m_poll_metric(run, timeout\u001b[39m=\u001b[39;49mtimeout, poll_delay\u001b[39m=\u001b[39;49mpoll_delay)\n",
-      "File \u001b[0;32m~/Documents/bastionai/client/bastionai/learner.py:219\u001b[0m, in \u001b[0;36mRemoteLearner._poll_metric\u001b[0;34m(self, run, train, timeout, poll_delay)\u001b[0m\n\u001b[1;32m    217\u001b[0m prev_batch \u001b[39m=\u001b[39m metric\u001b[39m.\u001b[39mbatch\n\u001b[1;32m    218\u001b[0m prev_epoch \u001b[39m=\u001b[39m metric\u001b[39m.\u001b[39mepoch\n\u001b[0;32m--> 219\u001b[0m metric \u001b[39m=\u001b[39m \u001b[39mself\u001b[39;49m\u001b[39m.\u001b[39;49mclient\u001b[39m.\u001b[39;49mget_metric(run)\n\u001b[1;32m    221\u001b[0m \u001b[39m# Handle end of training\u001b[39;00m\n\u001b[1;32m    222\u001b[0m \u001b[39mif\u001b[39;00m (\n\u001b[1;32m    223\u001b[0m     metric\u001b[39m.\u001b[39mepoch \u001b[39m+\u001b[39m \u001b[39m1\u001b[39m \u001b[39m==\u001b[39m metric\u001b[39m.\u001b[39mnb_epochs\n\u001b[1;32m    224\u001b[0m     \u001b[39mand\u001b[39;00m metric\u001b[39m.\u001b[39mbatch \u001b[39m+\u001b[39m \u001b[39m1\u001b[39m \u001b[39m==\u001b[39m metric\u001b[39m.\u001b[39mnb_batches\n\u001b[1;32m    225\u001b[0m ):\n",
-      "File \u001b[0;32m~/Documents/bastionai/client/bastionai/client.py:204\u001b[0m, in \u001b[0;36mClient.get_metric\u001b[0;34m(self, run)\u001b[0m\n\u001b[1;32m    203\u001b[0m \u001b[39mdef\u001b[39;00m \u001b[39mget_metric\u001b[39m(\u001b[39mself\u001b[39m, run: Reference) \u001b[39m-\u001b[39m\u001b[39m>\u001b[39m Metric:\n\u001b[0;32m--> 204\u001b[0m     \u001b[39mreturn\u001b[39;00m \u001b[39mself\u001b[39;49m\u001b[39m.\u001b[39;49mstub\u001b[39m.\u001b[39;49mGetMetric(run)\n",
-      "File \u001b[0;32m~/Documents/bastionai/client/venv/lib/python3.10/site-packages/grpc/_channel.py:946\u001b[0m, in \u001b[0;36m_UnaryUnaryMultiCallable.__call__\u001b[0;34m(self, request, timeout, metadata, credentials, wait_for_ready, compression)\u001b[0m\n\u001b[1;32m    937\u001b[0m \u001b[39mdef\u001b[39;00m \u001b[39m__call__\u001b[39m(\u001b[39mself\u001b[39m,\n\u001b[1;32m    938\u001b[0m              request,\n\u001b[1;32m    939\u001b[0m              timeout\u001b[39m=\u001b[39m\u001b[39mNone\u001b[39;00m,\n\u001b[0;32m   (...)\u001b[0m\n\u001b[1;32m    942\u001b[0m              wait_for_ready\u001b[39m=\u001b[39m\u001b[39mNone\u001b[39;00m,\n\u001b[1;32m    943\u001b[0m              compression\u001b[39m=\u001b[39m\u001b[39mNone\u001b[39;00m):\n\u001b[1;32m    944\u001b[0m     state, call, \u001b[39m=\u001b[39m \u001b[39mself\u001b[39m\u001b[39m.\u001b[39m_blocking(request, timeout, metadata, credentials,\n\u001b[1;32m    945\u001b[0m                                   wait_for_ready, compression)\n\u001b[0;32m--> 946\u001b[0m     \u001b[39mreturn\u001b[39;00m _end_unary_response_blocking(state, call, \u001b[39mFalse\u001b[39;49;00m, \u001b[39mNone\u001b[39;49;00m)\n",
-      "File \u001b[0;32m~/Documents/bastionai/client/venv/lib/python3.10/site-packages/grpc/_channel.py:849\u001b[0m, in \u001b[0;36m_end_unary_response_blocking\u001b[0;34m(state, call, with_call, deadline)\u001b[0m\n\u001b[1;32m    847\u001b[0m         \u001b[39mreturn\u001b[39;00m state\u001b[39m.\u001b[39mresponse\n\u001b[1;32m    848\u001b[0m \u001b[39melse\u001b[39;00m:\n\u001b[0;32m--> 849\u001b[0m     \u001b[39mraise\u001b[39;00m _InactiveRpcError(state)\n",
-      "\u001b[0;31m_InactiveRpcError\u001b[0m: <_InactiveRpcError of RPC that terminated with:\n\tstatus = StatusCode.UNAVAILABLE\n\tdetails = \"Connection reset by peer\"\n\tdebug_error_string = \"{\"created\":\"@1661510826.530563639\",\"description\":\"Error received from peer ipv4:127.0.0.1:50051\",\"file\":\"src/core/lib/surface/call.cc\",\"file_line\":966,\"grpc_message\":\"Connection reset by peer\",\"grpc_status\":14}\"\n>"
-     ]
-    }
-   ],
->>>>>>> 9013ced1
+   "outputs": [],
    "source": [
     "import warnings\n",
     "warnings.filterwarnings(\"ignore\")\n",
