site_name: BastionLab

site_url: https://www.mithrilsecurity.io/

repo_url: https://github.com/mithril-security/bastionlab

theme:
  name: material
  custom_dir: docs/material_theme_customization
  features:
    - navigation.instant
    - search.highlight
    - content.tabs.link
  logo: assets/logo.png
  favicon: assets/logo.png
  palette:
    - scheme: slate
      toggle:
        icon: material/weather-sunny
    - scheme: default
      toggle:
        icon: material/weather-night

extra:
  homepage: https://mithrilsecurity.io

extra_css:
  - stylesheets/extra.css

extra_javascript:
  - 'https://code.jquery.com/jquery-3.3.1.min.js'

markdown_extensions:
  - abbr
  - admonition
  - attr_list
  - def_list
  - footnotes
  - md_in_html
  - pymdownx.details
  - pymdownx.highlight:
      anchor_linenums: true
  - pymdownx.betterem:
      smart_enable: all
  - pymdownx.inlinehilite
  - pymdownx.snippets
  - pymdownx.superfences
  - pymdownx.tabbed:
      alternate_style: true

plugins:
- search
- mkdocs-jupyter

nav:
- Home: 'index.md'
- Quick Tour: 'docs/quick-tour/quick-tour.ipynb'
- Tutorials:
  - Installation: 'docs/tutorials/installation.md'
  - Data Visualization: 'docs/tutorials/visualization.ipynb'
  - Data Cleaning with BastionLab: 'docs/tutorials/data_cleaning.ipynb'
<<<<<<< HEAD
  - Combining datasets with BastionLab: 'docs/tutorials/combining_datasets.ipynb'
=======
- Use Cases:
  - Covid-19 cleaning and exploration: 'docs/use-cases/covid_use_case.ipynb'
>>>>>>> 25c3a28b
- Concepts:
  - Remote Data Science: 'docs/concept-guides/remote_data_science.md'
- "API Reference": "docs/resources/bastionlab/index.html"

- Security: 'docs/concept-guides/threat_model.md'
- Advanced:
  - Benchmarks:
    - Polars : 'docs/reference-guides/benchmarks/benchmarks.md'<|MERGE_RESOLUTION|>--- conflicted
+++ resolved
@@ -59,12 +59,8 @@
   - Installation: 'docs/tutorials/installation.md'
   - Data Visualization: 'docs/tutorials/visualization.ipynb'
   - Data Cleaning with BastionLab: 'docs/tutorials/data_cleaning.ipynb'
-<<<<<<< HEAD
-  - Combining datasets with BastionLab: 'docs/tutorials/combining_datasets.ipynb'
-=======
 - Use Cases:
   - Covid-19 cleaning and exploration: 'docs/use-cases/covid_use_case.ipynb'
->>>>>>> 25c3a28b
 - Concepts:
   - Remote Data Science: 'docs/concept-guides/remote_data_science.md'
 - "API Reference": "docs/resources/bastionlab/index.html"
