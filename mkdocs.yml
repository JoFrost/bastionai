--- conflicted
+++ resolved
@@ -58,11 +58,8 @@
 - Tutorials:
   - Installation: 'docs/tutorials/installation.md'
   - Data Visualization: 'docs/tutorials/visualization.ipynb'
-<<<<<<< HEAD
   - Covid-19 cleaning and exploration: 'docs/tutorials/covid_demo.ipynb'
-=======
   - Data Cleaning with BastionLab: 'docs/tutorials/data_cleaning.ipynb'
->>>>>>> e6c83bee
 - Concepts:
   - Remote Data Science: 'docs/concept-guides/remote_data_science.md'
 - Security: 'docs/concept-guides/threat_model.md'
