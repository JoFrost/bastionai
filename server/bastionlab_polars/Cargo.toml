[package]
name = "bastionlab_polars"
version = "0.3.7"
edition = "2021"

# See more keys and their definitions at https://doc.rust-lang.org/cargo/reference/manifest.html
[dependencies]
bytes = "1.3.0"
tonic = { version = "0.5.2", features = ["tls", "transport"] }
prost = { version = "0.8", default-features = false, features = [
  "prost-derive",
] }
tokio = { version = "1.19.2", features = ["macros", "rt-multi-thread", "net"] }
tokio-stream = "0.1"
serde = "1.0.147"
serde_derive = "1.0.147"
serde_json = "1.0.87"
tch = "0.10.1"
base64 = "0.13.1"
rand = "0.8.5"
ring = "0.16.20"
hex = "0.4.3"
x509-parser = "0.14.0"
spki = "0.6.0"
http = "0.2.8"
anyhow = "1.0.66"
toml = "0.5.9"
whoami = "1.2.1"
once_cell = "1.13.1"
log = "0.4.17"
<<<<<<< HEAD
ndarray = "0.15.6"
ndarray-rand = "0.14.0"
=======
regex = "1.7.1"
>>>>>>> 8a4bdec6
bastionlab_common = { path = "../bastionlab_common" }

[dependencies.polars]
version = "0.25.1"
default-features = false
features = [
  "dynamic_groupby",
  "zip_with",
  "lazy",
  "strings",
  "temporal",
  "random",
  "fmt",
  "performant",
  "dtype-full",
  "rows",
  "private",
  "round_series",
  "is_first",
  "dot_product",
  "concat_str",
  "row_hash",
  "reinterpret",
  "mode",
  "cum_agg",
  "rolling_window",
  "interpolate",
  "rank",
  "diff",
  "moment",
  "arange",
  "true_div",
  "dtype-categorical",
  "diagonal_concat",
  "horizontal_concat",
  "abs",
  "ewma",
  "dot_diagram",
  "dataframe_arithmetic",
  "string_encoding",
  "product",
  "ndarray",
  "unique_counts",
  "log",
  "asof_join",
  "serde-lazy",
  "partition_by",
  "semi_anti_join",
  "list_eval",
  "cumulative_eval",
  "list_to_struct",
  "to_dummies",
  "string_justify",
  "arg_where",
  "date_offset",
  "ipc_streaming",
]

[dependencies.uuid]
version = "1.1.2"
features = [
  "v4", # Lets you generate random UUIDs
  "fast-rng", # Use a faster (but still sufficiently random) RNG
  "macro-diagnostics", # Enable better diagnostics for compile-time UUIDs,
  "serde",
]

[build-dependencies]
tonic-build = "0.5"<|MERGE_RESOLUTION|>--- conflicted
+++ resolved
@@ -28,12 +28,9 @@
 whoami = "1.2.1"
 once_cell = "1.13.1"
 log = "0.4.17"
-<<<<<<< HEAD
 ndarray = "0.15.6"
 ndarray-rand = "0.14.0"
-=======
 regex = "1.7.1"
->>>>>>> 8a4bdec6
 bastionlab_common = { path = "../bastionlab_common" }
 
 [dependencies.polars]
