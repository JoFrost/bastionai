/* Copyright 2022 Mithril Security. All rights reserved.
*
* Licensed under the Apache License, Version 2.0 (the "License");
* you may not use this file except in compliance with the License.
* You may obtain a copy of the License at
*
*   http://www.apache.org/licenses/LICENSE-2.0
*
* Unless required by applicable law or agreed to in writing, software
* distributed under the License is distributed on an "AS IS" BASIS,
* WITHOUT WARRANTIES OR CONDITIONS OF ANY KIND, either express or implied.
* See the License for the specific language governing permissions and
* limitations under the License. */

syntax = "proto3";
package remote_torch;

message Reference {
    // BastionAI reference object. 
    string identifier = 1;
    string name = 2;
    string description = 3;
}

message Chunk {
    // Chunk of data sent from and to the BastionAI server.
    bytes data = 1;
<<<<<<< HEAD
    string name = 2;
    string description = 3;
    bytes secret = 4;
=======
    string description = 2;
    bytes secret = 3;
    ClientInfo client_info = 4;
>>>>>>> 56e74f7a
}

message Empty {
    // Empty response object from BastionAI.
}

message TrainConfig {
    // Configuration for training sent to BastionAI.
    Reference model = 1;
    Reference dataset = 2;
    int32 batch_size = 3;
    int32 epochs = 4;
    string device = 5;
    string metric = 6;
    float eps = 7;
    float max_grad_norm = 8;
    float metric_eps = 9;
    
    oneof optimizer {
        // The type of optimizer to be used during training.
        // Currently, only SGD and Adam are supported.
        SGD sgd = 10;
        Adam adam = 11;
    }

    message SGD {
        // SGD optimizer object.

        float learning_rate = 1;
        float weight_decay = 2;
        float momentum = 3;
        float dampening = 4;
        bool nesterov = 5;
    }

    message Adam {
        // Adam optimizer object.

        float learning_rate = 1;
        float beta_1 = 2;
        float beta_2 = 3;
        float epsilon = 4;
        float weight_decay = 5;
        bool amsgrad = 6;
    }
}

message TestConfig {
    Reference model = 1;
    Reference dataset = 2;
    int32 batch_size = 3;
    string device = 4;
    string metric = 5;
    float metric_eps = 6;
}

message References {
    repeated Reference list = 1;
}

message Accuracy {
    float value = 1;
}

message Devices {
    repeated string list = 1;
}

message Optimizers {
    repeated string list = 1;
}

message Metric {
    float value = 1;
    float uncertainty = 2;
    int32 batch = 3;
    int32 epoch = 4;
    int32 nb_epochs = 5;
    int32 nb_batches = 6;
}

message ClientInfo {
    string uid = 1;
    string platform_name = 2;
    string platform_arch = 3;
    string platform_version = 4;
    string platform_release = 5;
    string user_agent = 6;
    string user_agent_version = 7;
}

service RemoteTorch {
    rpc SendDataset (stream Chunk) returns (Reference) {}
    rpc SendModel (stream Chunk) returns (Reference) {}
    rpc FetchDataset (Reference) returns (stream Chunk) {}
    rpc FetchModule (Reference) returns (stream Chunk) {}
    rpc DeleteDataset (Reference) returns (Empty) {}
    rpc DeleteModule (Reference) returns (Empty) {}
    rpc AvailableModels(Empty) returns (References) {}
    rpc AvailableDatasets(Empty) returns (References) {}
    rpc AvailableDevices(Empty) returns (Devices) {}
    rpc AvailableOptimizers(Empty) returns (Optimizers) {}
    rpc Train (TrainConfig) returns (Reference) {}
    rpc Test (TestConfig) returns (Reference) {}
    rpc GetMetric (Reference) returns (Metric) {}
}<|MERGE_RESOLUTION|>--- conflicted
+++ resolved
@@ -25,15 +25,10 @@
 message Chunk {
     // Chunk of data sent from and to the BastionAI server.
     bytes data = 1;
-<<<<<<< HEAD
     string name = 2;
     string description = 3;
     bytes secret = 4;
-=======
-    string description = 2;
-    bytes secret = 3;
-    ClientInfo client_info = 4;
->>>>>>> 56e74f7a
+    ClientInfo client_info = 5;
 }
 
 message Empty {
