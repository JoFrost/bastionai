--- conflicted
+++ resolved
@@ -83,11 +83,7 @@
 
         Ok(DataFrameArtifact {
             dataframe: input_dfs.pop().unwrap(),
-<<<<<<< HEAD
-            fetchable: has_aggregation,
-=======
             fetchable,
->>>>>>> 9636e684
             query_details: plan_str,
         })
     }
