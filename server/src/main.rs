--- conflicted
+++ resolved
@@ -15,11 +15,7 @@
 }
 use grpc::{
     bastion_lab_server::{BastionLab, BastionLabServer},
-<<<<<<< HEAD
-    Chunk, Query, ReferenceRequest, ReferenceResponse,
-=======
     Chunk, Empty, Query, ReferenceList, ReferenceRequest, ReferenceResponse,
->>>>>>> c36f493c
 };
 
 mod serialization;
@@ -108,16 +104,7 @@
             })?;
         let res = composite_plan.run(self)?;
 
-<<<<<<< HEAD
-        let header = serde_json::to_string(&res.schema()).map_err(|e| {
-            Status::internal(format!(
-                "Could not serialize result data frame header: {}",
-                e
-            ))
-        })?;
-=======
         let header = get_df_header(&res)?;
->>>>>>> c36f493c
         let identifier = self.insert_df(res);
         Ok(Response::new(ReferenceResponse { identifier, header }))
     }
@@ -128,12 +115,7 @@
     ) -> Result<Response<ReferenceResponse>, Status> {
         let df = df_from_stream(request.into_inner()).await?;
 
-<<<<<<< HEAD
-        let header = serde_json::to_string(&df.schema())
-            .map_err(|e| Status::internal(format!("Could not serialize header: {}", e)))?;
-=======
         let header = get_df_header(&df)?;
->>>>>>> c36f493c
         let identifier = self.insert_df(df);
         Ok(Response::new(ReferenceResponse { identifier, header }))
     }
@@ -176,10 +158,6 @@
     let state = BastionLabState::new();
     let addr = "0.0.0.0:50056".parse()?;
     println!("BastionLab server running...");
-<<<<<<< HEAD
-=======
-
->>>>>>> c36f493c
     Server::builder()
         .add_service(BastionLabServer::new(state))
         .serve(addr)
