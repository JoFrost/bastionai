--- conflicted
+++ resolved
@@ -1,35 +1,27 @@
 use env_logger::Env;
 use log::info;
 use polars::prelude::*;
-<<<<<<< HEAD
-use prost::Message;
-=======
-use ring::digest;
->>>>>>> b95eadd7
+use ring::{digest, rand};
+
 use serde_json;
 use std::{
     collections::hash_map::DefaultHasher,
     collections::HashMap,
     error::Error,
     fmt::Debug,
-<<<<<<< HEAD
     fs::{self, File},
     future::Future,
     io::Read,
     net::SocketAddr,
-=======
     hash::{Hash, Hasher},
-    sync::{Arc, RwLock},
     time::Instant,
-    future::Future,
->>>>>>> b95eadd7
     pin::Pin,
     sync::{Arc, Mutex, RwLock},
     time::{Duration, SystemTime},
 };
 use tokio_stream::wrappers::ReceiverStream;
 use tonic::{
-    metadata::{KeyRef, MetadataMap},
+    metadata::KeyRef,
     transport::{Identity, Server, ServerTlsConfig},
     Request, Response, Status, Streaming,
 };
@@ -41,12 +33,8 @@
 }
 use grpc::{
     bastion_lab_server::{BastionLab, BastionLabServer},
-<<<<<<< HEAD
     ChallengeResponse, Empty, FetchChunk, Query, ReferenceList, ReferenceRequest,
-    ReferenceResponse, SendChunk, Session,
-=======
-    SendChunk, FetchChunk, ListDataFramesRequest, Query, ReferenceList, ReferenceRequest, ReferenceResponse, ClientInfo,
->>>>>>> b95eadd7
+    ReferenceResponse, SendChunk, SessionInfo, ClientInfo,
 };
 
 mod serialization;
@@ -55,19 +43,15 @@
 mod composite_plan;
 use composite_plan::*;
 
-<<<<<<< HEAD
 mod authentication;
 use authentication::*;
 
 mod config;
 use config::*;
 
-use ring::rand;
-
-=======
+mod visitable;
+
 mod telemetry;
->>>>>>> b95eadd7
-mod visitable;
 use telemetry::TelemetryEventProps;
 
 mod access_control;
@@ -103,11 +87,19 @@
     }
 }
 
+#[derive(Debug)]
+pub struct Session {
+    user_ip: SocketAddr,
+    expiry: SystemTime,
+    public_key: String,
+    client_info: ClientInfo,
+}
+
 #[derive(Debug, Default)]
 pub struct BastionLabState {
     dataframes: Arc<RwLock<HashMap<String, DataFrameArtifact>>>,
     keys: Mutex<KeyManagement>,
-    sessions: Arc<RwLock<HashMap<[u8; 32], (SocketAddr, SystemTime, String)>>>,
+    sessions: Arc<RwLock<HashMap<[u8; 32], Session>>>,
     session_expiry: u64,
 }
 
@@ -128,13 +120,9 @@
             identifier
         )))?;
         Ok(match &artifact.fetchable {
-<<<<<<< HEAD
             PolicyAction::Accept => {
                 let mut df = artifact.dataframe.clone();
                 sanitize_df(&mut df, &artifact.blacklist)?;
-=======
-            Access::Granted => {
-                let df = artifact.dataframe.clone();
                 telemetry::add_event(
                     TelemetryEventProps::FetchDataFrame {
                         dataset_name: Some(identifier.to_owned()),
@@ -142,7 +130,6 @@
                     },
                     client_info,
                 );
->>>>>>> b95eadd7
                 DelayedDataFrame {
                     future: Box::pin(async { Ok(df) }),
                     needs_approval: None,
@@ -186,10 +173,7 @@
 
                             match ans.trim() {
                                 "y" => break,
-<<<<<<< HEAD
-                                "n" => return Err(Status::permission_denied(format!(
-=======
-                                "n" => { 
+                                "n" => {
                                     telemetry::add_event(
                                         TelemetryEventProps::FetchDataFrame {
                                             dataset_name: Some(identifier.to_owned()),
@@ -197,18 +181,24 @@
                                         },
                                         client_info,
                                     );
-                                    return Err(Status::invalid_argument(format!(
->>>>>>> b95eadd7
-                                    "The data owner rejected the fetch operation.
+                                    return Err(Status::permission_denied(format!(
+                                        "The data owner rejected the fetch operation.
 Fetching a dataframe obtained with a non privacy-preserving query requires the approval of the data owner.
 This dataframe was obtained in a non privacy-preserving fashion.
 Reason: {}",
-                                    reason
-                                )))},
+                                        reason
+                                    )))
+                                }
                                 _ => continue,
                             }
                         }
-<<<<<<< HEAD
+                        telemetry::add_event(
+                            TelemetryEventProps::FetchDataFrame {
+                                dataset_name: Some(identifier.to_owned()),
+                                request_accepted: true,
+                            },
+                            client_info,
+                        );
                         Ok({
                             let guard = dfs.read().unwrap();
                             let artifact = guard.get(&identifier).ok_or(Status::not_found(
@@ -218,25 +208,6 @@
                             sanitize_df(&mut df, &artifact.blacklist)?;
                             df
                         })
-=======
-                        telemetry::add_event(
-                            TelemetryEventProps::FetchDataFrame {
-                                dataset_name: Some(identifier.to_owned()),
-                                request_accepted: true,
-                            },
-                            client_info,
-                        );
-                        Ok(dfs
-                            .read()
-                            .unwrap()
-                            .get(&identifier)
-                            .ok_or(Status::not_found(format!(
-                                "Could not find dataframe: identifier={}",
-                                identifier
-                            )))?
-                            .dataframe
-                            .clone())
->>>>>>> b95eadd7
                     }),
                 }
             }
@@ -267,23 +238,17 @@
         )))?))
     }
 
-    fn verify_request(
-        &self,
-        remote_addr: Option<SocketAddr>,
-        metadata: &MetadataMap,
+    fn verify_request<T>(
+        &self,
+        req: &Request<T>,
     ) -> Result<(), Status> {
+        let remote_addr = &req.remote_addr();
+        let token = get_token(req)?;
         let mut tokens = self.sessions.write().unwrap();
-        if let Some(user_ip) = remote_addr {
-            let meta = metadata
-                .get_bin("accesstoken-bin")
-                .ok_or_else(|| Status::invalid_argument("No accesstoken in request metadata"))?;
-            let token = meta
-                .to_bytes()
-                .map_err(|_| Status::invalid_argument("Could not decode accesstoken"))?;
-
-            if let Some((stored_ip, expiry, _)) = tokens.get(token.as_ref()) {
+        if let Some(recv_ip) = remote_addr {
+            if let Some(Session { user_ip, expiry, .. }) = tokens.get(token.as_ref()) {
                 let curr_time = SystemTime::now();
-                if !verify_ip(&stored_ip, &user_ip) {
+                if !verify_ip(&user_ip, &recv_ip) {
                     return Err(Status::aborted("Unknown IP Address!"));
                 }
                 if curr_time.gt(expiry) {
@@ -336,7 +301,7 @@
         }
     }
 
-    fn create_session<T: Message>(&self, request: &Request<T>) -> Result<Session, Status> {
+    fn create_session(&self, request: Request<ClientInfo>) -> Result<SessionInfo, Status> {
         let end = "-bin";
         let pat = "signature-";
         let mut public_key = String::new();
@@ -349,7 +314,7 @@
                             if key.contains(pat) {
                                 if let Some(key) = key.split(pat).last() {
                                     let lock = self.keys.lock().unwrap();
-                                    let message = get_message(b"create-session", request)?;
+                                    let message = get_message(b"create-session", &request)?;
                                     lock.verify_signature(key, &message[..], request.metadata())?;
                                     public_key.push_str(key);
                                 } else {
@@ -371,9 +336,9 @@
                 return Err(Status::aborted("Could not create expiry for session"));
             };
 
-            sessions.insert(token.clone(), (user_ip, expiry, public_key.clone()));
-
-            Ok(Session {
+            sessions.insert(token.clone(), Session { user_ip, expiry, public_key, client_info: request.into_inner() });
+
+            Ok(SessionInfo {
                 token: token.to_vec(),
             })
         } else {
@@ -381,25 +346,22 @@
         }
     }
 
-    fn refresh_session<T: Message>(&self, request: &Request<T>) -> Result<(), Status> {
+    fn refresh_session<T>(&self, req: &Request<T>) -> Result<(), Status> {
+        let token = get_token(req)?;
         let mut sessions = self.sessions.write().unwrap();
-        let meta = request
-            .metadata()
-            .get_bin("accesstoken-bin")
-            .ok_or_else(|| Status::invalid_argument("No accesstoken in request metadata"))?;
-        let token = meta
-            .to_bytes()
-            .map_err(|_| Status::invalid_argument("Could not decode accesstoken"))?;
-        let Some((_, expiry, _)) = sessions.get_mut(token.as_ref()) else {
-            return Err(Status::aborted("Session not found!"));
-        };
-
-        let Some(e) = expiry.checked_add(Duration::from_secs(self.session_expiry)) else {
-            return Err(Status::aborted("Malformed session expiry time!"));
-        };
-
-        *expiry = e;
+        let session = sessions.get_mut(&token[..]).ok_or(Status::aborted("Session not found!"))?;
+
+        let e = session.expiry.checked_add(Duration::from_secs(self.session_expiry)).ok_or(Status::aborted("Malformed session expiry time!"))?;
+
+        session.expiry = e;
         Ok(())
+    }
+
+    fn get_client_info<T>(&self, req: &Request<T>) -> Result<ClientInfo, Status> {
+        let token = get_token(req)?;
+        let sessions = self.sessions.write().unwrap();
+        let session = sessions.get(&token[..]).ok_or(Status::aborted("Session not found!"))?;
+        Ok(session.client_info.clone())
     }
 }
 
@@ -416,7 +378,7 @@
         &self,
         request: Request<Query>,
     ) -> Result<Response<ReferenceResponse>, Status> {
-        self.verify_request(request.remote_addr(), request.metadata())?;
+        self.verify_request(&request)?;
 
         let composite_plan: CompositePlan = serde_json::from_str(&request.get_ref().composite_plan)
             .map_err(|e| {
@@ -427,11 +389,10 @@
                 ))
             })?;
 
-        let client_info = request.get_ref().client_info.clone();
         let start_time = Instant::now();
 
         let res = composite_plan.run(self)?;
-        let dataframe_bytes: Vec<u8> = ref_df_to_bytes(&res.dataframe);
+        let dataframe_bytes: Vec<u8> = df_to_bytes(&res.dataframe).iter_mut().fold(Vec::new(), |mut acc, x| {acc.append(x); acc}); // Not efficient fix this
 
         let header = get_df_header(&res.dataframe)?;
         let identifier = self.insert_df(res);
@@ -444,7 +405,7 @@
                 dataset_hash: Some(hash),
                 time_taken: elapsed.as_millis() as f64,
             },
-            client_info,
+            Some(self.get_client_info(&request)?),
         );
         Ok(Response::new(ReferenceResponse { identifier, header }))
     }
@@ -453,20 +414,16 @@
         &self,
         request: Request<Streaming<SendChunk>>,
     ) -> Result<Response<ReferenceResponse>, Status> {
-<<<<<<< HEAD
-        self.verify_request(request.remote_addr(), request.metadata())?;
+        let start_time = Instant::now();
+
+        self.verify_request(&request)?;
+
+        let client_info = self.get_client_info(&request)?;
         let df = df_artifact_from_stream(request.into_inner()).await?;
-
+        let dataframe_bytes: Vec<u8> = df_to_bytes(&df.dataframe).iter_mut().fold(Vec::new(), |mut acc, x| {acc.append(x); acc}); // Not efficient fix this
         let header = get_df_header(&df.dataframe)?;
         let identifier = self.insert_df(df);
-=======
-        let start_time = Instant::now();
-        let (df, client_info) = df_from_stream(request.into_inner()).await?;
-        let dataframe_bytes: Vec<u8> = ref_df_to_bytes(&df);
-
-        let header = get_df_header(&df)?;
-
-        let identifier = self.insert_df(DataFrameArtifact::new(df));
+
         let elapsed = start_time.elapsed();
         let hash = hex::encode(digest::digest(&digest::SHA256, &dataframe_bytes).as_ref());
         telemetry::add_event(
@@ -475,9 +432,8 @@
                 dataset_hash: Some(hash),
                 time_taken: elapsed.as_millis() as f64,
             },
-            client_info,
+            Some(client_info),
         );
->>>>>>> b95eadd7
         Ok(Response::new(ReferenceResponse { identifier, header }))
     }
 
@@ -485,14 +441,10 @@
         &self,
         request: Request<ReferenceRequest>,
     ) -> Result<Response<Self::FetchDataFrameStream>, Status> {
-<<<<<<< HEAD
-        self.verify_request(request.remote_addr(), request.metadata())?;
-
-=======
-        let client_info = request.get_ref().client_info.clone();
->>>>>>> b95eadd7
+        self.verify_request(&request)?;
+
         let fut = {
-            let df = self.get_df(&request.get_ref().identifier, client_info)?;
+            let df = self.get_df(&request.get_ref().identifier, Some(self.get_client_info(&request)?))?;
             stream_data(df, 32)
         };
         Ok(fut.await)
@@ -500,7 +452,6 @@
 
     async fn get_challenge(
         &self,
-<<<<<<< HEAD
         _request: Request<Empty>,
     ) -> Result<Response<ChallengeResponse>, Status> {
         let challenge = self.new_challenge();
@@ -512,12 +463,7 @@
         &self,
         request: Request<Empty>,
     ) -> Result<Response<ReferenceList>, Status> {
-        self.verify_request(request.remote_addr(), request.metadata())?;
-=======
-        request: Request<ListDataFramesRequest>,
-    ) -> Result<Response<ReferenceList>, Status> {
-        let client_info = request.get_ref().client_info.clone();
->>>>>>> b95eadd7
+        self.verify_request(&request)?;
         let list = self
             .get_headers()?
             .into_iter()
@@ -525,7 +471,7 @@
             .collect();
         telemetry::add_event(
             TelemetryEventProps::ListDataFrame {},
-            client_info,
+            Some(self.get_client_info(&request)?),
         );
         Ok(Response::new(ReferenceList { list }))
     }
@@ -534,26 +480,20 @@
         &self,
         request: Request<ReferenceRequest>,
     ) -> Result<Response<ReferenceResponse>, Status> {
-<<<<<<< HEAD
-        self.verify_request(request.remote_addr(), request.metadata())?;
+        self.verify_request(&request)?;
         let identifier = String::from(&request.get_ref().identifier);
-=======
-        let client_info = request.get_ref().client_info.clone();
-        let requested_identifier = &request.get_ref().identifier;
-        let identifier = String::from(requested_identifier);
->>>>>>> b95eadd7
         let header = self.get_header(&identifier)?;
         telemetry::add_event(
             TelemetryEventProps::GetDataFrameHeader {
-                dataset_name: Some(requested_identifier.clone()),
+                dataset_name: Some(identifier.clone()),
             },
-            client_info,
+            Some(self.get_client_info(&request)?),
         );
         Ok(Response::new(ReferenceResponse { identifier, header }))
     }
 
-    async fn create_session(&self, request: Request<Empty>) -> Result<Response<Session>, Status> {
-        let session = self.create_session(&request)?;
+    async fn create_session(&self, request: Request<ClientInfo>) -> Result<Response<SessionInfo>, Status> {
+        let session = self.create_session(request)?;
         Ok(Response::new(session))
     }
 
@@ -565,7 +505,6 @@
 
 #[tokio::main]
 async fn main() -> Result<(), Box<dyn Error>> {
-<<<<<<< HEAD
     let mut file = File::open("config.toml")?;
     let mut contents = String::new();
     file.read_to_string(&mut contents)?;
@@ -573,16 +512,12 @@
     let config: BastionLabConfig = toml::from_str(&contents)?;
     let keys = KeyManagement::load_from_dir(config.public_keys_directory()?)?;
     let state = BastionLabState::new(keys, config.session_expiry()?);
+    env_logger::Builder::from_env(Env::default().default_filter_or("info")).init();
 
     let server_cert = fs::read("tls/host_server.pem")?;
     let server_key = fs::read("tls/host_server.key")?;
     let server_identity = Identity::from_pem(&server_cert, &server_key);
 
-=======
-    env_logger::Builder::from_env(Env::default().default_filter_or("info")).init();
-    let state = BastionLabState::new();
-    let addr = "0.0.0.0:50056".parse()?;
->>>>>>> b95eadd7
     println!("BastionLab server running...");
 
     //TODO: Change it when specifying the TEE will be available
