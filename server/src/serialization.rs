--- conflicted
+++ resolved
@@ -3,21 +3,11 @@
 use tokio_stream::{wrappers::ReceiverStream, StreamExt};
 use tonic::{Response, Status};
 
-<<<<<<< HEAD
-use crate::grpc::{chunk::ChunkType, ClientInfo};
-
-use super::grpc::Chunk;
-
-pub async fn df_from_stream(
-    stream: tonic::Streaming<Chunk>,
-) -> Result<(DataFrame, Option<ClientInfo>), Status> {
-=======
 use crate::DelayedDataFrame;
 
-use super::grpc::{SendChunk, FetchChunk};
+use super::grpc::{SendChunk, FetchChunk, ClientInfo};
 
-pub async fn df_from_stream(stream: tonic::Streaming<SendChunk>) -> Result<DataFrame, Status> {
->>>>>>> 9636e684
+pub async fn df_from_stream(stream: tonic::Streaming<SendChunk>) -> Result<(DataFrame, Option<ClientInfo>), Status> {
     let df_bytes = unstream_data(stream).await?;
     let series = df_bytes
         .0
@@ -48,13 +38,7 @@
     series_bytes
 }
 
-<<<<<<< HEAD
-pub async fn unstream_data(
-    mut stream: tonic::Streaming<Chunk>,
-) -> Result<(Vec<Vec<u8>>, Option<ClientInfo>), Status> {
-=======
-pub async fn unstream_data(mut stream: tonic::Streaming<SendChunk>) -> Result<Vec<Vec<u8>>, Status> {
->>>>>>> 9636e684
+pub async fn unstream_data(mut stream: tonic::Streaming<SendChunk>) -> Result<(Vec<Vec<u8>>, Option<ClientInfo>), Status> {
     let mut columns: Vec<u8> = Vec::new();
     let mut client_info: Option<ClientInfo> = None;
     while let Some(chunk) = stream.next().await {
@@ -137,14 +121,9 @@
         let raw_bytes: Vec<u8> = df_bytes;
         
         for (_, bytes) in raw_bytes.chunks(chunk_size).enumerate() {
-<<<<<<< HEAD
-            tx.send(Ok(Chunk {
-                chunk_type: Some(ChunkType::Data(bytes.to_vec())),
-=======
             tx.send(Ok(FetchChunk {
                 data: bytes.to_vec(),
                 pending: String::new(),
->>>>>>> 9636e684
             }))
             .await
             .unwrap(); // Fix this
